from __future__ import annotations

import inspect

import operator

import re
import types
import warnings

from typing import Any, Callable, Dict, List, Optional, Tuple, Union

import onnxscript  # type: ignore[import]
from onnxscript import evaluator, opset18  # type: ignore[import]
from onnxscript.function_libs.torch_lib import graph_building  # type: ignore[import]

import torch
import torch.fx
from torch._subclasses import fake_tensor

from torch.onnx import _type_utils
from torch.onnx._internal import _beartype
from torch.onnx._internal.exporter import ResolvedExportOptions
from torch.onnx._internal.fx import diagnostics, function_dispatcher, op_validation
from torch.utils import _pytree


<<<<<<< HEAD
def _onnx_function_diagnose_call_message_formatter(
    fn: Callable, args: Tuple[Any, ...], kwargs: Dict[str, Any]
) -> str:
    if len(args) > 0 and isinstance(args[0], onnxscript.OnnxFunction):
        onnx_function: onnxscript.OnnxFunction = args[0]  # self
        return f"{onnx_function.name}: {onnxscript.OnnxFunction}"
    return f"{fn.__name__}: {fn}"


def _onnx_function_diagnose_call_append_symbolic_source_location(
    diagnostic: diagnostics.infra.Diagnostic,
    fn: Callable,
    args: Tuple[Any, ...],
    kwargs: Dict[str, Any],
    return_values: Any,
) -> None:
    # TODO(bowbao): Record source location of symbolic.
    # Need this separate step because normally only the source location of
    # class `onnxscript.OnnxFunction.__call__` is recorded.
    pass


# TODO(bowbao): Delete this once diagnostics is introduced in onnxscript.
_diagnose_onnx_function = diagnostics.diagnose_call(
    rule=diagnostics.rules.atenlib_symbolic_function,
    diagnostic_message_formatter=_onnx_function_diagnose_call_message_formatter,
    diagnostic_modifier=_onnx_function_diagnose_call_append_symbolic_source_location,
)
for key, onnx_function in function_dispatcher._ATENLIB_FUNCTIONS.items():
    if isinstance(onnx_function, FunctionType):
        function_dispatcher._ATENLIB_FUNCTIONS[key] = _diagnose_onnx_function(
            onnx_function
        )
onnxscript.OnnxFunction.__call__ = _diagnose_onnx_function(
    onnxscript.OnnxFunction.__call__
)


=======
>>>>>>> 896eb1db
@_beartype.beartype
def _fx_node_to_onnx_message_formatter(
    fn: Callable, args: Tuple[Any, ...], kwargs: Dict[str, Any]
) -> str:
    # TODO(bowbao): refactor signature to avoid checking length.
    # NOTE: First argument is always `diagnostic_context`.
    #     Second argument is expected to be `node`.
    assert len(args) > 1
    node = args[1]
    assert isinstance(node, torch.fx.Node)
    return f"FX Node: {node.op}:{node.target}[name={node.name}]"


def _location_from_fx_stack_trace(
    node_stack_trace: str,
) -> Optional[diagnostics.infra.Location]:
    """Extract location from FX node stack trace.

    TODO(bowbao): Create fx utils module and move this function there.

    Args:
        node_stack_trace: The stack trace of the FX node. Example:

            File "path/file.py", line 311, in <function>
                <code>
            |   File "path/file2.py", line 389, in <function>
                <code>

    Returns:
        location: The location of the FX node.
    """
    if "File" not in node_stack_trace:
        return None

    lines = node_stack_trace.strip().split("\n")
    idx = 0
    while idx < len(lines) and "File" not in lines[idx]:
        idx += 1
    if idx + 1 >= len(lines):
        return None

    pattern = re.compile(r"^File \"(.+)\", line (\d+), in (.+)$")
    matches = pattern.match(lines[idx].strip())
    if matches:
        uri = matches.group(1)
        line_number = int(matches.group(2))
        snippet = lines[idx + 1].strip()
        return diagnostics.infra.Location(uri=uri, line=line_number, snippet=snippet)
    return None


@_beartype.beartype
def _retrieve_or_adapt_input_to_graph_set(
    fx_node_arg: _type_utils.Argument,
    fx_name_to_onnxscript_value: Dict[
        str, Union[torch._C.Value, Tuple[torch._C.Value, ...]]
    ],
    tracer: graph_building.TorchScriptTracingEvaluator,
):
    """Map FX value to TorchScript value.

    When creating TorchScript graph from FX graph, we need a mapping from FX variable
    to TorchScript variable. This function maps FX variable, fx_node_arg, to torch.jit.Value.
    """

    onnx_tensor = fx_node_arg
    if isinstance(onnx_tensor, torch.fx.Node):
        # 1. fx_node_arg is a torch.fx.Node, which means
        #    fx_node_arg stands for the output of that torch.fx.Node.
        # 2. fx_node_arg (variable in torch.fx.Graph) is be mapped to
        #    torch.jit.Value, fx_name_to_onnxscript_value[fx_node_arg.name],
        #    in TorchScript graph.
        return fx_name_to_onnxscript_value[onnx_tensor.name]
    if isinstance(onnx_tensor, (tuple, list)) and any(
        isinstance(node, torch.fx.Node) and isinstance(node.meta["val"], torch.SymInt)
        for node in onnx_tensor
    ):
        # This intends to handle dynamic axes. for example, if the input size of op.Expand
        # is dynamic, each dimension would be variable (i.e., sym variable in Pytorch
        # FX graph. Note that sym variable is mapped to tensor in ONNX Script world)
        # calculated by other operators.
        sequence_mixed_elements: List[
            Union[graph_building.TorchScriptTensor, List[int]]
        ] = []
        for tensor in onnx_tensor:
            if isinstance(tensor, torch.fx.Node) and isinstance(
                tensor.meta["val"], torch.SymInt
            ):
                sequence_mixed_elements.append(fx_name_to_onnxscript_value[tensor.name])
            elif isinstance(tensor, int):
                # NOTE: op.Concat doesn't support scalar, so we need to wrap it with
                # dim, and onnx-script will promote it to tensot(int64)
                sequence_mixed_elements.append([tensor])
        # Concat all the elements in the sequence.
        # shapes are mapped to tensors in ONNX graph (TorchScriptGraph),
        # so list of sym_ints is concatenated to a tensor before calling ONNX op.

        # For example:
        #    inputs: [[2], [4], fx.Node(SymIntA), [1], fx.Node(SymIntB)]
        #    outputs: op.Concat([op.Constant(2), op.Constant(4), TorchScriptTensor(A), op.Constant(1), TorchScriptTensor(B)])

        # onnx-script auto wraps python number with op.Constants,
        # so we don't need to specifically process them.
        with evaluator.default_as(tracer):
            return opset18.Concat(*sequence_mixed_elements, axis=0)
    elif isinstance(onnx_tensor, (tuple, list)) and all(
        isinstance(node, torch.fx.Node) for node in onnx_tensor
    ):
        sequence_elements: List[
            Union[
                graph_building.TorchScriptTensor,
                Tuple[graph_building.TorchScriptTensor, ...],
            ]
        ] = []
        for tensor in onnx_tensor:
            sequence_elements.append(fx_name_to_onnxscript_value[tensor.name])
        return sequence_elements
    if isinstance(onnx_tensor, torch.dtype):
        onnx_tensor = int(_type_utils.JitScalarType.from_dtype(onnx_tensor).onnx_type())

    # all other cases, we do nothing.
    return onnx_tensor


def filter_incompatible_and_dtype_convert_kwargs(kwargs):
    """Filter out kwargs that are not supported by onnxscript."""
    filtered = {}
    for key, value in kwargs.items():
        if key in {
            "layout",
            "device",
            "requires_grad",
            "pin_memory",
            "memory_format",
            "implicit",
        }:
            continue
        if key == "dtype":
            if value is None:
                # We omit if dtype is not provided, because onnxscript handles the
                # default case.
                continue
            else:
                filtered["dtype"] = int(
                    _type_utils.JitScalarType.from_dtype(value).onnx_type()
                )
            continue
        filtered[key] = value
    return filtered


@_beartype.beartype
def _fill_tensor_meta(
    onnxscript_values: Union[
        graph_building.TorchScriptTensor, Tuple[graph_building.TorchScriptTensor, ...]
    ],
    name: str,
    expected_values: Union[
        fake_tensor.FakeTensor,
        torch.SymInt,
        torch.SymFloat,
        List[fake_tensor.FakeTensor],
        Tuple[fake_tensor.FakeTensor, ...],
    ],
):
    """Fill the meta information of onnxscript_values with that from the fx FakeTensor."""

    # NOTE(titaiwang): Type of expected_values is showing what we support right now.
    # Currently, we only expect FakeTensor and SymInt in the graph.

    # aten::sym_size output is a int, not a tensor, which stands
    # for the size of one dim. We treat it as 0-D tensor.
    if isinstance(expected_values, (torch.SymInt, torch.SymFloat)):
        return

    if isinstance(expected_values, (list, tuple)) and not isinstance(
        onnxscript_values, (list, tuple)
    ):
        return

    flat_onnxscript_values, _ = _pytree.tree_flatten(onnxscript_values)
    flat_expected_values, _ = _pytree.tree_flatten(expected_values)
    for i, (onnxscript_value, expected_value) in enumerate(
        zip(flat_onnxscript_values, flat_expected_values)
    ):
        # We set node output sizes to be dynamic to continue the model conversion,
        # and inputs are also set to be dynamic in add_input().
        onnxscript_value.shape = tuple(
            [dim if isinstance(dim, int) else None for dim in expected_value.size()]
        )
        onnxscript_value.dtype = expected_value.dtype
        if i > 0:
            onnxscript_value.name = f"{name}_{i}"
        else:
            onnxscript_value.name = name


@_beartype.beartype
def _fill_in_default_kwargs(
    node: torch.fx.Node,
) -> Tuple[List[_type_utils.Argument], Dict[str, _type_utils.Argument]]:
    """Find and Fill in the not provided kwargs with default values."""

    # TODO(titaiwang): aten::sym_size has overload, but fx graph is using
    # overloadpacket for some reasons.
    # https://github.com/pytorch/pytorch/issues/97201
    # We manually assigned overload for aten::sym_size.
    if hasattr(node.target, "_schema"):
        node_schema = node.target._schema  # type: ignore[union-attr]
    else:
        node_schema = torch.ops.aten.sym_size.int._schema  # type: ignore[union-attr]

    # This function assumes the order of arguments in FX op is the
    # same as the order of arguments in TorchScript op.
    complete_args: List[_type_utils.Argument] = []
    complete_kwargs: Dict[str, _type_utils.Argument] = {}

    if inspect.isbuiltin(node.target):
        complete_args = list(node.args)
    else:
        for i, expected_arg in enumerate(node_schema.arguments):
            if i < len(node.args):
                complete_args.append(node.args[i])
            elif expected_arg.name in node.kwargs:
                complete_kwargs[expected_arg.name] = node.kwargs[expected_arg.name]
            else:
                # Get default from schema.
                complete_kwargs[expected_arg.name] = expected_arg.default_value

    return complete_args, complete_kwargs


@_beartype.beartype
def _wrap_fx_args_as_onnxscript_args(
    complete_args: List[_type_utils.Argument],
    complete_kwargs: Dict[str, _type_utils.Argument],
    fx_name_to_onnxscript_value: Dict[
        str, Union[torch._C.Value, Tuple[torch._C.Value, ...]]
    ],
    tracer: graph_building.TorchScriptTracingEvaluator,
) -> Tuple[tuple, dict]:
    """Map all FX arguments of a node to arguments in TorchScript graph."""

    onnxscript_args = tuple(
        _retrieve_or_adapt_input_to_graph_set(arg, fx_name_to_onnxscript_value, tracer)
        for arg in complete_args
    )
    onnxscript_kwargs = filter_incompatible_and_dtype_convert_kwargs(complete_kwargs)

    return onnxscript_args, onnxscript_kwargs


@_beartype.beartype
@diagnostics.diagnose_call(
    diagnostics.rules.fx_node_to_onnx,
    exception_report_level=diagnostics.levels.ERROR,
    diagnostic_message_formatter=_fx_node_to_onnx_message_formatter,
)
def _export_fx_node_to_onnxscript(
    diagnostic_context: diagnostics.DiagnosticContext,
    node: torch.fx.Node,
    onnxscript_graph: graph_building.TorchScriptGraph,
    fx_name_to_onnxscript_value: Dict[
        str, Union[torch._C.Value, Tuple[torch._C.Value, ...]]
    ],
    tracer: graph_building.TorchScriptTracingEvaluator,
    fx_module_with_metadata: torch.fx.GraphModule,
    options: ResolvedExportOptions,
):
    # Record stack trace of node in diagnostic.
    node_stack_trace = node.stack_trace
    if node_stack_trace:
        diagnostic = diagnostic_context.inflight_diagnostic(
            rule=diagnostics.rules.fx_node_to_onnx
        )
        diagnostic.with_additional_message(
            f"### PyTorch source information\n```\n{node_stack_trace}\n```"
        )
        location = _location_from_fx_stack_trace(node_stack_trace)
        if location is not None:
            diagnostic.with_location(location)

    if node.op == "placeholder":
        # Input of graph.
        # The node.meta["val"] is generated by FakeTensorProp.
        # NOTE: add_input() intends to create nodes with shape/type
        fake_tensor = node.meta.get("val", None)
        if fake_tensor is None:
            output = onnxscript_graph.add_input(
                input_name=None,
            )
        else:
            output = onnxscript_graph.add_input(
                input_name=node.name,
                shape=fake_tensor.shape,
                dtype=fake_tensor.dtype,
            )
        assert (
            output is not None
        ), f"Node creates None with target={node.target} and name={node.name}"
        assert isinstance(output, graph_building.TorchScriptTensor)
        assert isinstance(output, onnxscript.tensor.Tensor)

        fx_name_to_onnxscript_value[node.name] = output
    elif node.op == "call_function":
        # aten ops and other stateless functions.
        if node.target == operator.getitem and isinstance(
            fx_name_to_onnxscript_value[node.args[0].name], tuple  # type: ignore[union-attr]
        ):
            onnx_tensor_tuple = fx_name_to_onnxscript_value[node.args[0].name]  # type: ignore[union-attr]
            index = node.args[1]
            output = onnx_tensor_tuple[index]  # type: ignore[index]
            assert (
                output is not None
            ), f"Node creates None with target={node.target} and name={node.name}"
            assert isinstance(output, (graph_building.TorchScriptTensor, tuple)), type(
                output
            )

            fx_name_to_onnxscript_value[node.name] = output
            return
        if node.target == operator.getitem:
            # __getitem__ on Tensor or Sequence of tensors. Not tuple.
            exporter_key = "getitem"
        elif (
            isinstance(node.target, types.BuiltinFunctionType)
            and node.target
            in function_dispatcher._SYMINT_SYMFLOAT_BUILTIN_TO_EXPORTER_KEY_TABLE
        ):
            for node_arg in node.args:
                if (not isinstance(node_arg, (torch.fx.Node, int, float))) or (
                    isinstance(node_arg, torch.fx.Node)
                    and not isinstance(
                        node_arg.meta["val"], (torch.SymInt, torch.SymFloat)
                    )
                ):
                    raise ValueError(
                        f"Unsupported node arg: {node_arg} with builtin function: {node.target},"
                        " only int/float/SymInt/SymFloat is supported with built-in ops!"
                    )

            # symbolic fx.graph contains built-in functions to calculate python values.
            exporter_key = function_dispatcher._SYMINT_SYMFLOAT_BUILTIN_TO_EXPORTER_KEY_TABLE[
                node.target  # type: ignore[index]
            ]
        elif (
            isinstance(node.target, torch._ops.OpOverload)
            and node.target in function_dispatcher._OP_OVERLOAD_TO_EXPORTER_KEY_TABLE
        ):
            exporter_key = function_dispatcher._OP_OVERLOAD_TO_EXPORTER_KEY_TABLE[
                node.target
            ]
        elif isinstance(node.target, torch._ops.OpOverloadPacket):
            # aten::sym_size is the only OverloadPacket that we support.
            # schema: aten::sym_size(Tensor self, int dim) -> Tensor
            if node.target != torch.ops.aten.sym_size:
                raise ValueError(
                    f"Unsupported OverloadPacket: {node.target}, aten.sym_size is the only allowed OverloadPacket!"
                )
            # TODO(titaiwang): aten::sym_size has overload, but fx graph is using
            # overloadpacket for some reasons.
            # https://github.com/pytorch/pytorch/issues/97201
            # We manually assigned overload for aten::sym_size.
            exporter_key = function_dispatcher._OP_OVERLOAD_TO_EXPORTER_KEY_TABLE[
                torch.ops.aten.sym_size.int
            ]
        else:
            raise RuntimeError(f"Unknown call_function target: {node.target}")
        # Only the latest opset version is only supported in atenlib for now
        symbolic_fn = function_dispatcher._ATENLIB_FUNCTIONS.get(exporter_key)
        if symbolic_fn is None:
            raise RuntimeError(f"Cannot find function for {exporter_key}")
        # Map FX inputs to ONNX inputs and fill optional inputs with default values.
        # torch_args and torch_kwargs are for op-level validation
        complete_args, complete_kwargs = _fill_in_default_kwargs(node)
        onnx_args, onnx_kwargs = _wrap_fx_args_as_onnxscript_args(
            complete_args, complete_kwargs, fx_name_to_onnxscript_value, tracer
        )
        with evaluator.default_as(tracer):
            output: Union[  # type: ignore[no-redef]
                graph_building.TorchScriptTensor,
                Tuple[graph_building.TorchScriptTensor, ...],
            ] = symbolic_fn(*onnx_args, **onnx_kwargs)
        assert (
            output is not None
        ), f"Node creates None with target={node.target}, name={node.name}, args={onnx_args}, kwargs={onnx_kwargs}"
        # Assign type and shape from fx graph.
        _fill_tensor_meta(output, node.name, node.meta["val"])
        # One fx node could produce multiple outputs (e.g., tuple of tensors); in
        # that case, v is a tuple of TorchScriptTensors.
        assert isinstance(output, (graph_building.TorchScriptTensor, tuple)), type(
            output
        )
        # NOTE(titaiwang): We bypass two kinds of ops as it's not meaningful to
        # validate them with op level debug.
        # 1. aten::sym_size: The op is simply get item from a list of tensors.
        # 2. BuiltinFunction: It doesn't supported tensor
        if (
            options.op_level_debug
            and node.target != torch.ops.aten.sym_size
            and not isinstance(node.target, types.BuiltinFunctionType)
        ):
            (
                node_with_fixed_shape_args,
                node_with_fixed_shape_kwargs,
            ) = _fill_in_default_kwargs(node)
            try:
                torch_args, torch_kwargs = op_validation.wrap_fx_args_as_torch_args(
                    node_with_fixed_shape_args, node_with_fixed_shape_kwargs
                )
            except ValueError as value_error:
                warnings.warn(
                    f"\nFound unsupported input types on PyTorch Op {node.target} with "
                    f"ValueError: \n{value_error}.\n"
                )
                diagnostic = diagnostic_context.inflight_diagnostic()
                diagnostic.with_additional_message(
                    f"### Op level debug fails due to unsupported input types\n"
                    f"{diagnostics.decorator.format_exception_in_markdown(value_error)}"
                )
                diagnostic.level = diagnostics.levels.ERROR
            else:
                op_validation.validate_op_between_ort_torch(
                    diagnostic_context, node, symbolic_fn, torch_args, torch_kwargs
                )
        fx_name_to_onnxscript_value[node.name] = output
    elif node.op == "output":
        if isinstance(node.args[0], torch.fx.Node):
            onnx_tensor_or_tensor_tuple = fx_name_to_onnxscript_value[node.args[0].name]
            onnxscript_graph.register_outputs(onnx_tensor_or_tensor_tuple)
        else:
            # ONNX can't represent collection types (e.g., dictionary, tuple of tuple of
            # tensor, etc), we flatten the collection and register each element as output.
            flat_args, _ = _pytree.tree_flatten(node.args[0])
            for arg in flat_args:
                assert isinstance(
                    arg, torch.fx.Node
                ), f"arg must be a torch.fx.Node, not {type(arg)}"
                onnx_tensor_or_tensor_tuple = fx_name_to_onnxscript_value[arg.name]
                onnxscript_graph.register_outputs(onnx_tensor_or_tensor_tuple)
    elif node.op == "call_method":
        # TODO(wechi): Support call_method.
        raise RuntimeError("call_method is not supported yet.")
    elif node.op == "call_module":
        # TODO(wechi): Support call_module.
        raise RuntimeError("call_module is not supported yet.")
    elif node.op == "get_attr":
        current_attr = fx_module_with_metadata
        sub_attr_names = node.target.split(".")  # type: ignore[union-attr]
        # If node.targe is "conv.weight", the following loop first
        # assigns fx_module_with_metadata.conv to current_attr, and then
        # fx_module_with_metadata.conv.weight to current_attr.
        while sub_attr_names:
            sub_attr_name = sub_attr_names.pop(0)
            if not hasattr(current_attr, sub_attr_name):
                raise AttributeError(
                    f"Attribute {sub_attr_name} is not found in {current_attr}."
                )
            current_attr = getattr(current_attr, sub_attr_name)

        input_ = onnxscript_graph.add_initializer(node.name, current_attr)

        assert isinstance(input_, graph_building.TorchScriptTensor)
        assert isinstance(input_, onnxscript.tensor.Tensor)
        fx_name_to_onnxscript_value[node.name] = input_
        # FIXME: Refactor logic getting 'current_attr'.
        assert isinstance(current_attr, torch.Tensor)
    else:
        # TODO(wechi): Support get_attr, call_module, call_method.
        raise RuntimeError(f"Found node type not defined in torch.fx: {node.op}")


@_beartype.beartype
@diagnostics.diagnose_call(diagnostics.rules.atenlib_fx_to_onnx)
def export_fx_to_onnxscript(
    diagnostic_context: diagnostics.DiagnosticContext,
    fx_module_with_metadata: torch.fx.GraphModule,
    options: ResolvedExportOptions,
):
    """
    Export a torch.fx.GraphModule to a TorchScript graph with ONNX symbols.

    Args:
        fx_module_with_metadata: A torch.fx.GraphModule with metadata.
        export_options: Export options.

    Returns:
        A TorchScript graph with ONNX symbols.
    """
    # Initialize the ONNX graph
    onnxscript_graph = graph_building.TorchScriptGraph()
    tracer = graph_building.TorchScriptTracingEvaluator(onnxscript_graph)

    # In the following loop, a TorchScript graph is created to
    # represent the input FX graph with ONNX symbols (e.g., onnx::add).
    # To connect the values to nodes in the TorchScript graph, we maintian
    # fx_name_to_onnxscript_value. Basically, we want to translate
    #   fx_tensor_x (type: torch.fx.Node) -> fx_node_1 -> fx_tensor_y (type: torch.fx.Node)
    # to
    #   fx_name_to_onnxscript_value[fx_tensor_x.name] -> onnx_node_1 -> fx_name_to_onnxscript_value[fx_tensor_y.name]
    fx_name_to_onnxscript_value: Dict[
        str,
        Union[
            graph_building.TorchScriptTensor,
            Tuple[graph_building.TorchScriptTensor, ...],
        ],
    ] = {}
    # node_fixed_shape is only used on op_level_debug purpose.
    for node in fx_module_with_metadata.graph.nodes:
        _export_fx_node_to_onnxscript(
            diagnostic_context,
            node,
            onnxscript_graph,
            fx_name_to_onnxscript_value,
            tracer,
            fx_module_with_metadata,
            options,
        )

    return onnxscript_graph<|MERGE_RESOLUTION|>--- conflicted
+++ resolved
@@ -25,47 +25,6 @@
 from torch.utils import _pytree
 
 
-<<<<<<< HEAD
-def _onnx_function_diagnose_call_message_formatter(
-    fn: Callable, args: Tuple[Any, ...], kwargs: Dict[str, Any]
-) -> str:
-    if len(args) > 0 and isinstance(args[0], onnxscript.OnnxFunction):
-        onnx_function: onnxscript.OnnxFunction = args[0]  # self
-        return f"{onnx_function.name}: {onnxscript.OnnxFunction}"
-    return f"{fn.__name__}: {fn}"
-
-
-def _onnx_function_diagnose_call_append_symbolic_source_location(
-    diagnostic: diagnostics.infra.Diagnostic,
-    fn: Callable,
-    args: Tuple[Any, ...],
-    kwargs: Dict[str, Any],
-    return_values: Any,
-) -> None:
-    # TODO(bowbao): Record source location of symbolic.
-    # Need this separate step because normally only the source location of
-    # class `onnxscript.OnnxFunction.__call__` is recorded.
-    pass
-
-
-# TODO(bowbao): Delete this once diagnostics is introduced in onnxscript.
-_diagnose_onnx_function = diagnostics.diagnose_call(
-    rule=diagnostics.rules.atenlib_symbolic_function,
-    diagnostic_message_formatter=_onnx_function_diagnose_call_message_formatter,
-    diagnostic_modifier=_onnx_function_diagnose_call_append_symbolic_source_location,
-)
-for key, onnx_function in function_dispatcher._ATENLIB_FUNCTIONS.items():
-    if isinstance(onnx_function, FunctionType):
-        function_dispatcher._ATENLIB_FUNCTIONS[key] = _diagnose_onnx_function(
-            onnx_function
-        )
-onnxscript.OnnxFunction.__call__ = _diagnose_onnx_function(
-    onnxscript.OnnxFunction.__call__
-)
-
-
-=======
->>>>>>> 896eb1db
 @_beartype.beartype
 def _fx_node_to_onnx_message_formatter(
     fn: Callable, args: Tuple[Any, ...], kwargs: Dict[str, Any]
@@ -121,7 +80,11 @@
 def _retrieve_or_adapt_input_to_graph_set(
     fx_node_arg: _type_utils.Argument,
     fx_name_to_onnxscript_value: Dict[
-        str, Union[torch._C.Value, Tuple[torch._C.Value, ...]]
+        str,
+        Union[
+            graph_building.TorchScriptTensor,
+            Tuple[graph_building.TorchScriptTensor, ...],
+        ],
     ],
     tracer: graph_building.TorchScriptTracingEvaluator,
 ):
@@ -303,7 +266,11 @@
     complete_args: List[_type_utils.Argument],
     complete_kwargs: Dict[str, _type_utils.Argument],
     fx_name_to_onnxscript_value: Dict[
-        str, Union[torch._C.Value, Tuple[torch._C.Value, ...]]
+        str,
+        Union[
+            graph_building.TorchScriptTensor,
+            Tuple[graph_building.TorchScriptTensor, ...],
+        ],
     ],
     tracer: graph_building.TorchScriptTracingEvaluator,
 ) -> Tuple[tuple, dict]:
@@ -329,7 +296,11 @@
     node: torch.fx.Node,
     onnxscript_graph: graph_building.TorchScriptGraph,
     fx_name_to_onnxscript_value: Dict[
-        str, Union[torch._C.Value, Tuple[torch._C.Value, ...]]
+        str,
+        Union[
+            graph_building.TorchScriptTensor,
+            Tuple[graph_building.TorchScriptTensor, ...],
+        ],
     ],
     tracer: graph_building.TorchScriptTracingEvaluator,
     fx_module_with_metadata: torch.fx.GraphModule,
