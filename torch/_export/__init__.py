--- conflicted
+++ resolved
@@ -8,11 +8,7 @@
 import torch
 import torch._dynamo
 import torch.fx
-<<<<<<< HEAD
-from .exported_program import CallSpec, ExportedProgram
-=======
-from .graph_module import CallSpec, ConstraintExpr, ExportedProgram
->>>>>>> 7c17f424
+from .exported_program import CallSpec, ConstraintExpr, ExportedProgram
 from torch._decomp import core_aten_decompositions
 from torch._dynamo.eval_frame import Constraint
 
@@ -171,16 +167,12 @@
         gm,
         gm.graph,
         call_spec=CallSpec(in_spec, out_spec),
-<<<<<<< HEAD
-        example_inputs=flat_args,
-=======
     )
     _set_constraints(
         exported_program,
         gm.meta.get("input_shape_constraints", []),
         gm.meta.get("inline_constraints", []),
         flat_args,
->>>>>>> 7c17f424
     )
 
     return exported_program