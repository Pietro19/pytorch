from typing import (
    List, Tuple, Optional, Union, Any, Sequence, TYPE_CHECKING
)

import torch
from torch._C import _add_docstr
import torch.nn.functional
from ._lowrank import svd_lowrank, pca_lowrank
from .overrides import (
    has_torch_function, has_torch_function_unary, has_torch_function_variadic,
    handle_torch_function)
from ._jit_internal import boolean_dispatch
from ._jit_internal import _overload as overload

Tensor = torch.Tensor
from torch import _VF

__all__ = [
    'atleast_1d',
    'atleast_2d',
    'atleast_3d',
    'align_tensors',
    'broadcast_shapes',
    'broadcast_tensors',
    'cartesian_prod',
    'block_diag',
    'cdist',
    'chain_matmul',
    'einsum',
    'istft',
    'lu',
    'norm',
    'meshgrid',
    'pca_lowrank',
    'stft',
    'svd_lowrank',
    'tensordot',
    'unique',
    'unique_consecutive',
]


def broadcast_tensors(*tensors):
    r"""broadcast_tensors(*tensors) -> List of Tensors

    Broadcasts the given tensors according to :ref:`broadcasting-semantics`.

    Args:
        *tensors: any number of tensors of the same type

    .. warning::

        More than one element of a broadcasted tensor may refer to a single
        memory location. As a result, in-place operations (especially ones that
        are vectorized) may result in incorrect behavior. If you need to write
        to the tensors, please clone them first.

    Example::

        >>> x = torch.arange(3).view(1, 3)
        >>> y = torch.arange(2).view(2, 1)
        >>> a, b = torch.broadcast_tensors(x, y)
        >>> a.size()
        torch.Size([2, 3])
        >>> a
        tensor([[0, 1, 2],
                [0, 1, 2]])
    """
    # This wrapper exists to support variadic args.
    if has_torch_function(tensors):
        return handle_torch_function(broadcast_tensors, tensors, *tensors)
    return _VF.broadcast_tensors(tensors)  # type: ignore[attr-defined]


def broadcast_shapes(*shapes):
    r"""broadcast_shapes(*shapes) -> Size

    Similar to :func:`broadcast_tensors` but for shapes.

    This is equivalent to
    ``torch.broadcast_tensors(*map(torch.empty, shapes))[0].shape``
    but avoids the need create to intermediate tensors. This is useful for
    broadcasting tensors of common batch shape but different rightmost shape,
    e.g. to broadcast mean vectors with covariance matrices.

    Example::

        >>> torch.broadcast_shapes((2,), (3, 1), (1, 1, 1))
        torch.Size([1, 3, 2])

    Args:
        \*shapes (torch.Size): Shapes of tensors.

    Returns:
        shape (torch.Size): A shape compatible with all input shapes.

    Raises:
        RuntimeError: If shapes are incompatible.
    """
    # This wrapper exists to support variadic args.
    # TODO Move this to C++ once the jit has better support for torch.Size.
    if not torch.jit.is_tracing():
        max_len = 0
        for shape in shapes:
            if isinstance(shape, int):
                if max_len < 1:
                    max_len = 1
            elif isinstance(shape, tuple) or isinstance(shape, list):
                s = len(shape)
                if max_len < s:
                    max_len = s
        result = [1] * max_len
        for shape in shapes:
            if isinstance(shape, int):
                shape = (shape,)
            if isinstance(shape, tuple) or isinstance(shape, list):
                for i in range(-1, -1 - len(shape), -1):
                    if shape[i] < 0:
                        raise RuntimeError("Trying to create tensor with negative dimension ({}): ({})"
                                           .format(shape[i], shape[i]))
                    if shape[i] == 1 or shape[i] == result[i]:
                        continue
                    if result[i] != 1:
                        raise RuntimeError("Shape mismatch: objects cannot be broadcast to a single shape")
                    result[i] = shape[i]
            else:
                raise RuntimeError("Input shapes should be of type ints, a tuple of ints, or a list of ints, got ", shape)
        return torch.Size(result)
    else:
        # with implementation above, torch.jit.trace hardcodes the sizes which makes subsequent replays fail
        with torch.no_grad():
            scalar = torch.zeros((), device="cpu")
            tensors = [scalar.expand(shape) for shape in shapes]
            tensors = broadcast_tensors(*tensors)
            return tensors[0].shape


<<<<<<< HEAD
def einsum(*args):
=======

def split(
    tensor: Tensor, split_size_or_sections: Union[int, List[int]], dim: int = 0
) -> List[Tensor]:
    r"""Splits the tensor into chunks. Each chunk is a view of the original tensor.

    If :attr:`split_size_or_sections` is an integer type, then :attr:`tensor` will
    be split into equally sized chunks (if possible). Last chunk will be smaller if
    the tensor size along the given dimension :attr:`dim` is not divisible by
    :attr:`split_size`.

    If :attr:`split_size_or_sections` is a list, then :attr:`tensor` will be split
    into ``len(split_size_or_sections)`` chunks with sizes in :attr:`dim` according
    to :attr:`split_size_or_sections`.

    Args:
        tensor (Tensor): tensor to split.
        split_size_or_sections (int) or (list(int)): size of a single chunk or
            list of sizes for each chunk
        dim (int): dimension along which to split the tensor.

    Example::

        >>> a = torch.arange(10).reshape(5,2)
        >>> a
        tensor([[0, 1],
                [2, 3],
                [4, 5],
                [6, 7],
                [8, 9]])
        >>> torch.split(a, 2)
        (tensor([[0, 1],
                 [2, 3]]),
         tensor([[4, 5],
                 [6, 7]]),
         tensor([[8, 9]]))
        >>> torch.split(a, [1,4])
        (tensor([[0, 1]]),
         tensor([[2, 3],
                 [4, 5],
                 [6, 7],
                 [8, 9]]))
    """
    if has_torch_function_unary(tensor):
        return handle_torch_function(
            split, (tensor,), tensor, split_size_or_sections, dim=dim)
    # Overwriting reason:
    # This dispatches to two ATen functions depending on the type of
    # split_size_or_sections. The branching code is in _tensor.py, which we
    # call here.
    return tensor.split(split_size_or_sections, dim)


def einsum(*args: Any) -> Tensor:
>>>>>>> 32ae5840
    r"""einsum(equation, *operands) -> Tensor

    Sums the product of the elements of the input :attr:`operands` along dimensions specified using a notation
    based on the Einstein summation convention.

    Einsum allows computing many common multi-dimensional linear algebraic array operations by representing them
    in a short-hand format based on the Einstein summation convention, given by :attr:`equation`. The details of
    this format are described below, but the general idea is to label every dimension of the input :attr:`operands`
    with some subscript and define which subscripts are part of the output. The output is then computed by summing
    the product of the elements of the :attr:`operands` along the dimensions whose subscripts are not part of the
    output. For example, matrix multiplication can be computed using einsum as `torch.einsum("ij,jk->ik", A, B)`.
    Here, j is the summation subscript and i and k the output subscripts (see section below for more details on why).

    Equation:

        The :attr:`equation` string specifies the subscripts (letters in `[a-zA-Z]`) for each dimension of
        the input :attr:`operands` in the same order as the dimensions, separating subcripts for each operand by a
        comma (','), e.g. `'ij,jk'` specify subscripts for two 2D operands. The dimensions labeled with the same subscript
        must be broadcastable, that is, their size must either match or be `1`. The exception is if a subscript is
        repeated for the same input operand, in which case the dimensions labeled with this subscript for this operand
        must match in size and the operand will be replaced by its diagonal along these dimensions. The subscripts that
        appear exactly once in the :attr:`equation` will be part of the output, sorted in increasing alphabetical order.
        The output is computed by multiplying the input :attr:`operands` element-wise, with their dimensions aligned based
        on the subscripts, and then summing out the dimensions whose subscripts are not part of the output.

        Optionally, the output subscripts can be explicitly defined by adding an arrow ('->') at the end of the equation
        followed by the subscripts for the output. For instance, the following equation computes the transpose of a
        matrix multiplication: 'ij,jk->ki'. The output subscripts must appear at least once for some input operand and
        at most once for the output.

        Ellipsis ('...') can be used in place of subscripts to broadcast the dimensions covered by the ellipsis.
        Each input operand may contain at most one ellipsis which will cover the dimensions not covered by subscripts,
        e.g. for an input operand with 5 dimensions, the ellipsis in the equation `'ab...c'` cover the third and fourth
        dimensions. The ellipsis does not need to cover the same number of dimensions across the :attr:`operands` but the
        'shape' of the ellipsis (the size of the dimensions covered by them) must broadcast together. If the output is not
        explicitly defined with the arrow ('->') notation, the ellipsis will come first in the output (left-most dimensions),
        before the subscript labels that appear exactly once for the input operands. e.g. the following equation implements
        batch matrix multiplication `'...ij,...jk'`.

        A few final notes: the equation may contain whitespaces between the different elements (subscripts, ellipsis,
        arrow and comma) but something like `'. . .'` is not valid. An empty string `''` is valid for scalar operands.

    .. note::

        ``torch.einsum`` handles ellipsis ('...') differently from NumPy in that it allows dimensions
        covered by the ellipsis to be summed over, that is, ellipsis are not required to be part of the output.

    .. note::

        This function does not optimize the given expression, so a different formula for the same computation may
        run faster or consume less memory. Projects like opt_einsum (https://optimized-einsum.readthedocs.io/en/stable/)
        can optimize the formula for you.

    .. note::

        As of PyTorch 1.10 :func:`torch.einsum` also supports the sublist format (see examples below). In this format,
        subscripts for each operand are specified by sublists, list of integers in the range [0, 52). These sublists
        follow their operands, and an extra sublist can appear at the end of the input to specify the output's
        subscripts., e.g. `torch.einsum(op1, sublist1, op2, sublist2, ..., [subslist_out])`. Python's `Ellipsis` object
        may be provided in a sublist to enable broadcasting as described in the Equation section above.

    Args:
        equation (string): The subscripts for the Einstein summation.
        operands (List[Tensor]): The tensors to compute the Einstein summation of.

    Examples::

        # trace
        >>> torch.einsum('ii', torch.randn(4, 4))
        tensor(-1.2104)

        # diagonal
        >>> torch.einsum('ii->i', torch.randn(4, 4))
        tensor([-0.1034,  0.7952, -0.2433,  0.4545])

        # outer product
        >>> x = torch.randn(5)
        >>> y = torch.randn(4)
        >>> torch.einsum('i,j->ij', x, y)
        tensor([[ 0.1156, -0.2897, -0.3918,  0.4963],
                [-0.3744,  0.9381,  1.2685, -1.6070],
                [ 0.7208, -1.8058, -2.4419,  3.0936],
                [ 0.1713, -0.4291, -0.5802,  0.7350],
                [ 0.5704, -1.4290, -1.9323,  2.4480]])

        # batch matrix multiplication
        >>> As = torch.randn(3,2,5)
        >>> Bs = torch.randn(3,5,4)
        >>> torch.einsum('bij,bjk->bik', As, Bs)
        tensor([[[-1.0564, -1.5904,  3.2023,  3.1271],
                [-1.6706, -0.8097, -0.8025, -2.1183]],

                [[ 4.2239,  0.3107, -0.5756, -0.2354],
                [-1.4558, -0.3460,  1.5087, -0.8530]],

                [[ 2.8153,  1.8787, -4.3839, -1.2112],
                [ 0.3728, -2.1131,  0.0921,  0.8305]]])

        # with sublist format and ellipsis
        >>> torch.einsum(As, [..., 0, 1], Bs, [..., 1, 2], [..., 0, 2])
        tensor([[[-1.0564, -1.5904,  3.2023,  3.1271],
                [-1.6706, -0.8097, -0.8025, -2.1183]],

                [[ 4.2239,  0.3107, -0.5756, -0.2354],
                [-1.4558, -0.3460,  1.5087, -0.8530]],

                [[ 2.8153,  1.8787, -4.3839, -1.2112],
                [ 0.3728, -2.1131,  0.0921,  0.8305]]])

        # batch permute
        >>> A = torch.randn(2, 3, 4, 5)
        >>> torch.einsum('...ij->...ji', A).shape
        torch.Size([2, 3, 5, 4])

        # equivalent to torch.nn.functional.bilinear
        >>> A = torch.randn(3,5,4)
        >>> l = torch.randn(2,5)
        >>> r = torch.randn(2,4)
        >>> torch.einsum('bn,anm,bm->ba', l, A, r)
        tensor([[-0.3430, -5.2405,  0.4494],
                [ 0.3311,  5.5201, -3.0356]])
    """
    # This wrapper exists to support variadic args.
    if len(args) < 2:
        raise ValueError('einsum(): must specify the equation string and at least one operand, '
                         'or at least one operand and its subscripts list')

    equation = None
    operands = None

    if isinstance(args[0], torch.Tensor):
        # Convert the subscript list format which is an interleaving of operand and its subscripts
        # list with an optional output subscripts list at the end (see documentation for more details on this)
        # to the equation string format by creating the equation string from the subscripts list and grouping the
        # input operands into a tensorlist (List[Tensor]).
        def parse_subscript(n: int) -> str:
            if n == Ellipsis:
                return '...'
            if n >= 0 and n < 26:
                return chr(ord('A') + n)
            if n >= 26 and n < 52:
                return chr(ord('a') + n - 26)
            raise ValueError('einsum(): subscript in subscript list is not within the valid range [0, 52)')

        # Parse subscripts for input operands
        equation = ','.join(''.join(parse_subscript(s) for s in l) for l in args[1::2])

        # Parse optional output subscripts (provided when the number of arguments is odd)
        if len(args) % 2 == 1:
            equation += '->' + ''.join(parse_subscript(s) for s in args[-1])
            operands = args[:-1:2]
        else:
            operands = args[::2]
    else:
        equation = args[0]
        operands = args[1:]

    if has_torch_function(operands):
        return handle_torch_function(einsum, operands, equation, *operands)

    if len(operands) == 1 and isinstance(operands[0], (list, tuple)):
        # the old interface of passing the operands as one list argument
        _operands = operands[0]
        # recurse incase operands contains value that has torch function
        # in the original implementation this line is omitted
        return einsum(equation, *_operands)

    return _VF.einsum(equation, operands)  # type: ignore[attr-defined]


# This wrapper exists to support variadic args.
if TYPE_CHECKING:
    # The JIT doesn't understand Union, so only add type annotation for mypy
    def meshgrid(*tensors: Union[Tensor, List[Tensor]],
                 indexing: Optional[str] = None) -> Tuple[Tensor, ...]:
        return _meshgrid(*tensors, indexing=indexing)
else:
    def meshgrid(*tensors, indexing: Optional[str] = None) -> Tuple[Tensor, ...]:
        r"""Creates grids of coordinates specified by the 1D inputs in `attr`:tensors.

        This is helpful when you want to visualize data over some
        range of inputs. See below for a plotting example.

        Given :math:`N` 1D tensors :math:`T_0 \ldots T_{N-1}` as
        inputs with corresponding sizes :math:`S_0 \ldots S_{N-1}`,
        this creates :math:`N` N-dimensional tensors :math:`G_0 \ldots
        G_{N-1}`, each with shape :math:`(S_0, ..., S_{N-1})` where
        the output :math:`G_i` is constructed by expanding :math:`T_i`
        to the result shape.

        .. note::
            0D inputs are treated equivalently to 1D inputs of a
            single element.

        .. warning::
            `torch.meshgrid(*tensors)` currently has the same behavior
            as calling `numpy.meshgrid(*arrays, indexing='ij')`.

            In the future `torch.meshgrid` will transition to
            `indexing='xy'` as the default.

            https://github.com/pytorch/pytorch/issues/50276 tracks
            this issue with the goal of migrating to NumPy's behavior.

        .. seealso::

            :func:`torch.cartesian_prod` has the same effect but it
            collects the data in a tensor of vectors.

        Args:
            tensors (list of Tensor): list of scalars or 1 dimensional tensors. Scalars will be
                treated as tensors of size :math:`(1,)` automatically

            indexing: (str, optional): the indexing mode, either "xy"
                or "ij", defaults to "ij". See warning for future changes.

                If "xy" is selected, the first dimension corresponds
                to the cardinality of the second input and the second
                dimension corresponds to the cardinality of the first
                input.

                If "ij" is selected, the dimensions are in the same
                order as the cardinality of the inputs.

        Returns:
            seq (sequence of Tensors): If the input has :math:`N`
            tensors of size :math:`S_0 \ldots S_{N-1}``, then the
            output will also have :math:`N` tensors, where each tensor
            is of shape :math:`(S_0, ..., S_{N-1})`.

        Example::

            >>> x = torch.tensor([1, 2, 3])
            >>> y = torch.tensor([4, 5, 6])

            Observe the element-wise pairings across the grid, (1, 4),
            (1, 5), ..., (3, 6). This is the same thing as the
            cartesian product.
            >>> grid_x, grid_y = torch.meshgrid(x, y, indexing='ij')
            >>> grid_x
            tensor([[1, 1, 1],
                    [2, 2, 2],
                    [3, 3, 3]])
            >>> grid_y
            tensor([[4, 5, 6],
                    [4, 5, 6],
                    [4, 5, 6]])

            This correspondence can be seen when these grids are
            stacked properly.
            >>> torch.equal(torch.cat(tuple(torch.dstack([grid_x, grid_y]))),
            ...             torch.cartesian_prod(x, y))
            True

            `torch.meshgrid` is commonly used to produce a grid for
            plotting.
            >>> import matplotlib.pyplot as plt
            >>> xs = torch.linspace(-5, 5, steps=100)
            >>> ys = torch.linspace(-5, 5, steps=100)
            >>> x, y = torch.meshgrid(xs, ys, indexing='xy')
            >>> z = torch.sin(torch.sqrt(x * x + y * y))
            >>> ax = plt.axes(projection='3d')
            >>> ax.plot_surface(x.numpy(), y.numpy(), z.numpy())
            <mpl_toolkits.mplot3d.art3d.Poly3DCollection object at 0x7f8f30d40100>
            >>> plt.show()

        .. image:: ../_static/img/meshgrid.png
            :width: 512

        """
        return _meshgrid(*tensors, indexing=indexing)


def _meshgrid(*tensors, indexing: Optional[str]):
    if has_torch_function(tensors):
        return handle_torch_function(meshgrid, tensors, *tensors, indexing=indexing)
    if len(tensors) == 1 and isinstance(tensors[0], (list, tuple)):
        # the old interface of passing the operands as one list argument
        tensors = tensors[0]  # type: ignore[assignment]

    # Continue allowing call of old method that takes no indexing
    # kwarg for forward compatibility reasons.
    #
    # Remove this two weeks after landing.
    kwargs = {} if indexing is None else {'indexing': indexing}
    return _VF.meshgrid(tensors, **kwargs)  # type: ignore[attr-defined]


stft = _add_docstr(
    torch.stft,
    "stft(input, n_fft, hop_length=None, win_length=None, window=None, center=True, "
    "pad_mode='reflect', normalized=False, onesided=None, return_complex=None) -> Tensor"
    r"""

Short-time Fourier transform (STFT).

.. warning::
    From version 1.8.0, :attr:`return_complex` must always be given
    explicitly for real inputs and `return_complex=False` has been
    deprecated. Strongly prefer `return_complex=True` as in a future
    pytorch release, this function will only return complex tensors.

    Note that :func:`torch.view_as_real` can be used to recover a real
    tensor with an extra last dimension for real and imaginary components.

The STFT computes the Fourier transform of short overlapping windows of the
input. This giving frequency components of the signal as they change over
time. The interface of this function is modeled after (but *not* a drop-in
replacement for) librosa_ stft function.

.. _librosa: https://librosa.org/doc/latest/generated/librosa.stft.html

Ignoring the optional batch dimension, this method computes the following
expression:

.. math::
    X[\omega, m] = \sum_{k = 0}^{\text{win\_length-1}}%
                        \text{window}[k]\ \text{input}[m \times \text{hop\_length} + k]\ %
                        \exp\left(- j \frac{2 \pi \cdot \omega k}{\text{win\_length}}\right),

where :math:`m` is the index of the sliding window, and :math:`\omega` is
the frequency :math:`0 \leq \omega < \text{n\_fft}` for ``onesided=False``,
or :math:`0 \leq \omega < \lfloor \text{n\_fft} / 2 \rfloor + 1` for ``onesided=True``.

* :attr:`input` must be either a 1-D time sequence or a 2-D batch of time
    sequences.

* If :attr:`hop_length` is ``None`` (default), it is treated as equal to
    ``floor(n_fft / 4)``.

* If :attr:`win_length` is ``None`` (default), it is treated as equal to
    :attr:`n_fft`.

* :attr:`window` can be a 1-D tensor of size :attr:`win_length`, e.g., from
    :meth:`torch.hann_window`. If :attr:`window` is ``None`` (default), it is
    treated as if having :math:`1` everywhere in the window. If
    :math:`\text{win\_length} < \text{n\_fft}`, :attr:`window` will be padded on
    both sides to length :attr:`n_fft` before being applied.

* If :attr:`center` is ``True`` (default), :attr:`input` will be padded on
    both sides so that the :math:`t`-th frame is centered at time
    :math:`t \times \text{hop\_length}`. Otherwise, the :math:`t`-th frame
    begins at time  :math:`t \times \text{hop\_length}`.

* :attr:`pad_mode` determines the padding method used on :attr:`input` when
    :attr:`center` is ``True``. See :meth:`torch.nn.functional.pad` for
    all available options. Default is ``"reflect"``.

* If :attr:`onesided` is ``True`` (default for real input), only values for
    :math:`\omega` in :math:`\left[0, 1, 2, \dots, \left\lfloor
    \frac{\text{n\_fft}}{2} \right\rfloor + 1\right]` are returned because
    the real-to-complex Fourier transform satisfies the conjugate symmetry,
    i.e., :math:`X[m, \omega] = X[m, \text{n\_fft} - \omega]^*`.
    Note if the input or window tensors are complex, then :attr:`onesided`
    output is not possible.

* If :attr:`normalized` is ``True`` (default is ``False``), the function
    returns the normalized STFT results, i.e., multiplied by :math:`(\text{frame\_length})^{-0.5}`.

* If :attr:`return_complex` is ``True`` (default if input is complex), the
    return is a ``input.dim() + 1`` dimensional complex tensor. If ``False``,
    the output is a ``input.dim() + 2`` dimensional real tensor where the last
    dimension represents the real and imaginary components.

Returns either a complex tensor of size :math:`(* \times N \times T)` if
:attr:`return_complex` is true, or a real tensor of size :math:`(* \times N
\times T \times 2)`. Where :math:`*` is the optional batch size of
:attr:`input`, :math:`N` is the number of frequencies where STFT is applied
and :math:`T` is the total number of frames used.

.. warning::
    This function changed signature at version 0.4.1. Calling with the
    previous signature may cause error or return incorrect result.

Args:
    input (Tensor): the input tensor
    n_fft (int): size of Fourier transform
    hop_length (int, optional): the distance between neighboring sliding window
        frames. Default: ``None`` (treated as equal to ``floor(n_fft / 4)``)
    win_length (int, optional): the size of window frame and STFT filter.
        Default: ``None``  (treated as equal to :attr:`n_fft`)
    window (Tensor, optional): the optional window function.
        Default: ``None`` (treated as window of all :math:`1` s)
    center (bool, optional): whether to pad :attr:`input` on both sides so
        that the :math:`t`-th frame is centered at time :math:`t \times \text{hop\_length}`.
        Default: ``True``
    pad_mode (string, optional): controls the padding method used when
        :attr:`center` is ``True``. Default: ``"reflect"``
    normalized (bool, optional): controls whether to return the normalized STFT results
            Default: ``False``
    onesided (bool, optional): controls whether to return half of results to
        avoid redundancy for real inputs.
        Default: ``True`` for real :attr:`input` and :attr:`window`, ``False`` otherwise.
    return_complex (bool, optional): whether to return a complex tensor, or
        a real tensor with an extra last dimension for the real and
        imaginary components.

Returns:
    Tensor: A tensor containing the STFT result with shape described above

""")
# TODO: Fix via https://github.com/pytorch/pytorch/issues/75798
stft.__module__ = "torch.functional"


istft = _add_docstr(
    torch.istft,
    "istft(input, n_fft, hop_length=None, win_length=None, window=None, center=True, "
    "normalized=False, onesided=None, length=None, return_complex=False) -> Tensor:\n"
    r"""
Inverse short time Fourier Transform. This is expected to be the inverse of :func:`~torch.stft`.

It has the same parameters (+ additional optional parameter of :attr:`length`) and it should return the
least squares estimation of the original signal. The algorithm will check using the NOLA condition (
nonzero overlap).

Important consideration in the parameters :attr:`window` and :attr:`center` so that the envelop
created by the summation of all the windows is never zero at certain point in time. Specifically,
:math:`\sum_{t=-\infty}^{\infty} |w|^2[n-t\times hop\_length] \cancel{=} 0`.

Since :func:`~torch.stft` discards elements at the end of the signal if they do not fit in a frame,
``istft`` may return a shorter signal than the original signal (can occur if :attr:`center` is False
since the signal isn't padded). If `length` is given in the arguments and is longer than expected,
``istft`` will pad zeros to the end of the returned signal.

If :attr:`center` is ``True``, then there will be padding e.g. ``'constant'``, ``'reflect'``, etc.
Left padding can be trimmed off exactly because they can be calculated but right padding cannot be
calculated without additional information.

Example: Suppose the last window is:
``[17, 18, 0, 0, 0]`` vs ``[18, 0, 0, 0, 0]``

The :attr:`n_fft`, :attr:`hop_length`, :attr:`win_length` are all the same which prevents the calculation
of right padding. These additional values could be zeros or a reflection of the signal so providing
:attr:`length` could be useful. If :attr:`length` is ``None`` then padding will be aggressively removed
(some loss of signal).

[1] D. W. Griffin and J. S. Lim, "Signal estimation from modified short-time Fourier transform,"
IEEE Trans. ASSP, vol.32, no.2, pp.236-243, Apr. 1984.

Args:
    input (Tensor): The input tensor. Expected to be output of :func:`~torch.stft`,
        can either be complex (``channel``, ``fft_size``, ``n_frame``), or real
        (``channel``, ``fft_size``, ``n_frame``, 2) where the ``channel``
        dimension is optional.

        .. deprecated:: 1.8.0
            Real input is deprecated, use complex inputs as returned by
            ``stft(..., return_complex=True)`` instead.
    n_fft (int): Size of Fourier transform
    hop_length (Optional[int]): The distance between neighboring sliding window frames.
        (Default: ``n_fft // 4``)
    win_length (Optional[int]): The size of window frame and STFT filter. (Default: ``n_fft``)
    window (Optional[torch.Tensor]): The optional window function.
        (Default: ``torch.ones(win_length)``)
    center (bool): Whether :attr:`input` was padded on both sides so that the :math:`t`-th frame is
        centered at time :math:`t \times \text{hop\_length}`.
        (Default: ``True``)
    normalized (bool): Whether the STFT was normalized. (Default: ``False``)
    onesided (Optional[bool]): Whether the STFT was onesided.
        (Default: ``True`` if ``n_fft != fft_size`` in the input size)
    length (Optional[int]): The amount to trim the signal by (i.e. the
        original signal length). (Default: whole signal)
    return_complex (Optional[bool]):
        Whether the output should be complex, or if the input should be
        assumed to derive from a real signal and window.
        Note that this is incompatible with ``onesided=True``.
        (Default: ``False``)

Returns:
    Tensor: Least squares estimation of the original signal of size (..., signal_length)
""")


if TYPE_CHECKING:
    # These _impl functions return a variable number of tensors as output with
    # __torch_function__; tuple unpacking is done already rather than being
    # done by the caller of the _impl function
    _unique_impl_out = Any
else:
    _unique_impl_out = Tuple[Tensor, Tensor, Tensor]


def _unique_impl(input: Tensor, sorted: bool = True,
                 return_inverse: bool = False, return_counts: bool = False,
                 dim: Optional[int] = None) -> _unique_impl_out:
    r"""unique(input, sorted=True, return_inverse=False, return_counts=False, dim=None) -> Tuple[Tensor, Tensor, Tensor]

    Returns the unique elements of the input tensor.

    .. note:: This function is different from :func:`torch.unique_consecutive` in the sense that
        this function also eliminates non-consecutive duplicate values.

    .. note:: Currently in the CUDA implementation and the CPU implementation when dim is specified,
        `torch.unique` always sort the tensor at the beginning regardless of the `sort` argument.
        Sorting could be slow, so if your input tensor is already sorted, it is recommended to use
        :func:`torch.unique_consecutive` which avoids the sorting.

    Args:
        input (Tensor): the input tensor
        sorted (bool): Whether to sort the unique elements in ascending order
            before returning as output.
        return_inverse (bool): Whether to also return the indices for where
            elements in the original input ended up in the returned unique list.
        return_counts (bool): Whether to also return the counts for each unique
            element.
        dim (int): the dimension to apply unique. If ``None``, the unique of the
            flattened input is returned. default: ``None``

    Returns:
        (Tensor, Tensor (optional), Tensor (optional)): A tensor or a tuple of tensors containing

            - **output** (*Tensor*): the output list of unique scalar elements.
            - **inverse_indices** (*Tensor*): (optional) if
              :attr:`return_inverse` is True, there will be an additional
              returned tensor (same shape as input) representing the indices
              for where elements in the original input map to in the output;
              otherwise, this function will only return a single tensor.
            - **counts** (*Tensor*): (optional) if
              :attr:`return_counts` is True, there will be an additional
              returned tensor (same shape as output or output.size(dim),
              if dim was specified) representing the number of occurrences
              for each unique value or tensor.

    Example::

        >>> output = torch.unique(torch.tensor([1, 3, 2, 3], dtype=torch.long))
        >>> output
        tensor([ 2,  3,  1])

        >>> output, inverse_indices = torch.unique(
        ...     torch.tensor([1, 3, 2, 3], dtype=torch.long), sorted=True, return_inverse=True)
        >>> output
        tensor([ 1,  2,  3])
        >>> inverse_indices
        tensor([ 0,  2,  1,  2])

        >>> output, inverse_indices = torch.unique(
        ...     torch.tensor([[1, 3], [2, 3]], dtype=torch.long), sorted=True, return_inverse=True)
        >>> output
        tensor([ 1,  2,  3])
        >>> inverse_indices
        tensor([[ 0,  2],
                [ 1,  2]])

    """
    if has_torch_function_unary(input):
        return handle_torch_function(
            unique, (input,), input, sorted=sorted, return_inverse=return_inverse,
            return_counts=return_counts, dim=dim)

    if dim is not None:
        output, inverse_indices, counts = _VF.unique_dim(
            input,
            dim,
            sorted=sorted,
            return_inverse=return_inverse,
            return_counts=return_counts,
        )
    else:
        output, inverse_indices, counts = torch._unique2(
            input,
            sorted=sorted,
            return_inverse=return_inverse,
            return_counts=return_counts,
        )
    return output, inverse_indices, counts


def _unique_consecutive_impl(input: Tensor, return_inverse: bool = False,
                             return_counts: bool = False,
                             dim: Optional[int] = None) -> _unique_impl_out:
    r"""Eliminates all but the first element from every consecutive group of equivalent elements.

    .. note:: This function is different from :func:`torch.unique` in the sense that this function
        only eliminates consecutive duplicate values. This semantics is similar to `std::unique`
        in C++.

    Args:
        input (Tensor): the input tensor
        return_inverse (bool): Whether to also return the indices for where
            elements in the original input ended up in the returned unique list.
        return_counts (bool): Whether to also return the counts for each unique
            element.
        dim (int): the dimension to apply unique. If ``None``, the unique of the
            flattened input is returned. default: ``None``

    Returns:
        (Tensor, Tensor (optional), Tensor (optional)): A tensor or a tuple of tensors containing

            - **output** (*Tensor*): the output list of unique scalar elements.
            - **inverse_indices** (*Tensor*): (optional) if
              :attr:`return_inverse` is True, there will be an additional
              returned tensor (same shape as input) representing the indices
              for where elements in the original input map to in the output;
              otherwise, this function will only return a single tensor.
            - **counts** (*Tensor*): (optional) if
              :attr:`return_counts` is True, there will be an additional
              returned tensor (same shape as output or output.size(dim),
              if dim was specified) representing the number of occurrences
              for each unique value or tensor.

    Example::

        >>> x = torch.tensor([1, 1, 2, 2, 3, 1, 1, 2])
        >>> output = torch.unique_consecutive(x)
        >>> output
        tensor([1, 2, 3, 1, 2])

        >>> output, inverse_indices = torch.unique_consecutive(x, return_inverse=True)
        >>> output
        tensor([1, 2, 3, 1, 2])
        >>> inverse_indices
        tensor([0, 0, 1, 1, 2, 3, 3, 4])

        >>> output, counts = torch.unique_consecutive(x, return_counts=True)
        >>> output
        tensor([1, 2, 3, 1, 2])
        >>> counts
        tensor([2, 2, 1, 2, 1])
    """
    if has_torch_function_unary(input):
        return handle_torch_function(
            unique_consecutive, (input,), input, return_inverse=return_inverse,
            return_counts=return_counts, dim=dim)
    output, inverse_indices, counts = _VF.unique_consecutive(  # type: ignore[attr-defined]
        input, return_inverse=return_inverse, return_counts=return_counts, dim=dim)
    return output, inverse_indices, counts


def _return_counts(input, sorted=True, return_inverse=False, return_counts=False, dim=None):
    # type: (Tensor, bool, bool, bool, Optional[int]) -> Tuple[Tensor, Tensor]

    if has_torch_function_unary(input):
        return _unique_impl(input, sorted, return_inverse, return_counts, dim)

    output, _, counts = _unique_impl(input, sorted, return_inverse, return_counts, dim)
    return output, counts


def _return_output(input, sorted=True, return_inverse=False, return_counts=False, dim=None):
    # type: (Tensor, bool, bool, bool, Optional[int]) -> Tensor

    if has_torch_function_unary(input):
        return _unique_impl(input, sorted, return_inverse, return_counts, dim)

    output, _, _ = _unique_impl(input, sorted, return_inverse, return_counts, dim)
    return output


def _return_inverse(input, sorted=True, return_inverse=False, return_counts=False, dim=None):
    # type: (Tensor, bool, bool, bool, Optional[int]) -> Tuple[Tensor, Tensor]

    if has_torch_function_unary(input):
        return _unique_impl(input, sorted, return_inverse, return_counts, dim)

    output, inverse_indices, _ = _unique_impl(input, sorted, return_inverse, return_counts, dim)
    return output, inverse_indices


_return_inverse_false = boolean_dispatch(
    arg_name='return_counts',
    arg_index=3,
    default=False,
    if_true=_return_counts,
    if_false=_return_output,
    module_name=__name__,
    func_name='unique')

_return_inverse_true = boolean_dispatch(
    arg_name='return_counts',
    arg_index=3,
    default=False,
    if_true=_unique_impl,
    if_false=_return_inverse,
    module_name=__name__,
    func_name='unique')

# The return type of unique depends on `return_inverse`, and `return_counts` so in order to
# resolve the output type in TorchScript we need to statically know the value of both parameters

unique = boolean_dispatch(
    arg_name='return_inverse',
    arg_index=2,
    default=False,
    if_true=_return_inverse_true,
    if_false=_return_inverse_false,
    module_name=__name__,
    func_name='unique')
unique.__doc__ = _unique_impl.__doc__


def _consecutive_return_counts(input, return_inverse=False, return_counts=False, dim=None):
    # type: (Tensor, bool, bool, Optional[int]) -> Tuple[Tensor, Tensor]

    if has_torch_function_unary(input):
        return _unique_consecutive_impl(input, return_inverse, return_counts, dim)

    output, _, counts = _unique_consecutive_impl(input, return_inverse, return_counts, dim)
    return output, counts


def _consecutive_return_output(input, return_inverse=False, return_counts=False, dim=None):
    # type: (Tensor, bool, bool, Optional[int]) -> Tensor

    if has_torch_function_unary(input):
        return _unique_consecutive_impl(input, return_inverse, return_counts, dim)

    output, _, _ = _unique_consecutive_impl(input, return_inverse, return_counts, dim)
    return output


def _consecutive_return_inverse(input, return_inverse=False, return_counts=False, dim=None):
    # type: (Tensor, bool, bool, Optional[int]) -> Tuple[Tensor, Tensor]

    if has_torch_function_unary(input):
        return _unique_consecutive_impl(input, return_inverse, return_counts, dim)

    output, inverse_indices, _ = _unique_consecutive_impl(input, return_inverse, return_counts, dim)
    return output, inverse_indices


_consecutive_return_inverse_false = boolean_dispatch(
    arg_name='return_counts',
    arg_index=1,
    default=False,
    if_true=_consecutive_return_counts,
    if_false=_consecutive_return_output,
    module_name=__name__,
    func_name='unique_consecutive')

_consecutive_return_inverse_true = boolean_dispatch(
    arg_name='return_counts',
    arg_index=1,
    default=False,
    if_true=_unique_consecutive_impl,
    if_false=_consecutive_return_inverse,
    module_name=__name__,
    func_name='unique_consecutive')

# The return type of unique depends on `return_inverse`, and `return_counts` so in order to
# resolve the output type in TorchScript we need to statically know the value of both parameters

unique_consecutive = boolean_dispatch(
    arg_name='return_inverse',
    arg_index=2,
    default=False,
    if_true=_consecutive_return_inverse_true,
    if_false=_consecutive_return_inverse_false,
    module_name=__name__,
    func_name='unique_consecutive')
unique_consecutive.__doc__ = _unique_consecutive_impl.__doc__

if TYPE_CHECKING:
    pass
    # There's no good way to use this type annotation without breaking JIT
    # overloads. So leave untyped for mypy for now.
else:
    @overload
    def tensordot(a, b, dims: int = 2, out: Optional[torch.Tensor] = None):
        pass

    @overload  # noqa: F811
    def tensordot(a, b, dims: Tuple[List[int], List[int]], out: Optional[torch.Tensor] = None):  # noqa: F811
        pass

    @overload  # noqa: F811
    def tensordot(a, b, dims: List[List[int]], out: Optional[torch.Tensor] = None):  # noqa: F811
        pass

    @overload  # noqa: F811
    def tensordot(a, b, dims: torch.Tensor, out: Optional[torch.Tensor] = None):  # noqa: F811
        pass

def tensordot(a, b, dims=2, out: Optional[torch.Tensor] = None):  # noqa: F811
    r"""Returns a contraction of a and b over multiple dimensions.

    :attr:`tensordot` implements a generalized matrix product.

    Args:
      a (Tensor): Left tensor to contract
      b (Tensor): Right tensor to contract
      dims (int or Tuple[List[int], List[int]] or List[List[int]] containing two lists or Tensor): number of dimensions to
         contract or explicit lists of dimensions for :attr:`a` and
         :attr:`b` respectively

    When called with a non-negative integer argument :attr:`dims` = :math:`d`, and
    the number of dimensions of :attr:`a` and :attr:`b` is :math:`m` and :math:`n`,
    respectively, :func:`~torch.tensordot` computes

    .. math::
        r_{i_0,...,i_{m-d}, i_d,...,i_n}
          = \sum_{k_0,...,k_{d-1}} a_{i_0,...,i_{m-d},k_0,...,k_{d-1}} \times b_{k_0,...,k_{d-1}, i_d,...,i_n}.

    When called with :attr:`dims` of the list form, the given dimensions will be contracted
    in place of the last :math:`d` of :attr:`a` and the first :math:`d` of :math:`b`. The sizes
    in these dimensions must match, but :func:`~torch.tensordot` will deal with broadcasted
    dimensions.

    Examples::

        >>> a = torch.arange(60.).reshape(3, 4, 5)
        >>> b = torch.arange(24.).reshape(4, 3, 2)
        >>> torch.tensordot(a, b, dims=([1, 0], [0, 1]))
        tensor([[4400., 4730.],
                [4532., 4874.],
                [4664., 5018.],
                [4796., 5162.],
                [4928., 5306.]])

        >>> a = torch.randn(3, 4, 5, device='cuda')
        >>> b = torch.randn(4, 5, 6, device='cuda')
        >>> c = torch.tensordot(a, b, dims=2).cpu()
        tensor([[ 8.3504, -2.5436,  6.2922,  2.7556, -1.0732,  3.2741],
                [ 3.3161,  0.0704,  5.0187, -0.4079, -4.3126,  4.8744],
                [ 0.8223,  3.9445,  3.2168, -0.2400,  3.4117,  1.7780]])

        >>> a = torch.randn(3, 5, 4, 6)
        >>> b = torch.randn(6, 4, 5, 3)
        >>> torch.tensordot(a, b, dims=([2, 1, 3], [1, 2, 0]))
        tensor([[  7.7193,  -2.4867, -10.3204],
                [  1.5513, -14.4737,  -6.5113],
                [ -0.2850,   4.2573,  -3.5997]])
    """
    if has_torch_function_variadic(a, b):
        return handle_torch_function(tensordot, (a, b), a, b, dims=dims, out=out)

    if not isinstance(dims, (tuple, list, torch.Tensor, int)):
        raise RuntimeError("tensordot expects dims to be int or "
                           + "Tuple[List[int], List[int]] or "
                           + "List[List[int]] containing two lists, but got "
                           + f"dims={dims}")

    dims_a: List[int] = []
    dims_b: List[int] = []

    if isinstance(dims, (tuple, list)):
        dims_a, dims_b = dims

    if isinstance(dims, torch.Tensor):
        num_elements = dims.numel()
        if num_elements > 1:
            assert dims.size()[0] == 2
            dims_a = torch.jit.annotate(List[int], dims[0].tolist())
            dims_b = torch.jit.annotate(List[int], dims[1].tolist())
        else:
            dims_val = int(dims.item())
            if dims_val < 0:
                raise RuntimeError(f"tensordot expects dims >= 0, but got dims={dims}")
            dims_a = list(range(-dims_val, 0))
            dims_b = list(range(dims_val))

    if isinstance(dims, int):
        if dims < 0:
            raise RuntimeError(f"tensordot expects dims >= 0, but got dims={dims}")
        dims_a = list(range(-dims, 0))
        dims_b = list(range(dims))

    if out is None:
        return _VF.tensordot(a, b, dims_a, dims_b)  # type: ignore[attr-defined]
    else:
        return _VF.tensordot(a, b, dims_a, dims_b, out=out)  # type: ignore[attr-defined]

def cartesian_prod(*tensors):
    """Do cartesian product of the given sequence of tensors. The behavior is similar to
    python's `itertools.product`.

    Args:
        *tensors: any number of 1 dimensional tensors.

    Returns:
        Tensor: A tensor equivalent to converting all the input tensors into lists,
        do `itertools.product` on these lists, and finally convert the resulting list
        into tensor.

    Example::

        >>> a = [1, 2, 3]
        >>> b = [4, 5]
        >>> list(itertools.product(a, b))
        [(1, 4), (1, 5), (2, 4), (2, 5), (3, 4), (3, 5)]
        >>> tensor_a = torch.tensor(a)
        >>> tensor_b = torch.tensor(b)
        >>> torch.cartesian_prod(tensor_a, tensor_b)
        tensor([[1, 4],
                [1, 5],
                [2, 4],
                [2, 5],
                [3, 4],
                [3, 5]])
    """
    # This wrapper exists to support variadic args.
    if has_torch_function(tensors):
        return handle_torch_function(cartesian_prod, tensors, *tensors)
    return _VF.cartesian_prod(tensors)  # type: ignore[attr-defined]

def block_diag(*tensors):
    """Create a block diagonal matrix from provided tensors.

    Args:
        *tensors: One or more tensors with 0, 1, or 2 dimensions.

    Returns:
        Tensor: A 2 dimensional tensor with all the input tensors arranged in
        order such that their upper left and lower right corners are
        diagonally adjacent. All other elements are set to 0.

    Example::

        >>> import torch
        >>> A = torch.tensor([[0, 1], [1, 0]])
        >>> B = torch.tensor([[3, 4, 5], [6, 7, 8]])
        >>> C = torch.tensor(7)
        >>> D = torch.tensor([1, 2, 3])
        >>> E = torch.tensor([[4], [5], [6]])
        >>> torch.block_diag(A, B, C, D, E)
        tensor([[0, 1, 0, 0, 0, 0, 0, 0, 0, 0],
                [1, 0, 0, 0, 0, 0, 0, 0, 0, 0],
                [0, 0, 3, 4, 5, 0, 0, 0, 0, 0],
                [0, 0, 6, 7, 8, 0, 0, 0, 0, 0],
                [0, 0, 0, 0, 0, 7, 0, 0, 0, 0],
                [0, 0, 0, 0, 0, 0, 1, 2, 3, 0],
                [0, 0, 0, 0, 0, 0, 0, 0, 0, 4],
                [0, 0, 0, 0, 0, 0, 0, 0, 0, 5],
                [0, 0, 0, 0, 0, 0, 0, 0, 0, 6]])
    """
    # This wrapper exists to support variadic args.
    if has_torch_function(tensors):
        return handle_torch_function(block_diag, tensors, *tensors)
    return torch._C._VariableFunctions.block_diag(tensors)  # type: ignore[attr-defined]


def cdist(x1, x2, p=2., compute_mode='use_mm_for_euclid_dist_if_necessary'):
    # type: (Tensor, Tensor, float, str) -> (Tensor)
    r"""Computes batched the p-norm distance between each pair of the two collections of row vectors.

    Args:
        x1 (Tensor): input tensor of shape :math:`B \times P \times M`.
        x2 (Tensor): input tensor of shape :math:`B \times R \times M`.
        p: p value for the p-norm distance to calculate between each vector pair
            :math:`\in [0, \infty]`.
        compute_mode:
            'use_mm_for_euclid_dist_if_necessary' - will use matrix multiplication approach to calculate
            euclidean distance (p = 2) if P > 25 or R > 25
            'use_mm_for_euclid_dist' - will always use matrix multiplication approach to calculate
            euclidean distance (p = 2)
            'donot_use_mm_for_euclid_dist' - will never use matrix multiplication approach to calculate
            euclidean distance (p = 2)
            Default: use_mm_for_euclid_dist_if_necessary.

    If x1 has shape :math:`B \times P \times M` and x2 has shape :math:`B \times R \times M` then the
    output will have shape :math:`B \times P \times R`.

    This function is equivalent to `scipy.spatial.distance.cdist(input,'minkowski', p=p)`
    if :math:`p \in (0, \infty)`. When :math:`p = 0` it is equivalent to
    `scipy.spatial.distance.cdist(input, 'hamming') * M`. When :math:`p = \infty`, the closest
    scipy function is `scipy.spatial.distance.cdist(xn, lambda x, y: np.abs(x - y).max())`.

    Example:

        >>> a = torch.tensor([[0.9041,  0.0196], [-0.3108, -2.4423], [-0.4821,  1.059]])
        >>> a
        tensor([[ 0.9041,  0.0196],
                [-0.3108, -2.4423],
                [-0.4821,  1.0590]])
        >>> b = torch.tensor([[-2.1763, -0.4713], [-0.6986,  1.3702]])
        >>> b
        tensor([[-2.1763, -0.4713],
                [-0.6986,  1.3702]])
        >>> torch.cdist(a, b, p=2)
        tensor([[3.1193, 2.0959],
                [2.7138, 3.8322],
                [2.2830, 0.3791]])
    """
    if has_torch_function_variadic(x1, x2):
        return handle_torch_function(
            cdist, (x1, x2), x1, x2, p=p, compute_mode=compute_mode)
    if compute_mode == 'use_mm_for_euclid_dist_if_necessary':
        return _VF.cdist(x1, x2, p, None)  # type: ignore[attr-defined]
    elif compute_mode == 'use_mm_for_euclid_dist':
        return _VF.cdist(x1, x2, p, 1)  # type: ignore[attr-defined]
    elif compute_mode == 'donot_use_mm_for_euclid_dist':
        return _VF.cdist(x1, x2, p, 2)  # type: ignore[attr-defined]
    else:
        raise ValueError(f"{compute_mode} is not a valid value for compute_mode")

def atleast_1d(*tensors):
    r"""
    Returns a 1-dimensional view of each input tensor with zero dimensions.
    Input tensors with one or more dimensions are returned as-is.

    Args:
        input (Tensor or list of Tensors)

    Returns:
        output (Tensor or tuple of Tensors)

    Example::

        >>> x = torch.randn(2)
        >>> x
        tensor([1.4584, 0.7583])
        >>> torch.atleast_1d(x)
        tensor([1.4584, 0.7583])
        >>> x = torch.tensor(1.)
        >>> x
        tensor(1.)
        >>> torch.atleast_1d(x)
        tensor([1.])
        >>> x = torch.tensor(0.5)
        >>> y = torch.tensor(1.)
        >>> torch.atleast_1d((x,y))
        (tensor([0.5000]), tensor([1.]))
    """
    # This wrapper exists to support variadic args.
    if has_torch_function(tensors):
        return handle_torch_function(atleast_1d, tensors, *tensors)
    if len(tensors) == 1:
        tensors = tensors[0]
    return _VF.atleast_1d(tensors)  # type: ignore[attr-defined]

def atleast_2d(*tensors):
    r"""
    Returns a 2-dimensional view of each input tensor with zero dimensions.
    Input tensors with two or more dimensions are returned as-is.

    Args:
        input (Tensor or list of Tensors)

    Returns:
        output (Tensor or tuple of Tensors)

    Example::

        >>> x = torch.tensor(1.)
        >>> x
        tensor(1.)
        >>> torch.atleast_2d(x)
        tensor([[1.]])
        >>> x = torch.randn(2,2)
        >>> x
        tensor([[2.2086, 2.5165],
                [0.1757, 0.5194]])
        >>> torch.atleast_2d(x)
        tensor([[2.2086, 2.5165],
                [0.1757, 0.5194]])
        >>> x = torch.tensor(0.5)
        >>> y = torch.tensor(1.)
        >>> torch.atleast_2d((x,y))
        (tensor([[0.5000]]), tensor([[1.]]))
    """
    # This wrapper exists to support variadic args.
    if has_torch_function(tensors):
        return handle_torch_function(atleast_2d, tensors, *tensors)
    if len(tensors) == 1:
        tensors = tensors[0]
    return _VF.atleast_2d(tensors)  # type: ignore[attr-defined]

def atleast_3d(*tensors):
    r"""
    Returns a 3-dimensional view of each input tensor with zero dimensions.
    Input tensors with three or more dimensions are returned as-is.

    Args:
        input (Tensor or list of Tensors)

    Returns:
        output (Tensor or tuple of Tensors)

    Example:

        >>> x = torch.tensor(0.5)
        >>> x
        tensor(0.5000)
        >>> torch.atleast_3d(x)
        tensor([[[0.5000]]])
        >>> y = torch.randn(2,2)
        >>> y
        tensor([[-0.8079,  0.7460],
                [-1.1647,  1.4734]])
        >>> torch.atleast_3d(y)
        tensor([[[-0.8079],
                [ 0.7460]],
                <BLANKLINE>
                [[-1.1647],
                [ 1.4734]]])
        >>> x = torch.randn(1,1,1)
        >>> x
        tensor([[[-1.5689]]])
        >>> torch.atleast_3d(x)
        tensor([[[-1.5689]]])
        >>> x = torch.tensor(0.5)
        >>> y = torch.tensor(1.)
        >>> torch.atleast_3d((x,y))
        (tensor([[[0.5000]]]), tensor([[[1.]]]))
    """
    # This wrapper exists to support variadic args.
    if has_torch_function(tensors):
        return handle_torch_function(atleast_3d, tensors, *tensors)
    if len(tensors) == 1:
        tensors = tensors[0]
    return _VF.atleast_3d(tensors)  # type: ignore[attr-defined]


if TYPE_CHECKING:
    pass
    # There's no good way to use this type annotation; cannot rename norm() to
    # _norm_impl() in a way that doesn't break JIT overloads. So leave untyped
    # for mypy for now.
    #    def norm(input: Tensor,
    #             p: Optional[Union[str, Number]] = "fro",
    #             dim: Optional[Union[int, List[int]]] = None,
    #             keepdim: bool = False,
    #             out: Optional[Tensor] = None,
    #             dtype: _dtype = None) -> Tensor:
    #        return _norm_impl(input, p, dim, keepdim, out, dtype)
else:
    # TODO: type dim as BroadcastingList when
    # https://github.com/pytorch/pytorch/issues/33782 is fixed
    @overload
    def norm(input, p="fro", dim=None, keepdim=False, out=None, dtype=None):
        # type: (Tensor, str, Optional[List[int]], bool, Optional[Tensor], Optional[int]) -> Tensor
        pass

    @overload  # noqa: F811
    def norm(input, p="fro", dim=None, keepdim=False, out=None, dtype=None):  # noqa: F811
        # type: (Tensor, Optional[number], Optional[List[int]], bool, Optional[Tensor], Optional[int]) -> Tensor
        pass

    @overload  # noqa: F811
    def norm(input, p="fro", dim=None, keepdim=False, out=None, dtype=None):  # noqa: F811
        # type: (Tensor, Optional[number], Optional[int], bool, Optional[Tensor], Optional[int]) -> Tensor
        pass

    @overload  # noqa: F811
    def norm(input, p="fro", dim=None, keepdim=False, out=None, dtype=None):  # noqa: F811
        # type: (Tensor, str, Optional[int], bool, Optional[Tensor], Optional[int]) -> Tensor
        pass


def norm(input, p="fro", dim=None, keepdim=False, out=None, dtype=None):  # noqa: F811
    r"""Returns the matrix norm or vector norm of a given tensor.

    .. warning::

        torch.norm is deprecated and may be removed in a future PyTorch release.
        Its documentation and behavior may be incorrect, and it is no longer
        actively maintained.

        Use :func:`torch.linalg.norm`, instead, or :func:`torch.linalg.vector_norm`
        when computing vector norms and :func:`torch.linalg.matrix_norm` when
        computing matrix norms. Note, however, the signature for these functions
        is slightly different than the signature for torch.norm.

    Args:
        input (Tensor): The input tensor. Its data type must be either a floating
            point or complex type. For complex inputs, the norm is calculated using the
            absolute value of each element. If the input is complex and neither
            :attr:`dtype` nor :attr:`out` is specified, the result's data type will
            be the corresponding floating point type (e.g. float if :attr:`input` is
            complexfloat).

        p (int, float, inf, -inf, 'fro', 'nuc', optional): the order of norm. Default: ``'fro'``
            The following norms can be calculated:

            ======  ==============  ==========================
            ord     matrix norm     vector norm
            ======  ==============  ==========================
            'fro'   Frobenius norm  --
            'nuc'   nuclear norm    --
            Number  --              sum(abs(x)**ord)**(1./ord)
            ======  ==============  ==========================

            The vector norm can be calculated across any number of dimensions.
            The corresponding dimensions of :attr:`input` are flattened into
            one dimension, and the norm is calculated on the flattened
            dimension.

            Frobenius norm produces the same result as ``p=2`` in all cases
            except when :attr:`dim` is a list of three or more dims, in which
            case Frobenius norm throws an error.

            Nuclear norm can only be calculated across exactly two dimensions.

        dim (int, tuple of ints, list of ints, optional):
            Specifies which dimension or dimensions of :attr:`input` to
            calculate the norm across. If :attr:`dim` is ``None``, the norm will
            be calculated across all dimensions of :attr:`input`. If the norm
            type indicated by :attr:`p` does not support the specified number of
            dimensions, an error will occur.
        keepdim (bool, optional): whether the output tensors have :attr:`dim`
            retained or not. Ignored if :attr:`dim` = ``None`` and
            :attr:`out` = ``None``. Default: ``False``
        out (Tensor, optional): the output tensor. Ignored if
            :attr:`dim` = ``None`` and :attr:`out` = ``None``.
        dtype (:class:`torch.dtype`, optional): the desired data type of
            returned tensor. If specified, the input tensor is casted to
            :attr:`dtype` while performing the operation. Default: None.

    .. note::
        Even though ``p='fro'`` supports any number of dimensions, the true
        mathematical definition of Frobenius norm only applies to tensors with
        exactly two dimensions. :func:`torch.linalg.norm` with ``ord='fro'`` aligns
        with the mathematical definition, since it can only be applied across
        exactly two dimensions.

    Example::

        >>> import torch
        >>> a = torch.arange(9, dtype= torch.float) - 4
        >>> b = a.reshape((3, 3))
        >>> torch.norm(a)
        tensor(7.7460)
        >>> torch.norm(b)
        tensor(7.7460)
        >>> torch.norm(a, float('inf'))
        tensor(4.)
        >>> torch.norm(b, float('inf'))
        tensor(4.)
        >>> c = torch.tensor([[ 1, 2, 3],[-1, 1, 4]] , dtype= torch.float)
        >>> torch.norm(c, dim=0)
        tensor([1.4142, 2.2361, 5.0000])
        >>> torch.norm(c, dim=1)
        tensor([3.7417, 4.2426])
        >>> torch.norm(c, p=1, dim=1)
        tensor([6., 6.])
        >>> d = torch.arange(8, dtype= torch.float).reshape(2,2,2)
        >>> torch.norm(d, dim=(1,2))
        tensor([ 3.7417, 11.2250])
        >>> torch.norm(d[0, :, :]), torch.norm(d[1, :, :])
        (tensor(3.7417), tensor(11.2250))
    """

    if has_torch_function_unary(input):
        return handle_torch_function(
            norm, (input,), input, p=p, dim=dim, keepdim=keepdim, out=out, dtype=dtype)

    ndim = input.dim()

    # catch default case
    if dim is None and out is None and dtype is None and p is not None:
        if isinstance(p, str):
            if p == "fro":
                return _VF.frobenius_norm(input, dim=(), keepdim=keepdim)
        if not isinstance(p, str):
            _dim = [i for i in range(ndim)]  # noqa: C416 TODO: rewrite as list(range(m))
            return _VF.norm(input, p, dim=_dim, keepdim=keepdim)  # type: ignore[attr-defined]

    # TODO: when https://github.com/pytorch/pytorch/issues/33782 is fixed
    # remove the overloads where dim is an int and replace with BraodcastingList1
    # and remove next four lines, replace _dim with dim
    if dim is not None:
        if isinstance(dim, int):
            _dim = [dim]
        else:
            _dim = dim
    else:
        _dim = None  # type: ignore[assignment]

    if isinstance(p, str):
        if p == "fro":
            if dtype is not None:
                raise ValueError("dtype argument is not supported in frobenius norm")

            if _dim is None:
                _dim = list(range(ndim))
            if out is None:
                return _VF.frobenius_norm(input, _dim, keepdim=keepdim)
            else:
                return _VF.frobenius_norm(input, _dim, keepdim=keepdim, out=out)
        elif p == "nuc":
            if dtype is not None:
                raise ValueError("dtype argument is not supported in nuclear norm")
            if _dim is None:
                if out is None:
                    return _VF.nuclear_norm(input, keepdim=keepdim)
                else:
                    return _VF.nuclear_norm(input, keepdim=keepdim, out=out)
            else:
                if out is None:
                    return _VF.nuclear_norm(input, _dim, keepdim=keepdim)
                else:
                    return _VF.nuclear_norm(input, _dim, keepdim=keepdim, out=out)
        raise RuntimeError(f"only valid string values are 'fro' and 'nuc', found {p}")
    else:
        if _dim is None:
            _dim = list(range(ndim))

        if out is None:
            if dtype is None:
                return _VF.norm(input, p, _dim, keepdim=keepdim)  # type: ignore[attr-defined]
            else:
                return _VF.norm(input, p, _dim, keepdim=keepdim, dtype=dtype)  # type: ignore[attr-defined]
        else:
            if dtype is None:
                return _VF.norm(input, p, _dim, keepdim=keepdim, out=out)  # type: ignore[attr-defined]
            else:
                return _VF.norm(input, p, _dim, keepdim=keepdim, dtype=dtype, out=out)  # type: ignore[attr-defined]

def chain_matmul(*matrices, out=None):
    r"""Returns the matrix product of the :math:`N` 2-D tensors. This product is efficiently computed
    using the matrix chain order algorithm which selects the order in which incurs the lowest cost in terms
    of arithmetic operations (`[CLRS]`_). Note that since this is a function to compute the product, :math:`N`
    needs to be greater than or equal to 2; if equal to 2 then a trivial matrix-matrix product is returned.
    If :math:`N` is 1, then this is a no-op - the original matrix is returned as is.

    .. warning::

        :func:`torch.chain_matmul` is deprecated and will be removed in a future PyTorch release.
        Use :func:`torch.linalg.multi_dot` instead, which accepts a list of two or more tensors
        rather than multiple arguments.

    Args:
        matrices (Tensors...): a sequence of 2 or more 2-D tensors whose product is to be determined.
        out (Tensor, optional): the output tensor. Ignored if :attr:`out` = ``None``.

    Returns:
        Tensor: if the :math:`i^{th}` tensor was of dimensions :math:`p_{i} \times p_{i + 1}`, then the product
        would be of dimensions :math:`p_{1} \times p_{N + 1}`.

    Example::

        >>> a = torch.randn(3, 4)
        >>> b = torch.randn(4, 5)
        >>> c = torch.randn(5, 6)
        >>> d = torch.randn(6, 7)
        >>> torch.chain_matmul(a, b, c, d)
        tensor([[ -2.3375,  -3.9790,  -4.1119,  -6.6577,   9.5609, -11.5095,  -3.2614],
                [ 21.4038,   3.3378,  -8.4982,  -5.2457, -10.2561,  -2.4684,   2.7163],
                [ -0.9647,  -5.8917,  -2.3213,  -5.2284,  12.8615, -12.2816,  -2.5095]])

    .. _`[CLRS]`: https://mitpress.mit.edu/books/introduction-algorithms-third-edition
    """
    # This wrapper exists to support variadic args.
    if has_torch_function(matrices):
        return handle_torch_function(chain_matmul, matrices, *matrices)

    if out is None:
        return _VF.chain_matmul(matrices)  # type: ignore[attr-defined]
    else:
        return _VF.chain_matmul(matrices, out=out)  # type: ignore[attr-defined]


def _lu_impl(A, pivot=True, get_infos=False, out=None):
    # type: (Tensor, bool, bool, Any) -> Tuple[Tensor, Tensor, Tensor]
    r"""Computes the LU factorization of a matrix or batches of matrices
    :attr:`A`. Returns a tuple containing the LU factorization and
    pivots of :attr:`A`.  Pivoting is done if :attr:`pivot` is set to
    ``True``.

    .. note::
        * The returned permutation matrix for every matrix in the batch is
          represented by a 1-indexed vector of size ``min(A.shape[-2], A.shape[-1])``.
          ``pivots[i] == j`` represents that in the ``i``-th step of the algorithm,
          the ``i``-th row was permuted with the ``j-1``-th row.
        * LU factorization with :attr:`pivot` = ``False`` is not available
          for CPU, and attempting to do so will throw an error. However,
          LU factorization with :attr:`pivot` = ``False`` is available for
          CUDA.
        * This function does not check if the factorization was successful
          or not if :attr:`get_infos` is ``True`` since the status of the
          factorization is present in the third element of the return tuple.
        * In the case of batches of square matrices with size less or equal
          to 32 on a CUDA device, the LU factorization is repeated for
          singular matrices due to the bug in the MAGMA library
          (see magma issue 13).
        * ``L``, ``U``, and ``P`` can be derived using :func:`torch.lu_unpack`.

    .. warning::
        The gradients of this function will only be finite when :attr:`A` is full rank.
        This is because the LU decomposition is just differentiable at full rank matrices.
        Furthermore, if :attr:`A` is close to not being full rank,
        the gradient will be numerically unstable as it depends on the computation of :math:`L^{-1}` and :math:`U^{-1}`.

    Args:
        A (Tensor): the tensor to factor of size :math:`(*, m, n)`
        pivot (bool, optional): controls whether pivoting is done. Default: ``True``
        get_infos (bool, optional): if set to ``True``, returns an info IntTensor.
                                    Default: ``False``
        out (tuple, optional): optional output tuple. If :attr:`get_infos` is ``True``,
                               then the elements in the tuple are Tensor, IntTensor,
                               and IntTensor. If :attr:`get_infos` is ``False``, then the
                               elements in the tuple are Tensor, IntTensor. Default: ``None``

    Returns:
        (Tensor, IntTensor, IntTensor (optional)): A tuple of tensors containing

            - **factorization** (*Tensor*): the factorization of size :math:`(*, m, n)`

            - **pivots** (*IntTensor*): the pivots of size :math:`(*, \text{min}(m, n))`.
              ``pivots`` stores all the intermediate transpositions of rows.
              The final permutation ``perm`` could be reconstructed by
              applying ``swap(perm[i], perm[pivots[i] - 1])`` for ``i = 0, ..., pivots.size(-1) - 1``,
              where ``perm`` is initially the identity permutation of :math:`m` elements
              (essentially this is what :func:`torch.lu_unpack` is doing).

            - **infos** (*IntTensor*, *optional*): if :attr:`get_infos` is ``True``, this is a tensor of
              size :math:`(*)` where non-zero values indicate whether factorization for the matrix or
              each minibatch has succeeded or failed

    Example::

        >>> A = torch.randn(2, 3, 3)
        >>> A_LU, pivots = torch.lu(A)
        >>> A_LU
        tensor([[[ 1.3506,  2.5558, -0.0816],
                 [ 0.1684,  1.1551,  0.1940],
                 [ 0.1193,  0.6189, -0.5497]],

                [[ 0.4526,  1.2526, -0.3285],
                 [-0.7988,  0.7175, -0.9701],
                 [ 0.2634, -0.9255, -0.3459]]])
        >>> pivots
        tensor([[ 3,  3,  3],
                [ 3,  3,  3]], dtype=torch.int32)
        >>> A_LU, pivots, info = torch.lu(A, get_infos=True)
        >>> if info.nonzero().size(0) == 0:
        ...   print('LU factorization succeeded for all samples!')
        LU factorization succeeded for all samples!
    """
    # If get_infos is True, then we don't need to check for errors and vice versa
    return torch._lu_with_info(A, pivot=pivot, check_errors=(not get_infos))

if TYPE_CHECKING:
    _ListOrSeq = Sequence[Tensor]
else:
    _ListOrSeq = List[Tensor]

def _check_list_size(out_len: int, get_infos: bool, out: _ListOrSeq) -> None:
    get_infos_int = 1 if get_infos else 0
    if out_len - get_infos_int != 2:
        raise TypeError(f"expected tuple of {2 + int(get_infos)} elements but got {out_len}")
    if not isinstance(out, (tuple, list)):
        raise TypeError(f"argument 'out' must be tuple of Tensors, not {type(out).__name__}")

def _lu_with_infos(A, pivot=True, get_infos=False, out=None):
    # type: (Tensor, bool, bool, Optional[Tuple[Tensor, Tensor, Tensor]]) -> Tuple[Tensor, Tensor, Tensor]
    if has_torch_function_unary(A):
        return handle_torch_function(
            lu, (A,), A, pivot=pivot, get_infos=get_infos, out=out)
    result = _lu_impl(A, pivot, get_infos, out)
    if out is not None:
        _check_list_size(len(out), get_infos, out)
        for i in range(len(out)):
            out[i].resize_as_(result[i]).copy_(result[i])
        return out
    else:
        return result  # A_LU, pivots, infos

def _lu_no_infos(A, pivot=True, get_infos=False, out=None):
    # type: (Tensor, bool, bool, Optional[Tuple[Tensor, Tensor]]) -> Tuple[Tensor, Tensor]
    # need to check for torch_function here so that we exit if
    if has_torch_function_unary(A):
        return handle_torch_function(
            lu, (A,), A, pivot=pivot, get_infos=get_infos, out=out)
    result = _lu_impl(A, pivot, get_infos, out)
    if out is not None:
        _check_list_size(len(out), get_infos, out)
        for i in range(len(out)):
            out[i].resize_as_(result[i]).copy_(result[i])
        return out
    else:
        return result[0], result[1]  # A_LU, pivots

# The return type of lu depends on `get_infos`, so in order to resolve the output type
# of lu in TorchScript we need to statically know the value of `get_infos`
lu = boolean_dispatch(
    arg_name='get_infos',
    arg_index=2,
    default=False,
    if_true=_lu_with_infos,
    if_false=_lu_no_infos,
    module_name=__name__,
    func_name='lu')
lu.__doc__ = _lu_impl.__doc__

def align_tensors(*tensors):
    raise RuntimeError('`align_tensors` not yet implemented.')<|MERGE_RESOLUTION|>--- conflicted
+++ resolved
@@ -135,64 +135,7 @@
             return tensors[0].shape
 
 
-<<<<<<< HEAD
-def einsum(*args):
-=======
-
-def split(
-    tensor: Tensor, split_size_or_sections: Union[int, List[int]], dim: int = 0
-) -> List[Tensor]:
-    r"""Splits the tensor into chunks. Each chunk is a view of the original tensor.
-
-    If :attr:`split_size_or_sections` is an integer type, then :attr:`tensor` will
-    be split into equally sized chunks (if possible). Last chunk will be smaller if
-    the tensor size along the given dimension :attr:`dim` is not divisible by
-    :attr:`split_size`.
-
-    If :attr:`split_size_or_sections` is a list, then :attr:`tensor` will be split
-    into ``len(split_size_or_sections)`` chunks with sizes in :attr:`dim` according
-    to :attr:`split_size_or_sections`.
-
-    Args:
-        tensor (Tensor): tensor to split.
-        split_size_or_sections (int) or (list(int)): size of a single chunk or
-            list of sizes for each chunk
-        dim (int): dimension along which to split the tensor.
-
-    Example::
-
-        >>> a = torch.arange(10).reshape(5,2)
-        >>> a
-        tensor([[0, 1],
-                [2, 3],
-                [4, 5],
-                [6, 7],
-                [8, 9]])
-        >>> torch.split(a, 2)
-        (tensor([[0, 1],
-                 [2, 3]]),
-         tensor([[4, 5],
-                 [6, 7]]),
-         tensor([[8, 9]]))
-        >>> torch.split(a, [1,4])
-        (tensor([[0, 1]]),
-         tensor([[2, 3],
-                 [4, 5],
-                 [6, 7],
-                 [8, 9]]))
-    """
-    if has_torch_function_unary(tensor):
-        return handle_torch_function(
-            split, (tensor,), tensor, split_size_or_sections, dim=dim)
-    # Overwriting reason:
-    # This dispatches to two ATen functions depending on the type of
-    # split_size_or_sections. The branching code is in _tensor.py, which we
-    # call here.
-    return tensor.split(split_size_or_sections, dim)
-
-
 def einsum(*args: Any) -> Tensor:
->>>>>>> 32ae5840
     r"""einsum(equation, *operands) -> Tensor
 
     Sums the product of the elements of the input :attr:`operands` along dimensions specified using a notation
