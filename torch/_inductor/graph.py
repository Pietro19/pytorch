--- conflicted
+++ resolved
@@ -71,15 +71,11 @@
                 ex.stride()
             )
         else:
-<<<<<<< HEAD
-            return self._shape_env.create_symbolic_sizes_strides(ex)
-=======
             size, stride = self._shape_env.create_symbolic_sizes_strides(ex)
 
         size = [i.node.expr if isinstance(i, torch.SymInt) else i for i in size]
         stride = [i.node.expr if isinstance(i, torch.SymInt) else i for i in stride]
         return size, stride
->>>>>>> 56440594
 
     def static_sizes_strides(self, ex: torch.Tensor):
         """
