import functools
import logging
import math
import numbers

import torch
import torch._decomp as decomp
from torch import Tensor
from torch._decomp import get_decompositions
from torch._prims_common import is_boolean_dtype, is_integer_dtype
from torch.utils._mode_utils import no_dispatch

from . import config, utils

log = logging.getLogger(__name__)
aten = torch.ops.aten
log = logging.getLogger(__name__)

decompositions = get_decompositions(
    [
        aten._adaptive_avg_pool2d_backward,
        aten.addcmul,
        aten.avg_pool2d_backward,
        aten.binary_cross_entropy_with_logits,
        aten.clamp_max,
        aten.clamp_min,
        aten.col2im,
        aten.cudnn_batch_norm,
        aten.cudnn_batch_norm_backward,
        aten.detach,
        aten.dot,
        aten.elu,
        aten.elu_backward,
        aten._embedding_bag,
        aten.embedding_dense_backward,
        aten.expand_as,
        aten.eye,
        aten.fill,
        aten.flip,
        aten._fused_moving_avg_obs_fq_helper,
        aten.gelu,
        aten.gelu_backward,
        aten.glu_backward,
        aten.grid_sampler_2d,
        aten.hardsigmoid,
        aten.hardsigmoid_backward,
        aten.hardswish,
        aten.hardswish_backward,
        aten.hardtanh,
        aten.hardtanh_backward,
        aten.im2col,
        aten.index_select,
        aten.l1_loss,
        aten.leaky_relu,
        aten.leaky_relu_backward,
        aten.linalg_vector_norm,
        aten.logit,
        aten.logit_backward,
        aten._log_softmax,
        aten._log_softmax_backward_data,
        aten.logsumexp.default,
        aten.masked_fill,
        aten.masked_fill_,
        aten.max_pool2d_with_indices_backward,
        aten.mse_loss,
        aten.mse_loss_backward,
        aten.mv,
        aten.narrow,
        aten.native_batch_norm,
        aten._native_batch_norm_legit,
        aten._native_batch_norm_legit_functional,
        aten.native_batch_norm_backward,
        aten.native_dropout_backward,
        aten.native_group_norm,
        aten.native_group_norm_backward,
        aten.native_layer_norm,
        aten.native_layer_norm_backward,
        aten.new_empty,
        aten.new_full,
        aten.new_ones,
        aten.nll_loss_backward,
        aten.nll_loss_forward,
        aten.norm,
        aten.reflection_pad2d_backward,
        aten._reshape_alias,
        aten.select_backward,
        aten.select_scatter,
        aten.sgn,
        aten.sigmoid_backward,
        aten.silu,
        aten.silu_backward,
        aten.slice_backward,
        aten._softmax,
        aten._softmax_backward_data,
        aten.softplus,
        aten.softplus_backward,
        aten.stack,
        aten.std_mean.correction,
        aten.t,
        aten.tanh_backward,
        aten.threshold_backward,
        aten._to_copy,
        aten.transpose.int,
        aten.tril.default,
        aten.unfold,
        aten.unfold_backward,
        aten.upsample_bilinear2d.vec,
        aten.upsample_nearest2d_backward,
        aten.softplus,
        aten.softplus_backward,
        aten.bucketize,
    ]
)


def register_decomposition(ops):
    for op in [ops] if callable(ops) else ops:
        if op in decompositions:
            log.warning(f"duplicate decomp: {ops}")
    return decomp.register_decomposition(ops, decompositions)


@register_decomposition([aten.clamp])
def clamp(x, min=None, max=None):
    if min is not None:
        x = torch.maximum(x, torch.tensor(min, dtype=x.dtype, device=x.device))
    if max is not None:
        x = torch.minimum(x, torch.tensor(max, dtype=x.dtype, device=x.device))
    return x


@register_decomposition([aten.tanh])
def tanh(x):
    return 2.0 / (1.0 + torch.exp(-2.0 * x)) - 1.0


# TorchInductor-only decomposition. It should not be taken to core.
# See https://github.com/pytorch/torchdynamo/pull/1120
@register_decomposition([aten.floor_divide.default])
def floordiv(a, b):
    return aten.div.Tensor_mode(a, b, rounding_mode="floor")


def get_alignment_size(x):
    if x.dtype == torch.float16 or x.dtype == torch.half or x.dtype == torch.bfloat16:
        return 8
    elif x.dtype == torch.float32 or x.dtype == torch.float:
        return 4
    else:
        return 0


def check_device(a: Tensor, b: Tensor):
    return a.is_cuda and b.is_cuda


def get_padded_length(x, alignment_size):
    if alignment_size == 0 or x % alignment_size == 0:
        return 0
    return int((x // alignment_size + 1) * alignment_size) - x


def pad_dim(x, padded_length, dim):
    if padded_length == 0:
        return x
    pad = x.new_zeros(*x.shape[:dim], padded_length, *x.shape[dim + 1 :])
    return torch.cat([x, pad], dim=dim)


@register_decomposition([aten.addmm])
def addmm(input, mat1, mat2, *, beta=1, alpha=1):
    if (
        config.shape_padding
        and check_device(mat1, mat2)
        and should_pad_bench(mat1, mat2, torch.ops.aten.addmm, input=input)
    ):
        m_padded_length = get_padded_length(mat1.shape[0], get_alignment_size(mat1))
        k_padded_length = get_padded_length(mat1.shape[1], get_alignment_size(mat1))
        n_padded_length = get_padded_length(mat2.shape[1], get_alignment_size(mat2))
        if m_padded_length != 0 or k_padded_length != 0 or n_padded_length != 0:
            return pad_addmm(
                input, mat1, mat2, m_padded_length, n_padded_length, k_padded_length
            )

    return NotImplemented  # go directly to lowering


def pad_addmm(input, mat1, mat2, m_padded_length, k_padded_length, n_padded_length):
    # addmm decomp with padding will go through pad_addmm multiple times if multiple dimensions are needed to be padded
    if k_padded_length != 0:
        mat1 = pad_dim(mat1, k_padded_length, 1)
        mat2 = pad_dim(mat2, k_padded_length, 0)
    elif n_padded_length != 0:
        mat2 = pad_dim(mat2, n_padded_length, 1)
    elif m_padded_length != 0:
        mat1 = pad_dim(mat1, m_padded_length, 0)

    if input is not None and k_padded_length == 0:
        if n_padded_length != 0:
            if input.dim() == 2:
                input = pad_dim(input, n_padded_length, 1)
            elif input.dim() == 1:
                input = pad_dim(input, n_padded_length, 0)
        elif m_padded_length != 0 and input.dim() == 2:
            input = pad_dim(input, m_padded_length, 0)

    if k_padded_length != 0:
        return torch.ops.aten.addmm(input, mat1, mat2)
    elif n_padded_length != 0:
        return torch.ops.aten.addmm(input, mat1, mat2)[:, :-n_padded_length]
    else:
        return torch.ops.aten.addmm(input, mat1, mat2)[:-m_padded_length, :]


def should_pad_bench(mat1, mat2, op, input=None):
    assert utils.has_triton()
    from triton.testing import do_bench

    with no_dispatch():
        if op is torch.ops.aten.mm or op is torch.ops.aten.addmm:
            m_padded_length = get_padded_length(mat1.shape[0], get_alignment_size(mat1))
            k_padded_length = get_padded_length(mat1.shape[1], get_alignment_size(mat1))
            n_padded_length = get_padded_length(mat2.shape[1], get_alignment_size(mat2))
        elif op is torch.ops.aten.bmm:
            m_padded_length = get_padded_length(mat1.shape[1], get_alignment_size(mat1))
            k_padded_length = get_padded_length(mat1.shape[2], get_alignment_size(mat1))
            n_padded_length = get_padded_length(mat2.shape[2], get_alignment_size(mat2))
        else:
            return False

        if m_padded_length == k_padded_length == n_padded_length == 0:
            return False

        mat1 = torch.randn_like(mat1)
        mat2 = torch.randn_like(mat2)
        warmup = 5
        rep = 100
        if op is torch.ops.aten.bmm or op is torch.ops.aten.mm:
            ori_time = do_bench(
                lambda: op(mat1, mat2), warmup=warmup, rep=rep, fast_flush=True
            )[0]
        else:
            if input is not None:
                input = torch.randn_like(input)
            ori_time = do_bench(
                lambda: op(input, mat1, mat2), warmup=warmup, rep=rep, fast_flush=True
            )[0]

        mat1_pad = torch.randn_like(mat1)
        mat2_pad = torch.randn_like(mat2)

        if op is torch.ops.aten.addmm:
            input_pad = None
            if input is not None and input.is_cuda:
                input_pad = torch.randn_like(input)
            pad_time = do_bench(
                lambda: pad_addmm(
                    input_pad,
                    mat1_pad,
                    mat2_pad,
                    m_padded_length,
                    k_padded_length,
                    n_padded_length,
                ),
                warmup=warmup,
                rep=rep,
                fast_flush=True,
            )[0]
        elif op is torch.ops.aten.mm:
            pad_time = do_bench(
                lambda: pad_mm(
                    mat1_pad,
                    mat2_pad,
                    m_padded_length,
                    k_padded_length,
                    n_padded_length,
                ),
                warmup=warmup,
                rep=rep,
                fast_flush=True,
            )[0]
        else:
            pad_time = do_bench(
                lambda: pad_bmm(
                    mat1_pad,
                    mat2_pad,
                    m_padded_length,
                    k_padded_length,
                    n_padded_length,
                ),
                warmup=warmup,
                rep=rep,
                fast_flush=True,
            )[0]

        # Shape padding introduces addtional memory ops. Based on microbenchmarks, 1.1x represents a reasonable
        # tradeoff between performance improvement from shape padding and overhead from addtional memory ops
        # TODO: Build a learned model which would be better than this heuristic
        return ori_time > pad_time * 1.1


@register_decomposition([aten.mm])
def mm_decomp(mat1, mat2):
    if (
        config.shape_padding
        and check_device(mat1, mat2)
        and should_pad_bench(mat1, mat2, torch.ops.aten.mm)
    ):
        m_padded_length = get_padded_length(mat1.shape[0], get_alignment_size(mat1))
        k_padded_length = get_padded_length(mat1.shape[1], get_alignment_size(mat1))
        n_padded_length = get_padded_length(mat2.shape[1], get_alignment_size(mat2))

        if m_padded_length != 0 or k_padded_length != 0 or n_padded_length != 0:
            return pad_mm(mat1, mat2, m_padded_length, k_padded_length, n_padded_length)

    return NotImplemented  # go directly to lowering


def pad_mm(mat1, mat2, m_padded_length, k_padded_length, n_padded_length):
    # mm_decomp will go through pad_mm multiple times if multiple dimensions are needed to be padded
    if k_padded_length != 0:
        mat1 = pad_dim(mat1, k_padded_length, 1)
        mat2 = pad_dim(mat2, k_padded_length, 0)
        return torch.ops.aten.mm(mat1, mat2)
    elif n_padded_length != 0:
        mat2 = pad_dim(mat2, n_padded_length, 1)
        return torch.ops.aten.mm(mat1, mat2)[:, :-n_padded_length]
    else:
        mat1 = pad_dim(mat1, m_padded_length, 0)
        return torch.ops.aten.mm(mat1, mat2)[:-m_padded_length, :]


@register_decomposition([aten.bmm])
def bmm_decomp(mat1, mat2):
    if (
        config.shape_padding
        and check_device(mat1, mat2)
        and should_pad_bench(mat1, mat2, torch.ops.aten.bmm)
    ):
        m_padded_length = get_padded_length(mat1.shape[1], get_alignment_size(mat1))
        k_padded_length = get_padded_length(mat1.shape[2], get_alignment_size(mat1))
        n_padded_length = get_padded_length(mat2.shape[2], get_alignment_size(mat2))

        if k_padded_length != 0 or n_padded_length != 0 or m_padded_length != 0:
            pad_bmm(mat1, mat2, m_padded_length, k_padded_length, n_padded_length)

    return NotImplemented  # go directly to lowering


def pad_bmm(mat1, mat2, m_padded_length, k_padded_length, n_padded_length):
    # bmm_decomp will go through pad_bmm multiple times if multiple dimensions are needed to be padded
    if k_padded_length != 0:
        mat1 = pad_dim(mat1, k_padded_length, 2)
        mat2 = pad_dim(mat2, k_padded_length, 1)
        return torch.ops.aten.bmm(mat1, mat2)
    elif n_padded_length != 0:
        mat2 = pad_dim(mat2, n_padded_length, 2)
        return torch.ops.aten.bmm(mat1, mat2)[:, :, :-n_padded_length].contiguous()
    else:
        mat1 = pad_dim(mat1, m_padded_length, 1)
        return torch.ops.aten.bmm(mat1, mat2)[:, :-m_padded_length, :].contiguous()


@register_decomposition([aten.convolution_backward])
def convolution_backward(
    grad_output,
    input,
    weight,
    bias_sizes,
    stride,
    padding,
    dilation,
    transposed,
    output_padding,
    groups,
    output_mask,
):
    if not output_mask[2] or grad_output.device.type != "cuda":
        return NotImplemented
    grad_bias = aten.sum(grad_output, [0] + list(range(2, grad_output.dim())))
    grad_inp, grad_weight, _ = aten.convolution_backward(
        grad_output,
        input,
        weight,
        bias_sizes,
        stride,
        padding,
        dilation,
        transposed,
        output_padding,
        groups,
        [output_mask[0], output_mask[1], False],
    )
    return (grad_inp, grad_weight, grad_bias)


@register_decomposition([aten.log2])
def log2(x):
    return torch.log(x) * (1.0 / math.log(2.0))


@register_decomposition([aten.round.decimals])
def round_dec(x, decimals=0):
    ten_pow_decimals = 10.0**decimals
    return aten.round(x * ten_pow_decimals) * (1.0 / ten_pow_decimals)


@register_decomposition([aten.rsub.Tensor, aten.rsub.Scalar])
def rsub(a, b):
    if isinstance(b, numbers.Number):
        b = torch.tensor(b, dtype=a.dtype, device=a.device)
    return b - a


@register_decomposition([aten.nan_to_num])
def nan_to_num(x, nan=0.0, posinf=None, neginf=None):
    if is_boolean_dtype(x.dtype) or is_integer_dtype(x.dtype):
        return x

    if nan is None:
        nan = 0.0
    if posinf is None:
        posinf = torch.finfo(x.dtype).max
    if neginf is None:
        neginf = torch.finfo(x.dtype).min
    nan, posinf, neginf = (
        torch.tensor(v, dtype=x.dtype, device=x.device) for v in (nan, posinf, neginf)
    )
    x = torch.where(x != x, nan, x)
    x = torch.where(x == float("inf"), posinf, x)
    x = torch.where(x == float("-inf"), neginf, x)
    return x


@register_decomposition([aten.all.default])
def all(input):
    return torch.logical_not(torch.any(torch.logical_not(input)))


@register_decomposition([aten.all.dim])
def all_dim(input, dim, keeepdim=False):
    return torch.logical_not(torch.any(torch.logical_not(input), dim, keeepdim))


# NB: this decomposition is not stride accurate, do not put it in the main
# library
@register_decomposition(aten.copy)
def copy(self, src, non_blocking=False):
    intermediate = src.to(self, non_blocking)
    if self.size() != intermediate.size():
        return aten.expand_copy.default(intermediate, self.size())
    else:
        return intermediate


<<<<<<< HEAD
=======
@register_decomposition(aten.hardswish_)
def hardswish_(x):
    return x.copy_(aten.hardswish(x))


@register_decomposition(aten.hardtanh_)
def hardtanh_(x, min_val=-1, max_val=1):
    return x.copy_(aten.hardtanh(x, min_val, max_val))


@register_decomposition(aten.leaky_relu_)
def leaky_relu_(x, negative_slope=0.01):
    return x.copy_(aten.leaky_relu(x, negative_slope))


@register_decomposition(aten.silu_)
def silu_(x):
    return x.copy_(aten.silu(x))


@register_decomposition(aten.masked_fill_)
def masked_fill_(x, mask, value):
    return x.copy_(aten.masked_fill(x, mask, value))


>>>>>>> 553743dc
@register_decomposition([aten.baddbmm])
def baddbmm(self, batch1, batch2, beta=1, alpha=1):
    result = torch.bmm(batch1, batch2)
    if not isinstance(alpha, numbers.Number) or alpha != 1:
        result = result * alpha
    if not isinstance(beta, numbers.Number) or beta != 1:
        self = self * beta
    return self + result


@register_decomposition([aten.conj_physical])
def conj_physical(self):
    assert not self.is_complex(), "TODO: implement this"
    return self


@register_decomposition([aten.lift, aten.detach_])
def lift(self):
    return self


@register_decomposition([aten.bernoulli.default])
def bernoulli(self, *, generator=None):
    assert generator is None
    return torch.rand_like(self, dtype=torch.float32) < self


@register_decomposition([aten.bernoulli.p])
def bernoulli_p(self, p=0.5, *, generator=None):
    assert generator is None
    return torch.rand_like(self, dtype=torch.float32) < p


"""
Some decomps result in differences from eager related to randomness.
We put these decomps in a separate table `extra_random_decomps` to allow
turning them on and off via `config.fallback_random`.
"""
extra_random_decomps = get_decompositions([aten.native_dropout])
register_extra_random_decomp = functools.partial(
    decomp.register_decomposition, registry=extra_random_decomps
)


@register_extra_random_decomp([aten.bernoulli_])
def bernoulli_(self, p=0.5):
    return self.copy_(torch.rand_like(self, dtype=torch.float32) < p)


@functools.lru_cache(None)
def fast_random_decomps():
    return {**decompositions, **extra_random_decomps}


def select_decomp_table():
    """decomps can change based on config"""
    if config.fallback_random:
        return decompositions
    return fast_random_decomps()<|MERGE_RESOLUTION|>--- conflicted
+++ resolved
@@ -453,8 +453,6 @@
         return intermediate
 
 
-<<<<<<< HEAD
-=======
 @register_decomposition(aten.hardswish_)
 def hardswish_(x):
     return x.copy_(aten.hardswish(x))
@@ -475,12 +473,6 @@
     return x.copy_(aten.silu(x))
 
 
-@register_decomposition(aten.masked_fill_)
-def masked_fill_(x, mask, value):
-    return x.copy_(aten.masked_fill(x, mask, value))
-
-
->>>>>>> 553743dc
 @register_decomposition([aten.baddbmm])
 def baddbmm(self, batch1, batch2, beta=1, alpha=1):
     result = torch.bmm(batch1, batch2)
