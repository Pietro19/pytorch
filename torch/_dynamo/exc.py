--- conflicted
+++ resolved
@@ -74,7 +74,10 @@
         counters[category][self.msg] += 1
 
 
-<<<<<<< HEAD
+class RecompileError(TorchDynamoException):
+    pass
+
+
 class UserErrorType(Enum):
     DYNAMIC_CONTROL_FLOW = auto()
 
@@ -90,10 +93,6 @@
         """
         super().__init__(msg)
         self.error_type = error_type
-=======
-class RecompileError(TorchDynamoException):
-    pass
->>>>>>> 3da06106
 
 
 def unimplemented(msg: str):
