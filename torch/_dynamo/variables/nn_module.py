--- conflicted
+++ resolved
@@ -46,10 +46,17 @@
     assert len(kwargs) == 0
 
     if hasattr(mod, "_initialize_hook"):
+
+        def convert_to_fake(x):
+            if isinstance(x, torch.fx.Proxy):
+                return get_fake_value(x.node, tx)
+            else:
+                return x
+
         input = [
-            type(arg)([get_fake_value(x.node, tx) for x in arg])
+            type(arg)([convert_to_fake(x) for x in arg])
             if isinstance(arg, (list, tuple))
-            else get_fake_value(arg.node, tx)
+            else convert_to_fake(arg)
             for arg in proxy_args_kwargs(args, {})[0]
         ]
         mod._infer_parameters(mod, input)
@@ -287,31 +294,6 @@
                     # If so at least some changes are needed, we don't allow inlining
                     # the call_wrapped currently, and maybe other issues too
                     fn = mod.forward
-<<<<<<< HEAD
-=======
-                elif is_lazy:
-                    # In the case of a lazy module, we want to run
-                    # the pre-hooks which initialize it.
-                    # Afterwards, lazy module deletes its pre-hooks
-                    # to avoid treating it as lazy on subsequent recompile.
-                    assert len(kwargs) == 0
-                    if hasattr(mod, "_initialize_hook"):
-
-                        def convert_to_fake(x):
-                            if isinstance(x, torch.fx.Proxy):
-                                return get_fake_value(x.node, tx)
-                            else:
-                                return x
-
-                        input = [
-                            type(arg)([convert_to_fake(x) for x in arg])
-                            if isinstance(arg, (list, tuple))
-                            else convert_to_fake(arg)
-                            for arg in proxy_args_kwargs(args, {})[0]
-                        ]
-                        mod._infer_parameters(mod, input)
-                    fn = mod.__call__
->>>>>>> 6d80357e
                 else:
                     fn = mod.__call__
                 fn_source = AttrSource(self.source, "__call__")
