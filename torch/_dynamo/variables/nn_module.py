import functools
import inspect
import itertools
import types
from contextlib import contextmanager
from typing import Dict, List

import torch.nn

from .. import skipfiles, variables
from ..allowed_functions import is_allowed
from ..exc import RestartAnalysis, unimplemented
from ..guards import GuardBuilder
from ..mutation_guard import GenerationTracker
from ..source import (
    AttrSource,
    FSDPNNModuleSource,
    GetItemSource,
    NNModuleSource,
    NotNNModuleSource,
)
from ..utils import (
    get_custom_getattr,
    is_lazy_module,
    is_safe_constant,
    istensor,
    istype,
    object_has_getattribute,
    proxy_args_kwargs,
)
from .base import MutableLocal, typestr, VariableTracker
from .functions import invoke_and_store_as_constant
from .lists import SliceVariable
from .user_defined import UserDefinedObjectVariable


class NNModuleVariable(VariableTracker):
    _nonvar_fields = ["module_type", "module_key"]

    def __init__(self, module_type: type, module_key: str, **kwargs):
        super().__init__(**kwargs)
        self.module_type = module_type
        self.module_key = module_key
        assert self.source

    def python_type(self):
        return self.module_type

    def _wrap_submodule(self, tx, source, submod, *key_extra, **options):
        return

    def unpack_var_sequence(self, tx):
        # implement list/iter/tuple/etc calls
        base = tx.output.get_submodule(self.module_key)
        options = VariableTracker.propagate([self])
        assert isinstance(
            base, (torch.nn.ModuleList, torch.nn.ParameterList, torch.nn.Sequential)
        ), typestr(base)
        assert self.source
        result = []
        for idx, submod in enumerate(base):
            result.append(
                tx.output.register_attr_or_module(
                    submod,
                    self.module_key,
                    idx,
                    source=NNModuleSource(GetItemSource(self.source, idx)),
                    **options,
                )
            )
        return result

    def call_hasattr(self, tx, name: str) -> "VariableTracker":
        options = VariableTracker.propagate(self)
        mod = tx.output.get_submodule(self.module_key)
        result = hasattr(mod, name)
        return variables.ConstantVariable(result, **options).add_guard(
            NNModuleSource(AttrSource(self.source, name)).make_guard(
                GuardBuilder.HASATTR
            )
        )

    def is_training(self, tx):
        mod = tx.output.get_submodule(self.module_key)
        return getattr(mod, "training", False)

    def convert_to_unspecialized(self, tx):
        """Restart analysis treating this module as an UnspecializedNNModuleVariable"""
        mod = tx.output.get_submodule(self.module_key)
        GenerationTracker.tag(mod)

        # Mark the class dynamic unless its module initialization
        if tx.f_code.co_name != "__init__":
            GenerationTracker.mark_class_dynamic(type(mod))
        raise RestartAnalysis()

    def _custom_getattr_fallback(self, base, tx, name, options):
        """Check for a __getattr__ and handle it specially if it is implemented"""
        if object_has_getattribute(base):
            unimplemented("torch.nn.Module with a custom __getattribute__ defined")

        getattr_fn = get_custom_getattr(base)
        if getattr_fn is None:
            return None

        if not isinstance(getattr_fn, types.FunctionType):
            unimplemented("torch.nn.Module with a non-function custom __getattr__")

        return variables.UserMethodVariable(getattr_fn, self, **options).call_function(
            tx, [variables.ConstantVariable(name)], {}
        )

    def var_getattr(self, tx, name):
        from .builder import VariableBuilder

        options = VariableTracker.propagate(self)
        guards = options.get("guards", set())

        if self.source:
            source = AttrSource(self.source, name)
            options["source"] = source
        else:
            source = None

        base = tx.output.get_submodule(self.module_key)
        base_dict = object.__getattribute__(base, "__dict__")
        object_member = True
        all_class_attribute_names = set()
        for x in inspect.getmro(base.__class__):
            all_class_attribute_names.update(x.__dict__.keys())

        if not self.source:
            unimplemented("GETATTR with no source")

        if name in base_dict:
            subobj = base_dict[name]
        elif (
            "_modules" in base_dict
            and name in base_dict["_modules"]
            and name not in all_class_attribute_names
        ):
            subobj = base_dict["_modules"][name]
        elif "_parameters" in base_dict and name in base_dict["_parameters"]:
            subobj = base_dict["_parameters"][name]
        elif "_buffers" in base_dict and name in base_dict["_buffers"]:
            subobj = base_dict["_buffers"][name]
        else:
            try:
                subobj = inspect.getattr_static(base, name)
                object_member = False
            except AttributeError:
                # see if we can fallback to __getattr__, which is not checked by getattr_static
                result = self._custom_getattr_fallback(
                    base=base, tx=tx, name=name, options=options
                )
                if result is not None:
                    return result
                # if we can't find a __getattr__, just raise the AttributeError
                raise

        if name == "__class__" and not object_member:
            return variables.UserDefinedClassVariable(base.__class__, **options)

        if object_member:
            return VariableBuilder(tx, NNModuleSource(source))(subobj)
        else:
            if istype(subobj, property):
                return variables.UserFunctionVariable(
                    subobj.fget,
                    guards=guards,
                    source=source,
                ).call_function(tx, [(self)], {})
            elif istype(subobj, classmethod):
                return variables.UserMethodVariable(
                    subobj.__func__,
                    variables.UserDefinedObjectVariable(type(base), guards=guards),
                    **options,
                )
            elif istype(subobj, staticmethod):
                return variables.UserFunctionVariable(subobj.__get__(base), **options)
            elif istype(subobj, types.FunctionType):
                return variables.UserMethodVariable(subobj, self, **options)
            elif is_safe_constant(subobj) or istensor(subobj):
                # Support possibly common cases of class members
                return VariableBuilder(tx, NNModuleSource(source))(subobj)
            else:
                unimplemented(f"class property {typestr(base)} {typestr(subobj)}")

        return variables.GetAttrVariable(self, name, **options)

    def call_function(
        self,
        tx,
        args: "List[VariableTracker]",
        kwargs: "Dict[str, VariableTracker]",
    ) -> "VariableTracker":
        options = VariableTracker.propagate(self, args, kwargs.values())
        mod = tx.output.get_submodule(self.module_key)

        @contextmanager
        def record_nn_module_stack():
            fully_qualified_name = self.source.name()
            try:
                tx.nn_module_stack[self.module_key] = (fully_qualified_name, type(mod))
                yield
            finally:
                del tx.nn_module_stack[self.module_key]

        with record_nn_module_stack():
            is_lazy = is_lazy_module(mod)
            if (
                isinstance(mod, torch.nn.Sequential)
                and mod.__class__.forward is torch.nn.Sequential.forward
            ):
                # unroll Sequential()
                assert not kwargs
                (arg,) = args
                for child_name, submod in mod.named_children():
                    tx.call_function(
                        tx.output.register_attr_or_module(
                            submod,
                            self.module_key,
                            child_name,
                            source=NNModuleSource(AttrSource(self.source, child_name)),
                            **options,
                        ),
                        [arg],
                        {},
                    )
                    arg = tx.pop()
                return arg
            elif is_allowed(mod.__class__):
                # The module type will change after it is called
                if is_lazy:
                    self.module_type = mod.cls_to_become
                from .builder import wrap_fx_proxy

                return wrap_fx_proxy(
                    tx=tx,
                    proxy=tx.output.create_proxy(
                        "call_module",
                        self.module_key,
                        *proxy_args_kwargs(args, kwargs),
                    ),
                    **options,
                )

            else:
                assert self.source, (
                    "Must provide a valid source in order to inline, "
                    "since inlined function may have default args which must be guarded."
                )
                if isinstance(mod, torch.fx.GraphModule):
                    # TODO: do we want to support __call__ for GM's?
                    # If so at least some changes are needed, we don't allow inlining
                    # the call_wrapped currently, and maybe other issues too
                    fn = mod.forward
                else:
                    fn = mod.__call__
                fn_source = AttrSource(self.source, "__call__")
                if istype(mod.__call__, types.MethodType):
                    fn = fn.__func__
                    fn_source = AttrSource(fn_source, "__func__")
                    args = [self] + args
                else:
                    assert istype(mod.__call__, types.FunctionType)

                options["source"] = fn_source
                return tx.inline_user_function_return(
                    variables.UserFunctionVariable(fn, **options),
                    args,
                    kwargs,
                )

    def call_method(
        self,
        tx,
        name,
        args: "List[VariableTracker]",
        kwargs: "Dict[str, VariableTracker]",
        constant=False,
    ) -> "VariableTracker":
        from . import ConstantVariable, ListIteratorVariable, TupleVariable

        options = VariableTracker.propagate(self, args, kwargs.values())
        key = self.module_key
        module = tx.output.get_submodule(key)

        if name == "__call__":
            # TODO(whc)  do we really need this special case?
            return self.call_function(tx, args, kwargs)
        elif name == "forward":
            # TODO(whc)
            # This is the old special case moved to a new place.  (copy from call_function below)
            # Old behavior: we'd route "forward" meth call to 'call_function', which inlined forward.
            # New behavior: since call_function now hits '__call__', forward would fall through to 'wrap_proxy' below,
            # instead of being inlined.  What should we do about this?
            #   1) all methods get inlined now at the bottom of this call_method, instead of put into the graph as calls
            #   2) we maintain this special case just for forward
            assert self.source, (
                "Must provide a valid source in order to inline, "
                "since inlined function may have default args which must be guarded."
            )
            fn = module.forward.__func__
            assert istype(fn, types.FunctionType)
            options["source"] = AttrSource(
                AttrSource(self.source, "forward"), "__func__"
            )
            args = [self] + args

            return tx.inline_user_function_return(
                variables.UserFunctionVariable(fn, **options),
                args,
                kwargs,
            )

        if name == "_check_input_dim" and skipfiles.is_torch_inline_allowed(
            inspect.getfile(module.__class__._check_input_dim)
        ):
            return ConstantVariable(True, **options)

        if name == "_get_item_by_idx":
            assert args[1].is_python_constant()
            assert isinstance(args[0], TupleVariable)
            mod_var = args[0].items[args[1].value]
            key = mod_var.module_key
            submod = tx.output.get_submodule(key)
            return tx.output.register_attr_or_module(
                submod,
                key,
                key,
                source=NNModuleSource(GetItemSource(self.source, key)),
                **options,
            )

        if constant:
            fn = getattr(module, name)
            name = f"{module.__class__.__name__}_{name}_result"
            return invoke_and_store_as_constant(tx, fn, name, options, args, kwargs)

        def assert_all_args_kwargs_const():
            if not all(
                x.is_python_constant() for x in itertools.chain(args, kwargs.values())
            ):
                raise unimplemented(f"non-const NNModule method {name}")

        def get_kwargs(*names):
            assert_all_args_kwargs_const()
            fn = getattr(module, name)
            bound_args = inspect.signature(fn).bind(
                *([x.as_python_constant() for x in args]),
                **{k: v.as_python_constant() for k, v in kwargs.items()},
            )
            bound_args.apply_defaults()
            bound_args = bound_args.arguments
            return {k: bound_args[k] for k in names}

        def wrap_values(items):
            result = []
            for name, submod in items:
                result.append(
                    tx.output.register_attr_or_module(
                        submod,
                        key,
                        name,
                        source=NNModuleSource(gen_source(self.source, name)),
                        **options,
                    )
                )
            return ListIteratorVariable(result, mutable_local=MutableLocal(), **options)

        def named_embed(name, obj):
            return TupleVariable(
                [
                    ConstantVariable(name, **options),
                    tx.output.register_attr_or_module(
                        obj,
                        key,
                        name,
                        source=NNModuleSource(gen_source(self.source, name)),
                        **options,
                    ),
                ]
            )

        def gen_source(source, name):
            name_split = name.split(".")
            if name_split[0] == "":
                return source
            while len(name_split) > 0:
                x = name_split.pop(0)
                source = AttrSource(source, x)
            return source

        if name == "named_children":
            assert not (args or kwargs)
            result = []
            for name, submod in module.named_children():
                result.append(named_embed(name, submod))
            return ListIteratorVariable(result, mutable_local=MutableLocal(), **options)
        elif name == "named_parameters":
            result = []
            for name, param in module.named_parameters(
                **get_kwargs("prefix", "recurse")
            ):
                result.append(named_embed(name, param))
            return ListIteratorVariable(result, mutable_local=MutableLocal(), **options)
        elif name == "named_buffers":
            result = []
            for name, buffer in module.named_buffers(
                **get_kwargs("prefix", "recurse", "remove_duplicate")
            ):
                result.append(named_embed(name, buffer))
            return ListIteratorVariable(result, mutable_local=MutableLocal(), **options)
        elif name == "named_modules":
            result = []
            for name, submod in module.named_modules(
                **get_kwargs("memo", "prefix", "remove_duplicate")
            ):
                result.append(named_embed(name, submod))
            return ListIteratorVariable(result, mutable_local=MutableLocal(), **options)
        elif name == "children":
            assert not (args or kwargs)
            return wrap_values(module.named_children())
        elif name == "modules":
            return wrap_values(module.named_modules())
        elif name == "parameters":
            return wrap_values(module.named_parameters(**get_kwargs("recurse")))
        elif name == "keys":
            assert not (args or kwargs)
            result = []
            for name in module.keys():
                result.append(ConstantVariable(name, **options))
            return ListIteratorVariable(result, mutable_local=MutableLocal(), **options)
        elif name == "values":
            assert not (args or kwargs)
            return wrap_values(module.items())
        elif name == "items":
            assert not (args or kwargs)
            result = []
            for name, submod in module.items():
                result.append(named_embed(name, submod))
            return ListIteratorVariable(result, mutable_local=MutableLocal(), **options)
        elif name == "__len__":
            assert not (args or kwargs)
            return ConstantVariable(len(module), **options)
        elif (
            name == "__contains__"
            and isinstance(module, (torch.nn.ModuleDict, torch.nn.ParameterDict))
            and args
            and args[0].is_python_constant()
        ):
            return ConstantVariable(
                args[0].as_python_constant() in module._modules, **options
            )
        elif name == "__getitem__":
            assert not kwargs and len(args) == 1
            assert type(module).__getitem__ in (
                torch.nn.ModuleDict.__getitem__,
                torch.nn.ModuleList.__getitem__,
                torch.nn.ParameterList.__getitem__,
                torch.nn.Sequential.__getitem__,
            ), typestr(module)
            assert self.source

            if isinstance(args[0], SliceVariable):
                # Build a TupleVariable of NNModules
                result = []
                submods = []

                # Turn the slice into the list of integers
                keys = list(range(len(module)))[args[0].as_python_constant()]
                for idx, submod in enumerate(module[args[0].as_python_constant()]):
                    key = keys[idx]
                    src = NNModuleSource(GetItemSource(self.source, key))
                    result.append(
                        tx.output.register_attr_or_module(
                            submod,
                            key,
                            source=src,
                            **options,
                        )
                    )
                    submods.append(submod)

                new_module = torch.nn.Sequential(*submods)
                new_module_variable = tx.output.register_attr_or_module(
                    new_module,
                    f"{self}.__getitem__(slice)",
                    source=NNModuleSource(
                        GetItemSource(self.source, args[0].as_python_constant())
                    ),
                    **options,
                )
                return new_module_variable

            key = args[0].as_python_constant()
            submod = module[key]
            return tx.output.register_attr_or_module(
                submod,
                key,
                args[0].as_python_constant(),
                source=NNModuleSource(GetItemSource(self.source, key)),
                **options,
            )
        elif name == "_get_abs_string_index":
            # Inline the function
            fn = getattr(module, name).__func__
            src = AttrSource(AttrSource(self.source, name), "__func__")
            return tx.inline_user_function_return(
                variables.UserFunctionVariable(fn, source=src, **options),
                [self] + args,
                kwargs,
            )
        # A loose heuristic, but seems to be generally good before we drop into the
        # manual handling of inputs
        elif (
            name in module.__class__.__dict__
            and callable(module.__class__.__dict__[name])
            and all(
                isinstance(x, variables.TensorVariable)
                for x in itertools.chain(args, kwargs.values())
            )
        ):
            # TODO(voz): Refactor this into a generic as_proxy() for nn module
            # We use variations of this pattern in a few places now.
            def make_attr(name):
                node = tx.output.create_proxy(
                    "get_attr",
                    name,
                    tuple(),
                    {},
                )
                return node

            # Bind in self
            tx.output.register_attr_or_module(
                module,
                self.module_key,
                self.module_key,
                source=NNModuleSource(GetItemSource(self.source, self.module_key)),
                **options,
            )
            proxy_for_mod = make_attr(self.module_key)
            proxy_for_mod.node.meta["example_value"] = module

            proxy_args, proxy_kwargs = proxy_args_kwargs(args, kwargs)

            from .builder import wrap_fx_proxy

            return wrap_fx_proxy(
                tx=tx,
                proxy=tx.output.create_proxy(
                    "call_method",
                    name,
                    args=(proxy_for_mod, *proxy_args),
                    kwargs=proxy_kwargs,
                ),
                **options,
            )
        else:
            return super().call_method(tx, name, args, kwargs)


class UnspecializedNNModuleVariable(UserDefinedObjectVariable):
    """
    The above class will specialize on the id() of a module and place
    parameters on the torch.fx.GraphModule.  Giving one graph per
    module instance.  This version treats nn.Modules() like other user
    defined objects and will pass parameters into the FX graph as inputs.
    Giving one graph per module class.
    """

    def __init__(self, value, **kwargs):
        super().__init__(value=value, **kwargs)
        if self.source and self.source.is_nn_module():
            # force guard checks even when `not config.guard_nn_modules``
            self.source = NotNNModuleSource(self.source)

    @staticmethod
    @functools.lru_cache(None)
    def _nn_module_method_ids():
        return {
            id(x.__code__)
            for x in torch.nn.Module.__dict__.values()
            if hasattr(x, "__code__")
        }

    def unpack_var_sequence(self, tx):
        from .builder import VariableBuilder

        try:
            fn = inspect.getattr_static(self.value_type, "__iter__")
        except AttributeError as e:
            raise NotImplementedError from e

        if fn in (
            torch.nn.ModuleList.__iter__,
            torch.nn.ParameterList.__iter__,
            torch.nn.Sequential.__iter__,
        ):
            assert self.source
            return [
                VariableBuilder(tx, source=GetItemSource(self.source, idx))(
                    item
                ).add_options(self)
                for idx, item in enumerate(self.value)
            ]

        return super().unpack_var_sequence(tx)

    def call_function(
        self, tx, args: "List[VariableTracker]", kwargs: "Dict[str, VariableTracker]"
    ) -> "VariableTracker":
        options = VariableTracker.propagate(self, args, kwargs.values())

        # TODO mlazos: only support __call__ for lazy modules
        # until we can support a larger swath of python
        if is_lazy_module(self.value) and self.source:
<<<<<<< HEAD
            fn = self.value_type.__call__
            source = AttrSource(AttrSource(self.source, "__class__"), "__call__")
        else:
            fn = self.value_type.forward
            if self.source:
                source = AttrSource(AttrSource(self.source, "__class__"), "forward")
            else:
                source = None
=======
            name = "__call__"
        else:
            name = "forward"

        fn = getattr(self.value_type, name)
        if self.source:
            source = AttrSource(AttrSource(self.source, "__class__"), name)
        else:
            source = None
>>>>>>> 3577202d

        return variables.UserFunctionVariable(
            fn, source=source, **options
        ).call_function(tx, [self] + list(args), kwargs)

    def call_method(
        self,
        tx,
        name,
        args: "List[VariableTracker]",
        kwargs: "Dict[str, VariableTracker]",
    ) -> "VariableTracker":
        from .builder import VariableBuilder

        options = VariableTracker.propagate(self, args, kwargs.values())

        if name not in getattr(self.value, "__dict__", {}):
            try:
                method = inspect.getattr_static(type(self.value), name)
            except AttributeError:
                method = None

            if method is torch.nn.Module.parameters:
                assert not args or kwargs
                options["guards"].add(
                    self.source.make_guard(GuardBuilder.NN_MODULE_PARAM_NAMES)
                )
                items = []
                for name, value in self.value.named_parameters():
                    items.append(
                        VariableBuilder(tx, AttrSource(self.source, name))(
                            value
                        ).add_options(options)
                    )
                return variables.ListIteratorVariable(
                    items, mutable_local=MutableLocal(), **options
                )
            elif isinstance(method, staticmethod):
                source = AttrSource(
                    AttrSource(AttrSource(self.source, "__class__"), name), "__func__"
                )
                return tx.inline_user_function_return(
                    variables.UserFunctionVariable(
                        method.__func__, source=source, **options
                    ),
                    args,
                    kwargs,
                )

            if id(method.__code__) in self._nn_module_method_ids():
                unimplemented(f"UnspecializedNNModuleVariable missing {name}")

        return super().call_method(tx, name, args, kwargs)


class FSDPManagedNNModuleVariable(UnspecializedNNModuleVariable):
    """
    Tracing behavior: trace into submodules and treat them as Unspecialized, do not
    register parameters to the top-level, treat them as function inputs.

    Guards behavior: if 'skip_fsdp_guards', many guards that would be installed
    by a vanilla UnspecializedNNModuleVariable are simply dropped, on the basis
    that a user wrapping their model in FSDP(model) is already opting into a
    requirement to not modify internal model state, which would already break FSDP without
    compilation.
    """

    def __init__(self, value, **kwargs):
        source = kwargs.get("source", None)
        assert (
            source is not None
        ), "FSDPManagedNNModule depends on having an accurate source to control guarding."

        super().__init__(value=value, **kwargs)
        if torch._dynamo.config.skip_fsdp_guards:
            self.source = FSDPNNModuleSource(source)
        else:
            # this makes us behave like a usual UnspecializedNNModuleVariable for guarding purposes
            self.source = NotNNModuleSource(source)


class EphemeralNNModule(VariableTracker):
    """
    This handles patterns like:

        nn.Softmax(dim=-1)(x)
        nn.ReLU()(x)
        nn.Sigmoid()(x)

    Which involve constructing temporary nn.Modules containing no state
    then immediately discarding them.
    """

    allowlist = {
        # everything in this list must be stateless
        torch.nn.GELU,
        torch.nn.ReLU,
        torch.nn.ReLU6,
        torch.nn.Sigmoid,
        torch.nn.Softmax,
        torch.nn.Tanh,
    }

    @classmethod
    def can_use(
        cls,
        module_cls,
        args: "List[VariableTracker]",
        kwargs: "Dict[str, VariableTracker]",
    ):
        if module_cls not in cls.allowlist:
            return False
        for v in itertools.chain(args, kwargs.values()):
            if not v.is_python_constant():
                return False
        return True

    def __init__(self, module_cls, constant_args, constant_kwargs, **kwargs):
        super().__init__(**kwargs)
        self.module_cls = module_cls
        self.constant_args = constant_args
        self.constant_kwargs = constant_kwargs

    def python_type(self):
        return self.module_cls

    def call_function(
        self, tx, args: "List[VariableTracker]", kwargs: "Dict[str, VariableTracker]"
    ) -> "VariableTracker":
        class EphemeralInstance(UnspecializedNNModuleVariable):
            def var_getattr(self, tx, name):
                value = inspect.getattr_static(exemplar, name)
                assert variables.ConstantVariable.is_literal(value), value
                return variables.ConstantVariable(value, **options)

        options = VariableTracker.propagate(self, args, kwargs.values())
        exemplar = self.module_cls(*self.constant_args, **self.constant_kwargs)
        mod_var = EphemeralInstance(exemplar, **options)
        return mod_var.call_function(tx, args, kwargs).add_options(options)

    def reconstruct(self, codegen):
        # this would be easy to implement, but doesn't seem to be needed yet
        unimplemented("reconstruct EphemeralNNModule")<|MERGE_RESOLUTION|>--- conflicted
+++ resolved
@@ -617,16 +617,6 @@
         # TODO mlazos: only support __call__ for lazy modules
         # until we can support a larger swath of python
         if is_lazy_module(self.value) and self.source:
-<<<<<<< HEAD
-            fn = self.value_type.__call__
-            source = AttrSource(AttrSource(self.source, "__class__"), "__call__")
-        else:
-            fn = self.value_type.forward
-            if self.source:
-                source = AttrSource(AttrSource(self.source, "__class__"), "forward")
-            else:
-                source = None
-=======
             name = "__call__"
         else:
             name = "forward"
@@ -636,7 +626,6 @@
             source = AttrSource(AttrSource(self.source, "__class__"), name)
         else:
             source = None
->>>>>>> 3577202d
 
         return variables.UserFunctionVariable(
             fn, source=source, **options
@@ -715,68 +704,4 @@
             self.source = FSDPNNModuleSource(source)
         else:
             # this makes us behave like a usual UnspecializedNNModuleVariable for guarding purposes
-            self.source = NotNNModuleSource(source)
-
-
-class EphemeralNNModule(VariableTracker):
-    """
-    This handles patterns like:
-
-        nn.Softmax(dim=-1)(x)
-        nn.ReLU()(x)
-        nn.Sigmoid()(x)
-
-    Which involve constructing temporary nn.Modules containing no state
-    then immediately discarding them.
-    """
-
-    allowlist = {
-        # everything in this list must be stateless
-        torch.nn.GELU,
-        torch.nn.ReLU,
-        torch.nn.ReLU6,
-        torch.nn.Sigmoid,
-        torch.nn.Softmax,
-        torch.nn.Tanh,
-    }
-
-    @classmethod
-    def can_use(
-        cls,
-        module_cls,
-        args: "List[VariableTracker]",
-        kwargs: "Dict[str, VariableTracker]",
-    ):
-        if module_cls not in cls.allowlist:
-            return False
-        for v in itertools.chain(args, kwargs.values()):
-            if not v.is_python_constant():
-                return False
-        return True
-
-    def __init__(self, module_cls, constant_args, constant_kwargs, **kwargs):
-        super().__init__(**kwargs)
-        self.module_cls = module_cls
-        self.constant_args = constant_args
-        self.constant_kwargs = constant_kwargs
-
-    def python_type(self):
-        return self.module_cls
-
-    def call_function(
-        self, tx, args: "List[VariableTracker]", kwargs: "Dict[str, VariableTracker]"
-    ) -> "VariableTracker":
-        class EphemeralInstance(UnspecializedNNModuleVariable):
-            def var_getattr(self, tx, name):
-                value = inspect.getattr_static(exemplar, name)
-                assert variables.ConstantVariable.is_literal(value), value
-                return variables.ConstantVariable(value, **options)
-
-        options = VariableTracker.propagate(self, args, kwargs.values())
-        exemplar = self.module_cls(*self.constant_args, **self.constant_kwargs)
-        mod_var = EphemeralInstance(exemplar, **options)
-        return mod_var.call_function(tx, args, kwargs).add_options(options)
-
-    def reconstruct(self, codegen):
-        # this would be easy to implement, but doesn't seem to be needed yet
-        unimplemented("reconstruct EphemeralNNModule")+            self.source = NotNNModuleSource(source)