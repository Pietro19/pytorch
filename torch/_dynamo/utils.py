--- conflicted
+++ resolved
@@ -1288,6 +1288,7 @@
             unimplemented("guard on data-dependent symbolic int/float")
         elif isinstance(cause, torch.utils._sympy.value_ranges.ValueRangeError):
             raise UserError(UserErrorType.CONSTRAIN_VIOLATION, e.args[0]) from e
+        # why don't we print the exception here?
         raise TorchRuntimeError() from e
 
 
@@ -1592,9 +1593,6 @@
 
     if isinstance(___tmp_0, tuple):
         return tuple([convert(obj) for obj in ___tmp_0])
-<<<<<<< HEAD
-    return convert(___tmp_0)
-=======
     return convert(___tmp_0)
 
 
@@ -1668,5 +1666,4 @@
         unimplemented(
             "torch.compile requires functioanlization of rng ops to be turned on"
         )
-    return higher_order_op_converter().get(obj)
->>>>>>> d56e1b2f
+    return higher_order_op_converter().get(obj)