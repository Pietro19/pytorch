from . import allowed_functions, convert_frame, eval_frame, resume_execution
from .backends.registry import list_backends, register_backend
from .convert_frame import replay
from .eval_frame import (
    assume_constant_result,
    disable,
    explain,
    export,
    is_dynamo_supported,
    optimize,
    optimize_assert,
    OptimizedModule,
    reset_code,
    run,
)
from .exc import IncorrectUsage
from .external_utils import is_compiling
from .utils import compilation_metrics, guard_failures, orig_code_map, reset_frame_count

__all__ = [
    "allow_in_graph",
    "assume_constant_result",
    "disallow_in_graph",
    "forbid_in_graph",
    "graph_break",
    "mark_dynamic",
    "mark_static",
    "optimize",
    "optimize_assert",
    "export",
    "explain",
    "run",
    "replay",
    "disable",
    "reset",
    "OptimizedModule",
    "is_compiling",
    "register_backend",
    "list_backends",
]


def reset():
    """Clear all compile caches and restore initial state"""
    for weak_code in convert_frame.input_codes.seen + convert_frame.output_codes.seen:
        code = weak_code()
        if code:
            reset_code(code)
    convert_frame.input_codes.clear()
    convert_frame.output_codes.clear()
    orig_code_map.clear()
    guard_failures.clear()
    resume_execution.ContinueExecutionCache.cache.clear()
    if hasattr(eval_frame.most_recent_backend, "reset"):
        eval_frame.most_recent_backend.reset()
    eval_frame.most_recent_backend = None
    compilation_metrics.clear()
    reset_frame_count()


def allow_in_graph(fn):
    """
    Customize which functions TorchDynamo will include in the generated
    graph. Similar to `torch.fx.wrap()`.
    ::

        torch._dynamo.allow_in_graph(my_custom_function)

        @torch._dynamo.optimize(...)
        def fn(a):
            x = torch.add(x, 1)
            x = my_custom_function(x)
            x = torch.add(x, 1)
            return x

        fn(...)

    Will capture a single graph containing `my_custom_function()`.
    """
    if isinstance(fn, (list, tuple)):
        return [allow_in_graph(x) for x in fn]
    assert callable(fn), "allow_in_graph expects a callable"
    allowed_functions._allowed_function_ids.add(id(fn))
    allowed_functions._disallowed_function_ids.remove(id(fn))
    return fn


def _disallow_in_graph_helper(throw_if_not_allowed):
    def inner(fn):
        if isinstance(fn, (list, tuple)):
            return [disallow_in_graph(x) for x in fn]
        assert callable(fn), "disallow_in_graph expects a callable"
        if throw_if_not_allowed and not allowed_functions.is_allowed(fn):
            raise IncorrectUsage(
                "disallow_in_graph is expected to be used on an already allowed callable (like torch.* ops). "
                "Allowed callables means callables that TorchDynamo puts as-is in the extracted graph."
            )
        allowed_functions._allowed_function_ids.remove(id(fn))
        allowed_functions._disallowed_function_ids.add(id(fn))
        return fn

    return inner


def disallow_in_graph(fn):
    """
    Customize which functions TorchDynamo will exclude in the generated
    graph and force a graph break on.
    ::

        torch._dynamo.disallow_in_graph(torch.sub)

        @torch._dynamo.optimize(...)
        def fn(a):
            x = torch.add(x, 1)
            x = torch.sub(x, 1)
            x = torch.add(x, 1)
            return x

        fn(...)

    Will break the graph on `torch.sub`, and give two graphs each with a
    single `torch.add()` op.
    """
    return _disallow_in_graph_helper(throw_if_not_allowed=True)(fn)


@_disallow_in_graph_helper(throw_if_not_allowed=False)
def graph_break():
    """Force a graph break"""
    pass


def forbid_in_graph(fn):
    """
    Customize which functions TorchDynamo will assert are not present while tracing.

    If you want a graph break on this function instead, use disallow_in_graph.
    TODO(voz): We now have allow_in_graph, disallow_in_graph, forbid_in_graph - some more robust
    documentation would not be amiss.
    """
    if isinstance(fn, (list, tuple)):
        return [forbid_in_graph(x) for x in fn]
    assert callable(fn), "forbid_in_graph applies only to callables"
    fn._dynamo_forbidden = True
    return fn


@forbid_in_graph
def mark_dynamic(t, index):
    """
    Mark a tensor as having a dynamic dim.

    [Note - on the state of mark_dynamic]

    The behavior of having a dynamic dimension on a tensor is governed by a few factors:

    1) torch._dynamo.config dynamic_shapes True or False.
        a) dynamic_shapes=True - dynamic_shapes must be True for mark_dynamic to work.
        a) dynamic_shapes=False - This config will raise an exception when used in conjunction with
        mark_dyamic. We will eventually support this.

    2) If the dimension is fully constrained - as in, it does not allow more than a single value
    in both eager (torch.compile, torch._dynamo.optimize) mode and export mode (torch._dynamo.export),
    we will raise an error

    3) If the dimension is partially constrained - allowing at least 2 values but not the full unbounded
    range of shapes, in eager we will pass it through, but export will raise an error.

    4) Attempts to trace this function will explicitly raise. As such, all calls to mark_dynamic must be made
    before torch.compile.

    """
    if isinstance(index, int):
        if not hasattr(t, "_dynamo_dynamic_indices"):
            t._dynamo_dynamic_indices = set()
        # TODO(voz): Should we bounds check?
        t._dynamo_dynamic_indices.add(index)
        return

    assert isinstance(index, (list, tuple))
    for i in index:
        mark_dynamic(t, i)


@forbid_in_graph
def mark_static(t, index=None):
    """
    Mark a tensor as having a static dim.

    This will prevent us from attempting to compile it dynamically
    when dynamic=True; this can improve trace-time performance.

    This has lower precedence than mark_dynamic.
    """
    if isinstance(index, int):
        if not hasattr(t, "_dynamo_static_indices"):
            t._dynamo_static_indices = set()
        # TODO(voz): Should we bounds check?
        t._dynamo_static_indices.add(index)
    elif index is None:
        for i in range(t.dim()):
            mark_static(t, i)
    else:
        assert isinstance(index, (list, tuple))
        for i in index:
<<<<<<< HEAD
            mark_static(t, i)
=======
            mark_static(t, i)


# Note: it's preferable to not make `import torch` eagerly import other libs.
# However, we want to provide a grace period to make borderline versions of einops
# compatible with torch.compile.
# TODO: we should delete this whole _allow_in_graph_einops logic by approximately 2024 Q2
def _allow_in_graph_einops():
    try:
        import einops

        try:
            from einops._torch_specific import (  # requires einops > 0.6.1, torch >= 2.0
                _ops_were_registered_in_torchdynamo,
            )

            # einops > 0.6.1 will call the op registration logic as it is imported.
            pass
        except ImportError:
            # einops <= 0.6.1
            allow_in_graph(einops.rearrange)
            allow_in_graph(einops.reduce)
            if hasattr(einops, "repeat"):
                allow_in_graph(einops.repeat)  # available since einops 0.2.0
            if hasattr(einops, "einsum"):
                allow_in_graph(einops.einsum)  # available since einops 0.5.0
            if hasattr(einops, "pack"):
                allow_in_graph(einops.pack)  # available since einops 0.6.0
            if hasattr(einops, "unpack"):
                allow_in_graph(einops.unpack)  # available since einops 0.6.0
    except ImportError:
        pass


_allow_in_graph_einops()
>>>>>>> a1633b17
<|MERGE_RESOLUTION|>--- conflicted
+++ resolved
@@ -204,9 +204,6 @@
     else:
         assert isinstance(index, (list, tuple))
         for i in index:
-<<<<<<< HEAD
-            mark_static(t, i)
-=======
             mark_static(t, i)
 
 
@@ -241,5 +238,4 @@
         pass
 
 
-_allow_in_graph_einops()
->>>>>>> a1633b17
+_allow_in_graph_einops()