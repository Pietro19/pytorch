from __future__ import annotations

import copy
import functools
import operator
from typing import Callable, Dict, List, Optional, Set

import torch
import torch._dynamo as torchdynamo
import torch.nn.functional as F

from torch.ao.quantization._pt2e.quantizer.utils import (
    get_act_obs_or_fq_ctr,
    get_bias_obs_or_fq_ctr,
    get_weight_obs_or_fq_ctr,
)

from torch.ao.quantization.observer import PlaceholderObserver
from torch.fx import Node

from torch.fx.passes.utils.source_matcher_utils import get_source_partitions

from .quantizer import (
    OperatorConfig,
    OperatorPatternType,
    QuantizationConfig,
    QuantizationSpec,
    Quantizer,
)

__all__ = [
    "QNNPackQuantizer",
    "get_symmetric_quantization_config",
]

_QUANT_CONFIG_TO_ANNOTATOR = {}


def _mark_nodes_as_annotated(nodes: List[Node]):
    for node in nodes:
        if node is not None:
            if "target_dtype_info" not in node.meta:
                node.meta["target_dtype_info"] = {
                    "_annotated": True,
                }
            node.meta["target_dtype_info"]["_annotated"] = True


def _annotate_input_qspec_map(node: Node, input_node: Node, qspec):
    target_dtype_info = node.meta.get("target_dtype_info", {})
    input_qspec_map = target_dtype_info.get("input_act_obs_or_fq_ctr_map", {})
    input_qspec_map[input_node] = qspec
    target_dtype_info["input_act_obs_or_fq_ctr_map"] = input_qspec_map
    node.meta["target_dtype_info"] = target_dtype_info


def _annotate_output_qspec(node: Node, qspec):
    target_dtype_info = node.meta.get("target_dtype_info", {})
    target_dtype_info["output_act_obs_or_fq_ctr"] = qspec
    node.meta["target_dtype_info"] = target_dtype_info


def _get_dynamo_graph(function: Callable, inputs) -> torch.fx.Graph:
    gm, _ = torchdynamo.export(function, *inputs, aten_graph=True)
    gm.graph.eliminate_dead_code()
    return gm.graph


def _get_linear_patterns(input_size: List[int]):
    in_channels = input_size[-1]
    out_channels = 8  # hard coding but this should not matter
    weight = torch.ones((out_channels, in_channels))
    bias = torch.ones((out_channels,))
    act = torch.ones(input_size)

    def linear_op(act, weight, bias=None):
        return F.linear(act, weight, bias)

    pattern_w_bias = _get_dynamo_graph(linear_op, (act, weight, bias))
    pattern_wo_bias = _get_dynamo_graph(linear_op, (act, weight))
    return [pattern_w_bias, pattern_wo_bias]


def register_annotator(quantization_configs: List[QuantizationConfig]):
    def decorator(fn: Callable):
        for quantization_config in quantization_configs:
            if quantization_config in _QUANT_CONFIG_TO_ANNOTATOR:
                raise KeyError(
                    f"Annotator for quantization config {quantization_config} is already registered"
                )
            _QUANT_CONFIG_TO_ANNOTATOR[quantization_config] = functools.partial(
                fn, config=quantization_config
            )

    return decorator


def supported_symmetric_quantized_operators() -> Dict[str, List[OperatorPatternType]]:
    supported_operators: Dict[str, List[OperatorPatternType]] = {
        # Both conv and linear should be able to handle relu + hardtanh fusion since
        # those are clamp ops
        "conv2d": [
            [torch.nn.Conv2d, torch.nn.ReLU],
            [torch.nn.Conv2d, F.relu],
            [F.conv2d, torch.nn.ReLU],
            [F.conv2d, F.relu],
        ],
        "linear": [[torch.nn.Linear], [F.linear]],
        "add": [[torch.add]],
        "maxpool2d": [[torch.nn.MaxPool2d], [F.max_pool2d]],
        "hardtanh": [[torch.nn.Hardtanh], [F.hardtanh]],
        "mean": [[torch.mean]],
        "adaptive_avgpool2d": [
            [torch.nn.AdaptiveAvgPool2d],
            [F.adaptive_avg_pool2d],
        ],
    }
    return copy.deepcopy(supported_operators)


def get_supported_symmetric_config_and_operators() -> List[OperatorConfig]:
    supported_config_and_operators: List[OperatorConfig] = []
    for quantization_config in [
        get_symmetric_quantization_config(),
        get_symmetric_quantization_config(is_qat=True),
        get_symmetric_quantization_config(is_per_channel=True),
        get_symmetric_quantization_config(is_per_channel=True, is_qat=True),
    ]:
        ops = supported_symmetric_quantized_operators()
        for op_string, pattern_list in ops.items():
            supported_config_and_operators.append(
                OperatorConfig(quantization_config, pattern_list)
            )
    return copy.deepcopy(supported_config_and_operators)


@functools.lru_cache
def get_symmetric_quantization_config(
    is_per_channel: bool = False,
    is_qat: bool = False,
):
    act_quantization_spec = QuantizationSpec(
        dtype=torch.int8,
        quant_min=-128,
        quant_max=127,
        qscheme=torch.per_tensor_affine,
        is_dynamic=False,
    )
    qscheme = (
        torch.per_channel_symmetric if is_per_channel else torch.per_tensor_symmetric
    )
    weight_quantization_spec = QuantizationSpec(
        dtype=torch.int8,
        quant_min=-127,
        quant_max=127,
        qscheme=qscheme,
        ch_axis=0,
        is_dynamic=False,
    )
    bias_quantization_spec = QuantizationSpec(dtype=torch.float)
    quantization_config = QuantizationConfig(
        act_quantization_spec, weight_quantization_spec, bias_quantization_spec, is_qat
    )
    return quantization_config


def get_supported_config_and_operators() -> List[OperatorConfig]:
    return get_supported_symmetric_config_and_operators()


def _get_default_obs_or_fq_ctr():
    return PlaceholderObserver.with_args(dtype=torch.float)


def _is_annotated(nodes: List[Node]):
    """
    Given a list of nodes (that represents an operator pattern),
    check if any of the node is annotated, return True if any of the node
    is annotated, otherwise return False
    """
    annotated = False
    for node in nodes:
        annotated = annotated or (
            "target_dtype_info" in node.meta
            and node.meta["target_dtype_info"].get("_annotated", False)
        )
    return annotated


class QNNPackQuantizer(Quantizer):
    supported_config_and_operators = get_supported_config_and_operators()

    def __init__(self):
        super().__init__()
        self.global_config: QuantizationConfig = None  # type: ignore[assignment]
        self.operator_type_config: Dict[str, Optional[QuantizationConfig]] = {}

    @classmethod
    def get_supported_quantization_configs(cls) -> List[QuantizationConfig]:
        op_configs: Set[QuantizationConfig] = set({})
        for spec, _ in cls.supported_config_and_operators:
            op_configs.add(spec)
        return list(op_configs)

    @classmethod
    def get_supported_operator_for_quantization_config(
        cls, quantization_config: Optional[QuantizationConfig]
    ) -> List[OperatorPatternType]:
        if quantization_config is None:
            all_ops = []
            for _, ops in cls.supported_config_and_operators:
                all_ops.extend(ops)
            return all_ops

        for config, ops in cls.supported_config_and_operators:
            # note: this assumes each entry in cls.supported_spec_and_operators
            # corresponds to one spec, e.g. we don't have
            # [(spec1, op_list1), (spec1, op_list2), (spec2, op_list3)]
            # where the first and second entry have the same spec but did not
            # merge the op list
            if config == quantization_config:
                return ops
        return []

    def set_global(self, quantization_config: QuantizationConfig) -> QNNPackQuantizer:
        self.global_config = quantization_config
        return self

    def set_config_for_operator_type(
        self, operator_type: str, quantization_config: QuantizationConfig
    ) -> QNNPackQuantizer:
        self.operator_type_config[operator_type] = quantization_config
        return self

    def annotate(self, model: torch.fx.GraphModule) -> torch.fx.GraphModule:
        """just handling global spec for now"""
        global_config = self.global_config
        _QUANT_CONFIG_TO_ANNOTATOR[global_config](self, model)

        return model

    @register_annotator(
        [
            get_symmetric_quantization_config(is_per_channel=False, is_qat=False),
            get_symmetric_quantization_config(is_per_channel=False, is_qat=True),
            get_symmetric_quantization_config(is_per_channel=True, is_qat=True),
            get_symmetric_quantization_config(is_per_channel=True, is_qat=False),
        ]
    )
    def annotate_symmetric_config(
        self, model: torch.fx.GraphModule, config: QuantizationConfig
    ) -> torch.fx.GraphModule:
        # annotate the nodes from last to first since the matching is in the reversed order
        # and fusion operator patterns (conv - relu) can get matched before single operator pattern (conv)
        # and we will mark the matched node with "_annoated" so fusion operator pattern
        # can take precedence over single operator pattern in this way
        self._annotate_linear(model, config)
        for node in reversed(model.graph.nodes):
            # one improvement is to register node annotators for each
            # supported op type.
            if config.is_qat:
                self._annotate_conv2d_bn_relu(node, config)
                self._annotate_conv2d_bn(node, config)
            self._annotate_conv2d_relu(node, config)
            self._annotate_conv2d(node, config)
            self._annotate_maxpool2d(node, config)
            self._annotate_add_relu(node, config)
            self._annotate_add(node, config)
            self._annotate_hardtanh(node, config)
            self._annotate_mean(node, config)
            self._annotate_adaptive_avg_pool2d(node, config)
        return model

    def _annotate_conv2d_bn(
        self, node: Node, quantization_config: QuantizationConfig
    ) -> None:
        """
        Match the following pattern:

          ... -> conv -> bn -> getitem[0] -> ...

        Annotate it to get the following pattern after prepare:

               weight -> fq1
                          |
          ...  -> fq0 -> conv -> bn -> getitem[0] -> fq2 -> ...

        Note: This is only used for QAT. In PTQ, batchnorm should already be fused into the conv.
        """
        if (
            node.op != "call_function"
            or node.target != operator.getitem
            or node.args[1] != 0
        ):
            return
        getitem_node = node
        bn_node = getitem_node.args[0]
        assert isinstance(bn_node, Node)
        if (
            bn_node.op != "call_function"
            or bn_node.target != torch.ops.aten._native_batch_norm_legit.default
        ):
            return
        conv_node = bn_node.args[0]
        assert isinstance(conv_node, Node)
        if (
            conv_node.op != "call_function"
            or conv_node.target != torch.ops.aten.convolution.default
        ):
            return
        if _is_annotated([getitem_node, bn_node, conv_node]):
            return

        conv_node.meta["target_dtype_info"] = {
            "input_act_obs_or_fq_ctr": get_act_obs_or_fq_ctr(quantization_config),
            "weight_obs_or_fq_ctr": get_weight_obs_or_fq_ctr(quantization_config),
            "bias_obs_or_fq_ctr": get_bias_obs_or_fq_ctr(quantization_config),
            # TODO: validation of weight_index must be set if weight_obs_or_fq_ctr is set
            "weight_index": 1,
            # TODO: validation of bias_index must be set if bias_obs_or_fq_ctr is set
            "bias_index": 2,
            "_annotated": True,
        }
        bn_node.meta["target_dtype_info"] = {
            "_annotated": True,
        }
        getitem_node.meta["target_dtype_info"] = {
            "output_act_obs_or_fq_ctr": get_act_obs_or_fq_ctr(quantization_config),  # type: ignore[arg-type]
            "_annotated": True,
        }

    def _annotate_conv2d_bn_relu(
        self, node: Node, quantization_config: QuantizationConfig
    ) -> None:
        """
        Match the following pattern:

          ... -> conv -> bn -> getitem[0] -> relu -> ...

        Annotate it to get the following pattern after prepare:

               weight -> fq1
                          |
          ...  -> fq0 -> conv -> bn -> getitem[0] -> relu -> fq2 -> ...

        Note: This is only used for QAT. In PTQ, batchnorm should already be fused into the conv.
        """
        if node.op != "call_function" or node.target not in [
            torch.ops.aten.relu_.default,
            torch.ops.aten.relu.default,
        ]:
            return
        relu_node = node
        getitem_node = relu_node.args[0]
        assert isinstance(getitem_node, Node)
        if (
            getitem_node.op != "call_function"
            or getitem_node.target != operator.getitem
            or getitem_node.args[1] != 0
        ):
            return
        bn_node = getitem_node.args[0]
        assert isinstance(bn_node, Node)
        if (
            bn_node.op != "call_function"
            or bn_node.target != torch.ops.aten._native_batch_norm_legit.default
        ):
            return
        conv_node = bn_node.args[0]
        assert isinstance(conv_node, Node)
        if (
            conv_node.op != "call_function"
            or conv_node.target != torch.ops.aten.convolution.default
        ):
            return
        if _is_annotated([relu_node, getitem_node, bn_node, conv_node]):
            return

        conv_node.meta["target_dtype_info"] = {
            "input_act_obs_or_fq_ctr": get_act_obs_or_fq_ctr(quantization_config),
            "weight_obs_or_fq_ctr": get_weight_obs_or_fq_ctr(quantization_config),
            "bias_obs_or_fq_ctr": get_bias_obs_or_fq_ctr(quantization_config),
            # TODO: validation of weight_index must be set if weight_obs_or_fq_ctr is set
            "weight_index": 1,
            # TODO: validation of bias_index must be set if bias_obs_or_fq_ctr is set
            "bias_index": 2,
            "_annotated": True,
        }
        bn_node.meta["target_dtype_info"] = {
            "_annotated": True,
        }
        getitem_node.meta["target_dtype_info"] = {
            "_annotated": True,
        }
        relu_node.meta["target_dtype_info"] = {
            "output_act_obs_or_fq_ctr": get_act_obs_or_fq_ctr(quantization_config),
            "_annotated": True,
        }

    def _annotate_conv2d_relu(
        self, node: Node, quantization_config: QuantizationConfig
    ) -> None:
        if node.op != "call_function" or node.target not in [
            torch.ops.aten.relu_.default,
            torch.ops.aten.relu.default,
        ]:
            return
        relu_node = node
        conv_node = relu_node.args[0]
        assert isinstance(conv_node, Node)
        if (
            conv_node.op != "call_function"
            or conv_node.target != torch.ops.aten.convolution.default
        ):
            return
        if _is_annotated([relu_node, conv_node]):
            return

        input_node = conv_node.args[0]
        weight_node = conv_node.args[1]
        bias_node = conv_node.args[2]
        conv_node.meta["target_dtype_info"] = {
            "input_act_obs_or_fq_ctr_map": {
                input_node: get_act_obs_or_fq_ctr(quantization_config),
                weight_node: get_weight_obs_or_fq_ctr(quantization_config),
                bias_node: get_bias_obs_or_fq_ctr(quantization_config),
            },
            "_annotated": True,
        }
        relu_node.meta["target_dtype_info"] = {
            "output_act_obs_or_fq_ctr": get_act_obs_or_fq_ctr(quantization_config),
            "_annotated": True,
        }

    def _annotate_conv2d(
        self, node: Node, quantization_config: QuantizationConfig
    ) -> None:
        conv_node = node
        if (
            conv_node.op != "call_function"
            or conv_node.target != torch.ops.aten.convolution.default
        ):
            return
        # skip annotation if it is already annotated
        if _is_annotated([conv_node]):
            return

        input_node = conv_node.args[0]
        weight_node = conv_node.args[1]
        bias_node = conv_node.args[2]
        conv_node.meta["target_dtype_info"] = {
            "input_act_obs_or_fq_ctr_map": {
                input_node: get_act_obs_or_fq_ctr(quantization_config),
                weight_node: get_weight_obs_or_fq_ctr(quantization_config),
                bias_node: get_bias_obs_or_fq_ctr(quantization_config),
            },
            "output_act_obs_or_fq_ctr": get_act_obs_or_fq_ctr(quantization_config),
            "_annotated": True,
        }

    def _annotate_linear(
        self, gm: torch.fx.GraphModule, quantization_config: QuantizationConfig
    ) -> None:
<<<<<<< HEAD
        module_partitions = get_source_partitions(
            gm.graph, [torch.nn.Linear, torch.nn.functional.linear]
        )
        for module_or_fn_type, partitions in module_partitions.items():
            if module_or_fn_type == torch.nn.Linear:
                for p in partitions:
                    act_node = p.input_nodes[0]
                    output_node = p.output_nodes[0]
                    weight_node = None
                    bias_node = None
                    for node in p.params:
                        weight_or_bias = getattr(gm, node.target)  # type: ignore[arg-type]
                        if weight_or_bias.ndim == 2:  # type: ignore[attr-defined]
                            weight_node = node
                        if weight_or_bias.ndim == 1:  # type: ignore[attr-defined]
                            bias_node = node
                    if weight_node is None:
                        raise ValueError("No weight found in Linear pattern")
                    # find use of act node within the matched pattern
                    act_use_node = None
                    for node in p.nodes:
                        if node in act_node.users:
                            act_use_node = node
                            break
                    if act_use_node is None:
                        raise ValueError(
                            "Could not find an user of act node within matched pattern."
                        )
                    if _is_annotated([act_use_node]) is False:  # type: ignore[list-item]
                        _annotate_input_qspec_map(
                            act_use_node,
                            act_node,
                            get_act_obs_or_fq_ctr(quantization_config),
                        )
                    if bias_node and _is_annotated([bias_node]) is False:
                        _annotate_output_qspec(
                            bias_node, get_bias_obs_or_fq_ctr(quantization_config)
                        )
                    if _is_annotated([weight_node]) is False:  # type: ignore[list-item]
                        _annotate_output_qspec(
                            weight_node, get_weight_obs_or_fq_ctr(quantization_config)
                        )
                    if _is_annotated([output_node]) is False:
                        _annotate_output_qspec(
                            output_node, get_act_obs_or_fq_ctr(quantization_config)
                        )
                    nodes_to_mark_annotated = list(p.nodes)
                    _mark_nodes_as_annotated(nodes_to_mark_annotated)
=======
        graph = gm.graph
        patterns = []
        """
        Annotate linear nodes:
        This is done by tracing linear patterns for various input shapes that give
        distinct pattern graph.
        Order matters here since without that we get overlapping matches, resulting
        in wrong annotations.
        We will really plan to move this as graph matching utils supported by compiler/core team.
        More details can be found here: (put doc link)
        """
        patterns.extend(_get_linear_patterns([8, 8, 8, 8]))
        patterns.extend(_get_linear_patterns([8, 8, 8]))
        patterns.extend(_get_linear_patterns([8, 8]))
        matches: List[InternalMatch] = []
        for pattern in patterns:
            subgraph_matcher = SubgraphMatcher(pattern, ignore_literals=True)
            matches.extend(subgraph_matcher.match(graph))
        for match in matches:
            weight_or_bias = []
            act_node = None
            if len(match.returning_nodes) != 1:
                raise ValueError("Linear pattern must have only one returning node")
            output_node = match.returning_nodes[0]
            for ph in match.placeholder_nodes:
                if ph.op == "get_attr":
                    weight_or_bias.append(ph)
                else:
                    act_node = ph
            weight_node = None
            bias_node = None
            for ph in weight_or_bias:
                weight_or_bias = getattr(gm, ph.target)  # type: ignore[arg-type]
                if weight_or_bias.ndim == 2:  # type: ignore[attr-defined]
                    weight_node = ph
                if weight_or_bias.ndim == 1:  # type: ignore[attr-defined]
                    bias_node = ph

            if act_node is None and weight_node is None and bias_node is None:
                raise ValueError(
                    "Could not find any act, weight or bias node in linear pattern"
                )
            # bias and output act
            # find use of act node within the matched pattern
            act_use_node = None
            for node in match.nodes_map.values():
                if node in act_node.users:  # type: ignore[union-attr]
                    act_use_node = node
                    break
            if act_use_node is None:
                raise ValueError(
                    "Could not find an user of act node within matched pattern."
                )
            if _is_annotated([act_use_node]) is False:  # type: ignore[list-item]
                _annotate_input_qspec_map(
                    act_use_node, act_node, get_act_obs_or_fq_ctr(quantization_config)  # type: ignore[arg-type]
                )
            if bias_node and _is_annotated([bias_node]) is False:
                _annotate_output_qspec(
                    bias_node, get_bias_obs_or_fq_ctr(quantization_config)
                )
            if _is_annotated([weight_node]) is False:  # type: ignore[list-item]
                _annotate_output_qspec(
                    weight_node, get_weight_obs_or_fq_ctr(quantization_config)  # type: ignore[arg-type]
                )
            if _is_annotated([output_node]) is False:
                _annotate_output_qspec(
                    output_node, get_act_obs_or_fq_ctr(quantization_config)
                )
            nodes_to_mark_annotated = list(match.nodes_map.values())
            nodes_to_mark_annotated.remove(act_node)  # type: ignore[arg-type]
            _mark_nodes_as_annotated(nodes_to_mark_annotated)
>>>>>>> e7ad9821

    # TODO: move to `_pt2e/_propagate_annotation.py` after we have
    # decided on the how we want to use pattern matching for annotation
    def _annotate_maxpool2d(
        self, node: Node, quantization_config: QuantizationConfig
    ) -> None:
        if (
            node.op != "call_function"
            or node.target != operator.getitem
            or node.args[1] != 0
        ):
            return
        getitem_node = node
        maxpool_node = getitem_node.args[0]
        assert isinstance(maxpool_node, Node)
        if (
            maxpool_node.op != "call_function"
            or maxpool_node.target != torch.ops.aten.max_pool2d_with_indices.default
        ):
            return
        if _is_annotated([getitem_node, maxpool_node]):
            return

        maxpool_node.meta["target_dtype_info"] = {
            "input_act_obs_or_fq_ctr": get_act_obs_or_fq_ctr(quantization_config),
            "_annotated": True,
        }
        getitem_node.meta["target_dtype_info"] = {
            "output_act_obs_or_fq_ctr": get_act_obs_or_fq_ctr(quantization_config),
            "input_output_share_observers": True,
            "_annotated": True,
        }

    def _annotate_input_out_obs_sharing_op(
        self,
        op: Callable,
        node: Node,
        quantization_config: QuantizationConfig,
    ) -> None:
        io_obs_sharing_node = node
        if (
            io_obs_sharing_node.op != "call_function"
            or io_obs_sharing_node.target != op
        ):
            return
        if _is_annotated([io_obs_sharing_node]):
            return

        io_obs_sharing_node.meta["target_dtype_info"] = {
            "input_act_obs_or_fq_ctr": get_act_obs_or_fq_ctr(quantization_config),
            "output_act_obs_or_fq_ctr": get_act_obs_or_fq_ctr(quantization_config),
            "input_output_share_observers": True,
            "_annotated": True,
        }

    def _annotate_hardtanh(
        self, node: Node, quantization_config: QuantizationConfig
    ) -> None:
        self._annotate_input_out_obs_sharing_op(
            torch.ops.aten.hardtanh.default, node, quantization_config
        )

    def _annotate_mean(
        self, node: Node, quantization_config: QuantizationConfig
    ) -> None:
        self._annotate_input_out_obs_sharing_op(
            torch.ops.aten.mean.default, node, quantization_config
        )
        self._annotate_input_out_obs_sharing_op(
            torch.ops.aten.mean.dim, node, quantization_config
        )

    def _annotate_adaptive_avg_pool2d(
        self, node: Node, quantization_config: QuantizationConfig
    ) -> None:
        self._annotate_input_out_obs_sharing_op(
            torch.ops.aten.adaptive_avg_pool2d.default, node, quantization_config
        )

    def _annotate_add_relu(
        self, node: Node, quantization_config: QuantizationConfig
    ) -> None:
        if node.op != "call_function" or node.target not in [
            torch.ops.aten.relu_.default,
            torch.ops.aten.relu.default,
        ]:
            return
        relu_node = node
        add_node = relu_node.args[0]
        assert isinstance(add_node, Node)
        if add_node.op != "call_function" or add_node.target not in [
            torch.ops.aten.add.Tensor,
            torch.ops.aten.add_.Tensor,
        ]:
            return
        if _is_annotated([relu_node, add_node]):
            return

        add_node.meta["target_dtype_info"] = {
            "input_act_obs_or_fq_ctr": get_act_obs_or_fq_ctr(quantization_config),
            "_annotated": True,
        }
        relu_node.meta["target_dtype_info"] = {
            "output_act_obs_or_fq_ctr": get_act_obs_or_fq_ctr(quantization_config),
            "_annotated": True,
        }

    def _annotate_add(
        self, node: Node, quantization_config: QuantizationConfig
    ) -> None:
        add_node = node
        if add_node.op != "call_function" or add_node.target not in [
            torch.ops.aten.add.Tensor,
            torch.ops.aten.add_.Tensor,
        ]:
            return
        if _is_annotated([add_node]):
            return

        add_node.meta["target_dtype_info"] = {
            "input_act_obs_or_fq_ctr": get_act_obs_or_fq_ctr(quantization_config),
            "output_act_obs_or_fq_ctr": get_act_obs_or_fq_ctr(quantization_config),
            "_annotated": True,
        }

    def validate(self, model: torch.fx.GraphModule) -> None:
        pass

    @classmethod
    def get_supported_operators(cls) -> List[OperatorConfig]:
        return cls.supported_config_and_operators<|MERGE_RESOLUTION|>--- conflicted
+++ resolved
@@ -461,7 +461,6 @@
     def _annotate_linear(
         self, gm: torch.fx.GraphModule, quantization_config: QuantizationConfig
     ) -> None:
-<<<<<<< HEAD
         module_partitions = get_source_partitions(
             gm.graph, [torch.nn.Linear, torch.nn.functional.linear]
         )
@@ -483,7 +482,7 @@
                     # find use of act node within the matched pattern
                     act_use_node = None
                     for node in p.nodes:
-                        if node in act_node.users:
+                        if node in act_node.users:  # type: ignore[union-attr]
                             act_use_node = node
                             break
                     if act_use_node is None:
@@ -510,80 +509,6 @@
                         )
                     nodes_to_mark_annotated = list(p.nodes)
                     _mark_nodes_as_annotated(nodes_to_mark_annotated)
-=======
-        graph = gm.graph
-        patterns = []
-        """
-        Annotate linear nodes:
-        This is done by tracing linear patterns for various input shapes that give
-        distinct pattern graph.
-        Order matters here since without that we get overlapping matches, resulting
-        in wrong annotations.
-        We will really plan to move this as graph matching utils supported by compiler/core team.
-        More details can be found here: (put doc link)
-        """
-        patterns.extend(_get_linear_patterns([8, 8, 8, 8]))
-        patterns.extend(_get_linear_patterns([8, 8, 8]))
-        patterns.extend(_get_linear_patterns([8, 8]))
-        matches: List[InternalMatch] = []
-        for pattern in patterns:
-            subgraph_matcher = SubgraphMatcher(pattern, ignore_literals=True)
-            matches.extend(subgraph_matcher.match(graph))
-        for match in matches:
-            weight_or_bias = []
-            act_node = None
-            if len(match.returning_nodes) != 1:
-                raise ValueError("Linear pattern must have only one returning node")
-            output_node = match.returning_nodes[0]
-            for ph in match.placeholder_nodes:
-                if ph.op == "get_attr":
-                    weight_or_bias.append(ph)
-                else:
-                    act_node = ph
-            weight_node = None
-            bias_node = None
-            for ph in weight_or_bias:
-                weight_or_bias = getattr(gm, ph.target)  # type: ignore[arg-type]
-                if weight_or_bias.ndim == 2:  # type: ignore[attr-defined]
-                    weight_node = ph
-                if weight_or_bias.ndim == 1:  # type: ignore[attr-defined]
-                    bias_node = ph
-
-            if act_node is None and weight_node is None and bias_node is None:
-                raise ValueError(
-                    "Could not find any act, weight or bias node in linear pattern"
-                )
-            # bias and output act
-            # find use of act node within the matched pattern
-            act_use_node = None
-            for node in match.nodes_map.values():
-                if node in act_node.users:  # type: ignore[union-attr]
-                    act_use_node = node
-                    break
-            if act_use_node is None:
-                raise ValueError(
-                    "Could not find an user of act node within matched pattern."
-                )
-            if _is_annotated([act_use_node]) is False:  # type: ignore[list-item]
-                _annotate_input_qspec_map(
-                    act_use_node, act_node, get_act_obs_or_fq_ctr(quantization_config)  # type: ignore[arg-type]
-                )
-            if bias_node and _is_annotated([bias_node]) is False:
-                _annotate_output_qspec(
-                    bias_node, get_bias_obs_or_fq_ctr(quantization_config)
-                )
-            if _is_annotated([weight_node]) is False:  # type: ignore[list-item]
-                _annotate_output_qspec(
-                    weight_node, get_weight_obs_or_fq_ctr(quantization_config)  # type: ignore[arg-type]
-                )
-            if _is_annotated([output_node]) is False:
-                _annotate_output_qspec(
-                    output_node, get_act_obs_or_fq_ctr(quantization_config)
-                )
-            nodes_to_mark_annotated = list(match.nodes_map.values())
-            nodes_to_mark_annotated.remove(act_node)  # type: ignore[arg-type]
-            _mark_nodes_as_annotated(nodes_to_mark_annotated)
->>>>>>> e7ad9821
 
     # TODO: move to `_pt2e/_propagate_annotation.py` after we have
     # decided on the how we want to use pattern matching for annotation
