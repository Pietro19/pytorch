import torch
from torch.fx import GraphModule
from torch.fx.graph import (
    Node,
    Graph,
)
from ..fake_quantize import (
    default_affine_fixed_qparams_fake_quant,
    default_symmetric_fixed_qparams_fake_quant,
)

from ..quantization_mappings import (
    get_static_quant_module_class,
    get_dynamic_quant_module_class,
    get_quantized_operator,
)
from ..utils import (
    get_swapped_custom_module_class,
    activation_is_statically_quantized,
    activation_is_int8_quantized,
    weight_is_statically_quantized,
    get_qconfig_dtypes,
    activation_dtype,
    get_qparam_dict,
)

from torch.ao.quantization.quantize import (
    is_activation_post_process,
)

from .pattern_utils import (
    register_quant_pattern,
    get_default_output_activation_post_process_map,
    Pattern,
)

from .utils import (
    _parent_name,
    all_node_args_have_no_tensors,
    quantize_node,
    get_per_tensor_qparams,
    get_linear_prepack_op_for_dtype,
    create_qparam_nodes,
    get_qconv_prepack_op,
    get_qconv_op,
)

from ..qconfig import QConfigAny

from abc import ABC
import operator
import warnings

from typing import Any, Callable, Dict, Union, Optional, Tuple, List

# -------------------------
# Pattern Registrations
# -------------------------

# 1. Post Training Static Quantization and Quantization Aware Training Patterns

# Base Pattern Handler
class QuantizeHandler(ABC):
    """ Base handler class for the quantizer patterns
    """
    def __init__(self, node: Node, modules: Dict[str, torch.nn.Module]):
        """ Records pattern information in __init__, which will be used
        in convert
        """
        # this is an indicator of whether all the inputs are Node or not
        # since some op might be quantized differently depending on whether
        # all inputs are tensors or not, e.g. add/mul
        self.num_tensor_args = len(node.args)
        self.all_node_args_are_tensors = True
        # the last node of the matched pattern
        self.last_node = node

    def _maybe_get_last_node_only_observer(
        self,
        modules: Dict[str, torch.nn.Module]
    ) -> Optional[torch.nn.Module]:
        """
        If the last node of the pattern is observed, return the observer
        instance. Otherwise, return None.
        """
        for maybe_obs_node, _ in self.last_node.users.items():
            if maybe_obs_node.op == 'call_module':
                maybe_obs = modules[str(maybe_obs_node.target)]
                if is_activation_post_process(maybe_obs):
                    return maybe_obs
        return None

    def input_output_observed(self) -> bool:
        """
        Returns True if the pattern matched to this qhandler could be
        be observed, and False it it should not be observed.
        """
        return True

    def is_general_tensor_value_op(self) -> bool:
        """
        Returns True if the operator works for both floating point and
        quantized input, and does some computation based on the input Tensor,
        so we need to insert observer/fake_quant for the output of the
        operator since the distribution of values is different for input and output
        Tensors (for HistogramObserver)
        while they share the same quantization parameters
        Example: avgpool2d
        """
        return False

    def is_general_tensor_shape_op(self) -> bool:
        """ Similar to is_general_tensor_value_op, this is a check
        for ops that works for both floating point and quantized input,
        that only re-arranges the Tensor values or query some metadata about the Tensor
        We don't insert observer/fake_quant for the output of these operators
        Example: reshape, transpose, maxpool2d
        """
        return False

    def should_insert_observer_for_output(
        self,
        qconfig: Any,
        model_is_training: bool,
    ) -> bool:
        """
        Returns true if an observer should be inserted for the output of
        the pattern matched to this QuantizeHandler instance during the
        prepare step.
        """
        # TODO(future PR): potentially clean up and deduplicate these
        # mappings.
        return self.all_node_args_are_tensors and self.input_output_observed()

    def should_mark_output_quantized_from_input_quantized_status(
        self,
        qconfig: QConfigAny
    ) -> bool:
        """
        Returns true if after convert, the output of the matched pattern is
        quantized iff the first input is also quantized.
        """
        return False

    def get_activation_ctr(
        self,
        qconfig: Any,
        pattern: Pattern,
    ) -> Optional[Callable]:
        """
        Returns the constructor for the activation observer which should be
        used for the pattern matched to this handler. Some handlers override
        this to a different value than what is specified in the qconfig.
        """
        return qconfig.activation

    def is_output_quantized(self, qconfig):
        """ Returns true if the output node of convert is quantized
        when is_reference is False, we would return float node when a certain dtype
        combination is not supported (since fbgemm/qnnpack only support certain dtype
        combinations), so the output may be float, but when is_reference is True,
        we support all dtype combinations so the output will always be quantized.

        TODO: This is fragile, whether output is quantized should not depend on `is_reference` since
        we want to make sure whether a Tensor is quantized
        should be the same in prepare and convert and is_reference
        is only available in convert currently

        """
        return True

    def convert(self,
                node: Node,
                qconfig: QConfigAny,
                modules: Dict[str, torch.nn.Module],
                quantized_graph: Graph,
                node_name_to_scope: Dict[str, Tuple[str, type]],
                load_arg: Callable,
                is_reference: bool = False,
                convert_custom_config_dict: Dict[str, Any] = None) -> Node:
        """ Convert the given node to a quantized node and insert
        it to the quantized graph
        """
        return NotImplemented


# Binary op configs

# Supported combinations are:
# quant_type | activation (compute_type) | weight
#  static       quint8                      qint8

# tuple (activation_dtype, weight_dtype, compute_dtype)
# these are supported types for common binary ops like add/mul etc.
all_dtypes = [
    (torch.qint8, torch.qint8, None),
    (torch.quint8, torch.qint8, None),
    (torch.float16, torch.float16, None),
]
fp16_dtypes = [
    (torch.float16, torch.float16, None)
]
int8_dtypes = [
    (torch.qint8, torch.qint8, None),
    (torch.quint8, torch.qint8, None),
]
binary_op_supported_dtypes : Dict[Union[Callable, str], List[Tuple[torch.dtype, torch.dtype, None]]] = {
    operator.add: all_dtypes,
    torch.add: all_dtypes,
    operator.mul: all_dtypes,
    torch.mul: all_dtypes,
    torch.bmm: fp16_dtypes,
    torch.sub: fp16_dtypes,
    operator.sub: fp16_dtypes,
    torch.div: fp16_dtypes,
    operator.truediv: fp16_dtypes,
}

default_op_supported_dtypes = {
    torch.nn.ConvTranspose1d: int8_dtypes,
    torch.nn.ConvTranspose2d: int8_dtypes,
    torch.nn.ELU: int8_dtypes,
    torch.nn.LeakyReLU: int8_dtypes,
    torch.nn.Hardswish: int8_dtypes,
    torch.nn.InstanceNorm1d: int8_dtypes,
    torch.nn.InstanceNorm2d: int8_dtypes,
    torch.nn.InstanceNorm3d: int8_dtypes,
    torch.nn.LayerNorm: all_dtypes,
    torch.nn.SiLU: fp16_dtypes,
    torch.nn.Mish: fp16_dtypes,
    torch.nn.GELU: int8_dtypes,
    torch.nn.Softmax: int8_dtypes,
    torch.nn.functional.elu: int8_dtypes,
    torch.nn.functional.hardswish: int8_dtypes,
    torch.nn.functional.instance_norm: int8_dtypes,
    torch.nn.functional.layer_norm: all_dtypes,
    torch.nn.functional.leaky_relu: int8_dtypes,
    torch.nn.functional.silu: fp16_dtypes,
    torch.nn.functional.mish: fp16_dtypes,
    torch.nn.functional.gelu: int8_dtypes,
    torch.nn.functional.softmax: int8_dtypes,
    torch.sum: fp16_dtypes,
}

QAT_CONV_MODULE_CLASSES = \
    (torch.nn.qat.Conv2d,
     torch.nn.qat.Conv3d,
     torch.nn.intrinsic.qat.ConvBn2d,
     torch.nn.intrinsic.qat.ConvBnReLU2d,
     torch.nn.intrinsic.qat.ConvReLU2d,
     torch.nn.intrinsic.qat.ConvBn3d,
     torch.nn.intrinsic.qat.ConvBnReLU3d,
     torch.nn.intrinsic.qat.ConvReLU3d)


##########################
# Helper Functions
##########################

def _load_weight_qparams(
        self, state_dict, prefix, local_metadata, strict,
        missing_keys, unexpected_keys, error_msgs):
    key = prefix + "_weight_qparams"
    if key in state_dict:
        self._weight_qparams = state_dict[key]
        state_dict.pop(key)

def _save_weight_qparams(self, destination, prefix, keep_vars):
    for attr_name in dir(self):
        if "_weight_qparams" == attr_name and \
           isinstance(getattr(self, attr_name), dict):
            weight_qparams = getattr(self, attr_name)
            destination[prefix + attr_name] = weight_qparams


def _to_reference(float_module, weight_qparams):
    """ Make a weighted float module (e.g. conv and linear )a reference module by
    attaching _weight_qparams that records the qparams for weight
    and change the name for the module so that it's recognized
    when people print the model
    """
    float_module._weight_qparams = weight_qparams
    float_module._register_state_dict_hook(_save_weight_qparams)
    float_module._register_load_state_dict_pre_hook(_load_weight_qparams, with_module=True)

    float_module_name = float_module._get_name()

    def _get_name():
        return float_module_name + "(Reference)"

    float_module._get_name = _get_name

@register_quant_pattern(operator.add)
@register_quant_pattern(operator.sub)
@register_quant_pattern(operator.mul)
@register_quant_pattern(operator.truediv)
@register_quant_pattern(torch.add)
@register_quant_pattern(torch.sub)
@register_quant_pattern(torch.mul)
@register_quant_pattern(torch.div)
@register_quant_pattern(torch.bmm)
@register_quant_pattern((torch.nn.ReLU, operator.add))
@register_quant_pattern((torch.nn.ReLU, operator.mul))
@register_quant_pattern((torch.nn.ReLU, torch.add))
@register_quant_pattern((torch.nn.ReLU, torch.mul))
@register_quant_pattern((torch.nn.functional.relu, operator.add))
@register_quant_pattern((torch.nn.functional.relu, operator.mul))
@register_quant_pattern((torch.nn.functional.relu, torch.add))
@register_quant_pattern((torch.nn.functional.relu, torch.mul))
class BinaryOpQuantizeHandler(QuantizeHandler):
    def __init__(
            self,
            node: Node,
            modules: Dict[str, torch.nn.Module]):
        super().__init__(node, modules)
        self.relu_node = None
        if (node.op == 'call_function' and node.target is torch.nn.functional.relu) or \
           (node.op == 'call_module' and isinstance(modules[str(node.target)], torch.nn.ReLU)):
            self.relu_node = node
            node = node.args[0]  # type: ignore[assignment]
        self.binary_op_node = node
        self.binary_op = node.target

        # determine how many of the first two args are Tensors (versus scalars)
        # this distinguishes things like "x + y" from "x + 2" or "2 + x"
        self.num_tensor_args = 0
        cache_for_no_tensor_check: Dict[Node, bool] = dict()
        for arg_idx in range(len(self.binary_op_node.args)):
            arg = self.binary_op_node.args[arg_idx]
            if isinstance(arg, Node) and (not all_node_args_have_no_tensors(arg, modules, cache_for_no_tensor_check)):
                self.num_tensor_args += 1
        self.all_node_args_are_tensors = \
            (self.num_tensor_args == len(self.binary_op_node.args))

        qbin_op_mapping: Dict[Union[Callable, str], Callable] = {
            operator.add: torch.ops.quantized.add,
            torch.add: torch.ops.quantized.add,
            operator.mul: torch.ops.quantized.mul,
            torch.mul: torch.ops.quantized.mul,
        }
        qbin_relu_op_mapping: Dict[Union[Callable, str], Callable] = {
            operator.add: torch.ops.quantized.add_relu,
            torch.add: torch.ops.quantized.add_relu,
            operator.mul: torch.ops.quantized.mul_relu,
            torch.mul: torch.ops.quantized.mul_relu,
        }
        # corresponding quantized op
        self.quantized_binary_op: Optional[Callable] = None
        if self.binary_op in qbin_op_mapping:
            self.quantized_binary_op = qbin_relu_op_mapping[self.binary_op] \
                if self.relu_node is not None \
                else qbin_op_mapping[self.binary_op]

    def should_insert_observer_for_output(
        self,
        qconfig: Any,
        model_is_training: bool,
    ) -> bool:
        """
        Returns true if an observer should be inserted for the output of
        the pattern matched to this QuantizeHandler instance during the
        prepare step.
        """
        dtypes = get_qconfig_dtypes(qconfig)
        if not (self.binary_op in binary_op_supported_dtypes and dtypes in binary_op_supported_dtypes[self.binary_op]):
            return False
        if self.num_tensor_args == 1:
            return True
        elif self.all_node_args_are_tensors and self.input_output_observed():
            return True
        else:
            return False

    def is_general_tensor_value_op(self) -> bool:
        return self.num_tensor_args == 1

    def input_output_observed(self):
        # for x + y where x and y are scalars, we do not observe anything
        return self.num_tensor_args > 0

    def is_output_quantized(self, qconfig):
        dtypes = get_qconfig_dtypes(qconfig)
        return self.binary_op in binary_op_supported_dtypes and \
            dtypes in binary_op_supported_dtypes[self.binary_op]

    def convert(self,
                node: Node,
                qconfig: QConfigAny,
                modules: Dict[str, torch.nn.Module],
                quantized_graph: Graph,
                node_name_to_scope: Dict[str, Tuple[str, type]],
                load_arg: Callable,
                is_reference: bool = False,
                convert_custom_config_dict: Dict[str, Any] = None) -> Node:

        if self.num_tensor_args == 0:
            # example: x + y, when x and y are scalars
            return quantized_graph.node_copy(
                node, load_arg(quantized=None))

        dtypes = get_qconfig_dtypes(qconfig)

        if is_reference:
            act_dtype = activation_dtype(qconfig)
            dtypes = get_qconfig_dtypes(qconfig)
            if act_dtype == torch.float or \
               not (self.binary_op in binary_op_supported_dtypes and dtypes in binary_op_supported_dtypes[self.binary_op]):
                return quantized_graph.node_copy(node, load_arg(quantized=torch.float))
            else:
                if self.num_tensor_args == 2:
                    # make sure both inputs are quantized to act_dtype
                    load_arg(quantized={0: act_dtype, 1: act_dtype})(self.binary_op_node.args)
                args = load_arg(quantized=torch.float)(self.binary_op_node.args)
                kwargs = load_arg(quantized=torch.float)(self.binary_op_node.kwargs)
                op_out = quantized_graph.node_copy(self.binary_op_node, load_arg(quantized=torch.float))

                def modified_load_arg(n: Node):
                    if n.name == self.binary_op_node.name:
                        return op_out
                    else:
                        return load_arg(quantized=torch.float)(n)

                if self.relu_node:
                    op_out = quantized_graph.node_copy(self.relu_node, modified_load_arg)
                activation_post_process = \
                    self._maybe_get_last_node_only_observer(modules)
                assert activation_post_process is not None
                return quantize_node(
                    op_out, activation_post_process,
                    node, modules, quantized_graph, node_name_to_scope, is_input=False)
        elif not is_reference and self.binary_op in binary_op_supported_dtypes and \
                dtypes in binary_op_supported_dtypes[self.binary_op]:
            if dtypes in [(torch.quint8, torch.qint8, None)]:
                assert self.quantized_binary_op is not None
                if self.num_tensor_args == 1:
                    # add/mul scalar
                    first_arg = self.binary_op_node.args[0]
                    cache_for_no_tensor_check: Dict[Node, bool] = dict()
                    if isinstance(first_arg, Node) and (
                            not all_node_args_have_no_tensors(
                                first_arg, modules, cache_for_no_tensor_check)):
                        quantized_index = 0
                    else:
                        quantized_index = 1

                    return quantized_graph.create_node(
                        'call_function', self.quantized_binary_op,
                        load_arg(quantized=[quantized_index])(self.binary_op_node.args), self.binary_op_node.kwargs)
                else:
                    activation_post_process = \
                        self._maybe_get_last_node_only_observer(modules)
                    assert activation_post_process is not None
                    scale, zero_point = activation_post_process.calculate_qparams()  # type: ignore[operator]
                    scale = float(scale)
                    zero_point = int(zero_point)
                    scale_arg, zero_point_arg = \
                        create_qparam_nodes(
                            node.name, scale, zero_point, modules,
                            quantized_graph, node_name_to_scope)
                    kwargs = {**self.binary_op_node.kwargs}
                    add_args = (*load_arg(quantized=activation_dtype(qconfig))(self.binary_op_node.args), scale_arg, zero_point_arg)
                    op = quantized_graph.create_node(
                        'call_function', self.quantized_binary_op, add_args, kwargs)
                    return op
            else:
                assert dtypes == (torch.float16, torch.float16, None)
                # TODO (refactor) this is duplicated, maybe have a helper function
                if self.relu_node:
                    op_out = quantized_graph.node_copy(self.binary_op_node, load_arg(quantized=torch.float))
                    relu_args = [op_out]
                    relu_args.extend(load_arg(quantized=torch.float)(self.relu_node.args[1:]))
                    relu_kwargs = load_arg(quantized=torch.float)(self.relu_node.kwargs)
                    op_out = quantized_graph.create_node(
                        "call_function", torch.nn.functional.relu, tuple(relu_args), relu_kwargs)
                else:
                    op_out = quantized_graph.node_copy(node, load_arg(quantized=torch.float))
                return quantized_graph.create_node(
                    "call_method", "to", (op_out, torch.float16,), {}
                )
        else:
            # leave the op unquantized if the dtype,reference combination is not supported
            warnings.warn(
                "dtype combination: {} is not "
                "supported by {} for is_reference={}. "
                "Supported non-reference dtype combinations are: {} "
                "".format(dtypes,
                          self.binary_op,
                          is_reference,
                          binary_op_supported_dtypes[self.binary_op]
                          )
            )
            if self.relu_node:
                op_out = quantized_graph.node_copy(self.binary_op_node, load_arg(quantized=torch.float))
                relu_args = [op_out]
                relu_args.extend(load_arg(quantized=torch.float)(self.relu_node.args[1:]))
                relu_kwargs = load_arg(quantized=torch.float)(self.relu_node.kwargs)
                return quantized_graph.create_node(
                    "call_function", torch.nn.functional.relu, tuple(relu_args), relu_kwargs)
            else:
                return quantized_graph.node_copy(node, load_arg(quantized=torch.float))


@register_quant_pattern(torch.cat)
class CatQuantizeHandler(QuantizeHandler):
    def is_general_tensor_value_op(self) -> bool:
        return True

    def convert(self,
                node: Node,
                qconfig: QConfigAny,
                modules: Dict[str, torch.nn.Module],
                quantized_graph: Graph,
                node_name_to_scope: Dict[str, Tuple[str, type]],
                load_arg: Callable,
                is_reference: bool = False,
                convert_custom_config_dict: Dict[str, Any] = None) -> Node:
        if not self.all_node_args_are_tensors:
            return NotImplemented
        if is_reference:
            act_dtype = activation_dtype(qconfig)
            if act_dtype == torch.float:
                op_out = quantized_graph.node_copy(node, load_arg(quantized=torch.float))
                return op_out
            else:
                activation_post_process = \
                    self._maybe_get_last_node_only_observer(modules)
                assert activation_post_process is not None
                # make sure the first argument is quantized to act_dtype
                load_arg(quantized={0: act_dtype})(node.args)
                args = list(load_arg(quantized=torch.float)(node.args))
                kwargs = load_arg(quantized=torch.float)(node.kwargs)
                op_out = quantized_graph.node_copy(node, load_arg(quantized=torch.float))
                return quantize_node(
                    op_out,
                    activation_post_process,
                    node,
                    modules,
                    quantized_graph,
                    node_name_to_scope,
                    is_input=False)
        else:
            return quantized_graph.node_copy(node, load_arg(quantized=torch.quint8))

# handle conv, maybe followed by relu
# NB: matching order is reversed, that is we match from the bottom of this list to the beginning
@register_quant_pattern(torch.nn.Conv1d)
@register_quant_pattern(torch.nn.Conv2d)
@register_quant_pattern(torch.nn.Conv3d)
@register_quant_pattern(torch.nn.functional.conv1d)
@register_quant_pattern(torch.nn.functional.conv2d)
@register_quant_pattern(torch.nn.functional.conv3d)
# TODO: add qat.Conv1d
@register_quant_pattern(torch.nn.qat.Conv2d)
@register_quant_pattern(torch.nn.qat.Conv3d)
@register_quant_pattern(torch.nn.intrinsic.ConvReLU1d)
@register_quant_pattern(torch.nn.intrinsic.ConvReLU2d)
@register_quant_pattern(torch.nn.intrinsic.ConvReLU3d)
@register_quant_pattern(torch.nn.intrinsic.qat.ConvBn1d)
@register_quant_pattern(torch.nn.intrinsic.qat.ConvBn2d)
@register_quant_pattern(torch.nn.intrinsic.qat.ConvBn3d)
@register_quant_pattern(torch.nn.intrinsic.qat.ConvBnReLU1d)
@register_quant_pattern(torch.nn.intrinsic.qat.ConvBnReLU2d)
@register_quant_pattern(torch.nn.intrinsic.qat.ConvBnReLU3d)
@register_quant_pattern(torch.nn.intrinsic.qat.ConvReLU2d)
@register_quant_pattern(torch.nn.intrinsic.qat.ConvReLU3d)
@register_quant_pattern((torch.nn.functional.relu, torch.nn.functional.conv1d))
@register_quant_pattern((torch.nn.functional.relu, torch.nn.functional.conv2d))
@register_quant_pattern((torch.nn.functional.relu, torch.nn.functional.conv3d))
@register_quant_pattern((torch.nn.ReLU, torch.nn.functional.conv1d))
@register_quant_pattern((torch.nn.ReLU, torch.nn.functional.conv2d))
@register_quant_pattern((torch.nn.ReLU, torch.nn.functional.conv3d))
# just for error checks
@register_quant_pattern((torch.nn.ReLU, torch.nn.Conv1d))
@register_quant_pattern((torch.nn.ReLU, torch.nn.Conv2d))
@register_quant_pattern((torch.nn.ReLU, torch.nn.Conv3d))
@register_quant_pattern((torch.nn.functional.relu, torch.nn.Conv2d))
@register_quant_pattern((torch.nn.functional.relu, torch.nn.Conv3d))
class ConvReluQuantizeHandler(QuantizeHandler):
    def __init__(self, node: Node, modules: Dict[str, torch.nn.Module]):
        super().__init__(node, modules)
        self.relu_node = None
        if (node.op == 'call_function' and node.target is torch.nn.functional.relu) or \
           (node.op == 'call_module' and isinstance(modules[str(node.target)], torch.nn.ReLU)):
            self.relu_node = node
            node = node.args[0]  # type: ignore[assignment]
        self.conv_node = node
        if node.op == "call_module":
            self.conv = modules[str(self.conv_node.target)]
        elif node.op == "call_function":
            self.conv = node.target  # type: ignore[assignment]

    def convert(self,
                node: Node,
                qconfig: QConfigAny,
                modules: Dict[str, torch.nn.Module],
                quantized_graph: Graph,
                node_name_to_scope: Dict[str, Tuple[str, type]],
                load_arg: Callable,
                is_reference: bool = False,
                convert_custom_config_dict: Dict[str, Any] = None) -> Node:
        # Supported combinations are:
        # quant_type | activation (compute_type) | weight
        #  static       quint8                      qint8

        # tuple (activation_dtype, weight_dtype, compute_dtype)
        supported_dtypes = [
            (torch.quint8, torch.qint8, None),
        ]

        # TODO: is_reference option for conv module
        dtypes = get_qconfig_dtypes(qconfig)
        # leave the op unquantized if the dtype combination is not supported
        if not is_reference and dtypes not in supported_dtypes:
            warnings.warn(
                "dtype combination: {} is not "
                "supported by Conv "
                "supported dtype combinations are: {}".format(dtypes, supported_dtypes))
            if self.relu_node:
                conv_out = quantized_graph.node_copy(self.conv_node, load_arg(quantized=torch.float))
                relu_args = [conv_out]
                relu_args.extend(load_arg(quantized=torch.float)(self.relu_node.args[1:]))
                relu_kwargs = load_arg(quantized=torch.float)(self.relu_node.kwargs)
                return quantized_graph.create_node(
                    "call_function", torch.nn.functional.relu, tuple(relu_args), relu_kwargs)
            else:
                return quantized_graph.node_copy(node, load_arg(quantized=torch.float))

        activation_int8_quantized = activation_is_int8_quantized(qconfig)

        if self.conv_node.op == 'call_module':
            # note that relu should already be fused into conv module in the fusion step
            assert self.relu_node is None, 'conv module and relu fusion is not executed, ' \
                'please make sure to run fusion before prepare'
            output_activation_post_process = \
                self._maybe_get_last_node_only_observer(modules)
            assert output_activation_post_process is not None
            if is_reference:
                # produce dequant - float_op - quant pattern
                dtype = torch.float
                if activation_int8_quantized:
                    dtype = activation_dtype(qconfig)
                activation = load_arg(quantized=dtype)(self.conv_node.args[0])
                args = load_arg(quantized=torch.float)(self.conv_node.args)
                # Get the float conv and attach quantization scheme and quantization
                # parameters of weight to the module
                # and qparam is a dictionary of
                # {"qscheme": ..., "scale": ..., "zero_point": ...} for per tensor quantization or
                # {"qscheme": ..., "scale": ..., "zero_point": ..., "axis": ...} for per channel quantization
                float_conv = self.conv
                fused_conv = None
                if isinstance(
                        float_conv,
                        QAT_CONV_MODULE_CLASSES):
                    # case 1. converting qat conv module to
                    # a float conv module, we need to attch
                    # weight fake_quant to the conv module,
                    # weight fake_quant is assumed to be run during
                    # QAT so we don't need to run it again here
                    float_conv = self.conv.to_float()  # type: ignore[operator]
                    # change qat conv to conv
                    parent_name, name = _parent_name(self.conv_node.target)
                    setattr(modules[parent_name], name, float_conv)
                    if isinstance(float_conv, torch.nn.intrinsic._FusedModule):
                        fused_conv = float_conv
                        float_conv = float_conv[0]
                    weight_post_process = self.conv.weight_fake_quant
                else:
                    # case 2. converting a conv module/fused conv module
                    # to float conv module, we need to attach
                    # weight observer to the conv module and run it
                    # with conv weight
                    if isinstance(float_conv, torch.nn.intrinsic._FusedModule):
                        fused_conv = float_conv
                        float_conv = float_conv[0]  # type: ignore[index]
                    assert qconfig is not None
                    weight_post_process = qconfig.weight()
                    # run weight observer
                    weight_post_process(float_conv.weight)  # type: ignore[operator]
                weight_qparams = get_qparam_dict(weight_post_process)
                # hardcoded for now, TODO: expose the api to user,
                # we can have a map from module to reference module
                # and allow user to register new ones
                qconv_cls = get_static_quant_module_class(
                    type(float_conv), is_reference=is_reference)
                ref_conv = qconv_cls.from_float(float_conv, weight_qparams)  # type: ignore[attr-defined]
                # if the parent is a fused conv (Sequential), we can replace the first
                # item to ref conv, otherwise we can update
                # the conv instance in the module tree
                if fused_conv is not None:
                    fused_conv[0] = ref_conv
                else:
                    parent_name, name = _parent_name(self.conv_node.target)
                    setattr(modules[parent_name], name, ref_conv)
                op_out = quantized_graph.create_node(
                    'call_module',
                    self.conv_node.target,
                    args, {})
                if output_activation_post_process:
                    op_out = quantize_node(
                        op_out,
                        output_activation_post_process,
                        node,
                        modules,
                        quantized_graph,
                        node_name_to_scope,
                        is_input=False)
                return op_out
            else:
                if convert_custom_config_dict is None:
                    convert_custom_config_dict = {}
                additional_static_quant_mapping = convert_custom_config_dict.get("static", {})
                # 1. attach activation post process to module
                self.conv.activation_post_process = output_activation_post_process
                # 2. select quantized class
                qconv_cls = get_static_quant_module_class(
                    type(self.conv), additional_static_quant_mapping, is_reference=is_reference)
                quantized = qconv_cls.from_float(self.conv)
                parent_name, name = _parent_name(self.conv_node.target)
                setattr(modules[parent_name], name, quantized)
                return quantized_graph.create_node(
                    'call_module',
                    self.conv_node.target,
                    (load_arg(quantized=torch.quint8)(self.conv_node.args[0]),),
                    {})
        else:  # call_function
            assert self.conv_node.op == "call_function"
            if is_reference:
                # make sure the input and weight are quantized to torch.quint8, torch.qint8, respectively
                load_arg(quantized={0: torch.quint8, 1: torch.qint8})(self.conv_node.args)
                args = load_arg(quantized=torch.float)(self.conv_node.args)
                kwargs = load_arg(quantized=torch.float)(self.conv_node.kwargs)
                op_out = quantized_graph.create_node(
                    "call_function", self.conv, args, kwargs)
                if self.relu_node:
                    relu_args = [op_out]
                    relu_args.extend(load_arg(quantized=torch.float)(self.relu_node.args[1:]))
                    relu_kwargs = load_arg(quantized=torch.float)(self.relu_node.kwargs)
                    op_out = quantized_graph.create_node(
                        "call_function", torch.nn.functional.relu, tuple(relu_args), relu_kwargs)

                if activation_int8_quantized:
                    root_module = modules['']
                    act_post_process_name = self.relu_node.name if self.relu_node else self.conv_node.name
                    act_post_process_node = self.relu_node if self.relu_node else self.conv_node
                    activation_post_process = \
                        self._maybe_get_last_node_only_observer(modules)
                    assert activation_post_process is not None
                    return quantize_node(
                        op_out,
                        activation_post_process,
                        act_post_process_node,
                        modules,
                        quantized_graph,
                        node_name_to_scope,
                        is_input=False)
                else:
                    # output for dynamically quantized conv op is not quantized
                    return op_out
            else:
                assert len(self.conv_node.args) >= 7, \
                    "only conv2d calls with all arguments specified is supported right now in is_reference=False option"
                # make sure the input and weight are quantized to torch.quint8, torch.qint8, respectively
                args = load_arg(quantized={0: torch.quint8, 1: torch.qint8})(self.conv_node.args)
                # pack weight
                weight = load_arg(quantized=torch.qint8)(self.conv_node.args[1])
                other_args = load_arg(quantized=torch.float)(self.conv_node.args[2:])
                bias, stride, padding, dilation, groups = other_args
                if self.conv == torch.nn.functional.conv1d:
                    # F.conv1d can take `int` as well as `list[int]` for stride,
                    # padding, dilation, but the prepack op cannot. Convert
                    # these to lists if needed.
                    stride = [stride] if isinstance(stride, int) else stride
                    padding = [padding] if isinstance(padding, int) else padding
                    dilation = [dilation] if isinstance(dilation, int) else dilation
                prepack_args = (weight, bias, stride, padding, dilation, groups)
                prepack_op = get_qconv_prepack_op(self.conv)
                packed_weight = quantized_graph.create_node(
                    "call_function", prepack_op, prepack_args, {})
                assert activation_int8_quantized, \
                    "currently only static quantization is supported for conv"
                # construct conv input
                if activation_int8_quantized:
                    qconv_op = get_qconv_op(self.conv, self.relu_node is not None)
                    conv_input = load_arg(quantized=torch.quint8)(self.conv_node.args[0])

                    activation_post_process = \
                        self._maybe_get_last_node_only_observer(modules)
                    assert activation_post_process is not None

                    scale, zero_point, _ = get_per_tensor_qparams(activation_post_process)
                    scale_node, zero_point_node = \
                        create_qparam_nodes(
                            self.conv_node.name, scale, zero_point, modules,
                            quantized_graph, node_name_to_scope)
                    qconv_args = (conv_input, packed_weight, scale_node, zero_point_node)
                    kwargs = load_arg(quantized=torch.float)(self.conv_node.kwargs)
                    op = quantized_graph.create_node(
                        'call_function', qconv_op, qconv_args, kwargs)
                    # Store the name of the fused op to get the path of node after fusion as well.
                    # TODO: may need to change the key to Node regenerate the map in each transformation,
                    # since we might not be able to rely on the name
                    node_name_to_scope[op.name] = node_name_to_scope[self.conv_node.name]
                    return op
                else:
                    # conv2d_dyanmic branch
                    raise Exception("Only static quant is supported for conv")

@register_quant_pattern(torch.nn.Linear)
@register_quant_pattern(torch.nn.functional.linear)
@register_quant_pattern(torch.nn.qat.Linear)
@register_quant_pattern(torch.nn.intrinsic.LinearReLU)
@register_quant_pattern(torch.nn.intrinsic.qat.LinearReLU)
@register_quant_pattern((torch.nn.functional.relu, torch.nn.functional.linear))
@register_quant_pattern((torch.nn.ReLU, torch.nn.functional.linear))
# for error checks
@register_quant_pattern((torch.nn.ReLU, torch.nn.Linear))
@register_quant_pattern((torch.nn.functional.relu, torch.nn.Linear))
class LinearReLUQuantizeHandler(QuantizeHandler):
    def __init__(
            self,
            node: Node,
            modules: Dict[str, torch.nn.Module]):
        super().__init__(node, modules)
        self.relu_node = None
        if (node.op == 'call_function' and node.target is torch.nn.functional.relu) or \
           (node.op == 'call_module' and isinstance(modules[str(node.target)], torch.nn.ReLU)):
            self.relu_node = node
            node = node.args[0]  # type: ignore[assignment]
        self.linear_node = node
        if node.op == 'call_module':
            self.linear = modules[str(self.linear_node.target)]

    def convert(self,
                node: Node,
                qconfig: QConfigAny,
                modules: Dict[str, torch.nn.Module],
                quantized_graph: Graph,
                node_name_to_scope: Dict[str, Tuple[str, type]],
                load_arg: Callable,
                is_reference: bool = False,
                convert_custom_config_dict: Dict[str, Any] = None) -> Node:
        if convert_custom_config_dict is None:
            convert_custom_config_dict = {}
        # Supported combinations are:
        # quant_type | activation (compute_type) | weight
        #  static       quint8                      qint8
        #  dynamic      float32 (quint8)            qint8
        #  weight_only  float32                    float16
        # tuple (activation_dtype, weight_dtype, compute_dtype)
        supported_dtypes = [
            (torch.quint8, torch.qint8, None),
            (torch.float32, torch.qint8, torch.quint8),
            (torch.float32, torch.float16, None),
            # static float16 quantization
            (torch.float16, torch.float16, None),
        ]
        dtypes = get_qconfig_dtypes(qconfig)
        # leave the op unquantized if the dtype combination is not supported
        if not is_reference and dtypes not in supported_dtypes:
            warnings.warn(
                "dtype combination: {} is not "
                "supported by Linear "
                "supported dtype combinations are: {}".format(dtypes, supported_dtypes))
            if self.relu_node:
                op_out = quantized_graph.node_copy(self.linear_node, load_arg(quantized=torch.float))
                relu_args = [op_out]
                relu_args.extend(load_arg(quantized=torch.float)(self.relu_node.args[1:]))
                relu_kwargs = load_arg(quantized=torch.float)(self.relu_node.kwargs)
                return quantized_graph.create_node(
                    "call_function", torch.nn.functional.relu, tuple(relu_args), relu_kwargs)
            else:
                return quantized_graph.node_copy(node, load_arg(quantized=None))

        activation_int8_quantized = activation_is_int8_quantized(qconfig)
        activation_statically_quantized = activation_is_statically_quantized(qconfig)
        weight_dtype = dtypes[1]
        if self.linear_node.op == 'call_module':

            output_activation_post_process = \
                self._maybe_get_last_node_only_observer(modules)

            # note that relu should already be fused into linear modul in the fusion step
            assert self.relu_node is None, 'linear module and relu fusion is not executed, ' \
                'please make sure to run fusion before prepare'
            # we'll always produce reference pattern for torch.nn.Linear,
            # will remove the else branch after we migrated all use cases
            if is_reference or \
               type(self.linear) in [torch.nn.Linear] and dtypes in [(torch.quint8, torch.qint8, None)]:
                # produce dequant - float_op - quant pattern
                dtype = torch.float
                if activation_int8_quantized:
                    dtype = activation_dtype(qconfig)
                activation = load_arg(quantized=dtype)(self.linear_node.args[0])
                args = load_arg(quantized=torch.float)(self.linear_node.args)
                # Get the float linear and attach qscheme and qparams
                # the the module
                float_linear = self.linear
                fused_linear = None
                if isinstance(float_linear, (torch.nn.qat.Linear, torch.nn.intrinsic.qat.LinearReLU)):
                    float_linear = float_linear.to_float()
                    # change qat linear to linear
                    parent_name, name = _parent_name(self.linear_node.target)
                    setattr(modules[parent_name], name, float_linear)
                    # Attach weight fake quant to the linear module
                    if isinstance(float_linear, torch.nn.intrinsic.LinearReLU):
                        fused_linear = float_linear
                        float_linear = float_linear[0]
                    weight_post_process = self.linear.weight_fake_quant
                else:
                    if isinstance(float_linear, torch.nn.intrinsic.LinearReLU):
                        fused_linear = float_linear
                        float_linear = self.linear[0]  # type: ignore[index]
                    # Attach the weight observer to the module
                    weight_post_process = qconfig.weight()  # type: ignore[union-attr]
                    # Run weight observer
                    weight_post_process(float_linear.weight)  # type: ignore[operator]

                weight_qparams = get_qparam_dict(weight_post_process)
                # TODO: include the configuration in backend_config_dict
                # we can have a map from module to reference module
                # and allow user to register new ones
                qlinear_cls = get_static_quant_module_class(
                    type(float_linear), is_reference=True)
                ref_linear = qlinear_cls.from_float(float_linear, weight_qparams)

                # if the parent is a fused linear (Sequential), we can replace the first
                # item to ref linear, otherwise we can update
                # the linear instance in the module tree
                if fused_linear is not None:
                    fused_linear[0] = ref_linear
                else:
                    parent_name, name = _parent_name(self.linear_node.target)
                    setattr(modules[parent_name], name, ref_linear)
                op_out = quantized_graph.create_node(
                    'call_module',
                    self.linear_node.target,
                    args, {})
                if output_activation_post_process:
                    op_out = quantize_node(
                        op_out,
                        output_activation_post_process,
                        node,
                        modules,
                        quantized_graph,
                        node_name_to_scope,
                        is_input=False)
                return op_out
            # non-reference option
            else:
                # 1. attach output activation post process to linear module
                if output_activation_post_process:
                    self.linear.activation_post_process = output_activation_post_process

                # 2. select corresponding quantized linear class for the float linear class
                if activation_int8_quantized:
                    additional_static_quant_mapping = convert_custom_config_dict.get("static", {})
                    qlinear = get_static_quant_module_class(
                        type(self.linear), additional_static_quant_mapping)
                else:
                    assert dtypes in [
                        (torch.float32, torch.qint8, torch.quint8),
                        (torch.float32, torch.float16, None),
                    ], f"dtype {dtypes} not supported yet"
                    additional_dynamic_quant_mapping = convert_custom_config_dict.get("dynamic", {})
                    qlinear = get_dynamic_quant_module_class(type(self.linear), additional_dynamic_quant_mapping)

                quantized = qlinear.from_float(self.linear)
                parent_name, name = _parent_name(self.linear_node.target)
                setattr(modules[parent_name], name, quantized)
                # activation needs to be quantized for static quantization
                dtype = torch.float
                if activation_int8_quantized:
                    dtype = activation_dtype(qconfig)
                return quantized_graph.create_node(
                    'call_module',
                    self.linear_node.target,
                    (load_arg(quantized=dtype)(self.linear_node.args[0]),), {})
        else:  # call_function
            assert self.linear_node.op == 'call_function'
            if is_reference:
                quantized_input_dtypes = [torch.float, torch.float]
                if activation_int8_quantized:
                    quantized_input_dtypes[0] = torch.quint8
                if weight_is_statically_quantized(qconfig):
                    quantized_input_dtypes[1] = torch.qint8
                args = load_arg(quantized=quantized_input_dtypes)(self.linear_node.args)
                args = load_arg(quantized=torch.float)(self.linear_node.args)
                kwargs = load_arg(quantized=torch.float)(self.linear_node.kwargs)
                op_out = quantized_graph.create_node(
                    "call_function", torch.nn.functional.linear, args, kwargs)
                if self.relu_node:
                    relu_args = [op_out]
                    relu_args.extend(load_arg(quantized=torch.float)(self.relu_node.args[1:]))
                    relu_kwargs = load_arg(quantized=torch.float)(self.relu_node.kwargs)
                    op_out = quantized_graph.create_node(
                        "call_function", torch.nn.functional.relu, tuple(relu_args), relu_kwargs)

                if activation_statically_quantized:
                    # quantize output for statically quantized linear op
                    root_module = modules['']
                    act_post_process_name = self.relu_node.name if self.relu_node else self.linear_node.name
                    act_post_process_node = self.relu_node if self.relu_node else self.linear_node
                    activation_post_process = \
                        self._maybe_get_last_node_only_observer(modules)
                    assert activation_post_process is not None
                    return quantize_node(
                        op_out,
                        activation_post_process,
                        act_post_process_node,
                        modules,
                        quantized_graph,
                        node_name_to_scope,
                        is_input=False)
                else:
                    # output for dynamically quantized linear op is not quantized
                    return op_out
            else:  # non-reference option
                # prepacking weights for static int8 quant and dynamic quant
                if dtypes != (torch.float16, torch.float16, None):
                    # linear args
                    # (x, weight, bias, ...)
                    # TODO: the name should be weight is int8 quantized
                    weight_quantized = weight_is_statically_quantized(qconfig)
                    dtype = weight_dtype if weight_quantized else torch.float
                    linear_weight = load_arg(quantized=dtype)(self.linear_node.args[1])

                    # get other arguments
                    kwargs = {**load_arg(quantized=torch.float)(self.linear_node.kwargs)}
                    # all args after bias, including bias
                    other_args = load_arg(quantized=torch.float)(self.linear_node.args[2:])
                    # bias might be either positional, or a keyword argument
                    if len(self.linear_node.args) > 2:
                        bias = load_arg(quantized=torch.float)(self.linear_node.args[2])
                        other_args = other_args[1:]  # remove the bias argument
                    else:
                        bias = kwargs.pop('bias', None)

                    prepack_args = (linear_weight, bias)
                    prepack_op = get_linear_prepack_op_for_dtype(weight_dtype)
                    packed_weight = quantized_graph.create_node(
                        'call_function', prepack_op, prepack_args, {})
                # construct linear input
                if activation_int8_quantized:
                    qlinear_op = torch.ops.quantized.linear_relu if self.relu_node else torch.ops.quantized.linear
                    linear_input = load_arg(quantized=torch.quint8)(self.linear_node.args[0])
                    activation_post_process = \
                        self._maybe_get_last_node_only_observer(modules)
                    assert activation_post_process is not None
                    scale, zero_point, _ = get_per_tensor_qparams(activation_post_process)
                    scale_node, zero_point_node = \
                        create_qparam_nodes(
                            self.linear_node.name, scale, zero_point, modules,
                            quantized_graph, node_name_to_scope)

                    qlinear_args = (linear_input, packed_weight, scale_node, zero_point_node)
                    op = quantized_graph.create_node(
                        "call_function", qlinear_op, qlinear_args, kwargs)
                    # Store the name of the fused op to get the path of node after fusion as well.
                    # TODO: may need to change the key to Node regenerate the map in each transformation,
                    # since we might not be able to rely on the name
                    node_name_to_scope[op.name] = node_name_to_scope[self.linear_node.name]
                    return op
                elif dtypes in [(torch.float32, torch.qint8, torch.quint8),
                                (torch.float32, torch.float16, None)]:
                    # choose linear dynamic or linear dynamic fp16 op based on weight dtype
                    if weight_dtype == torch.qint8:
                        if self.relu_node:
                            qlinear_op = torch.ops.quantized.linear_relu_dynamic
                        else:
                            qlinear_op = torch.ops.quantized.linear_dynamic
                    else:
                        if self.relu_node:
                            qlinear_op = torch.ops.quantized.linear_relu_dynamic_fp16
                        else:
                            qlinear_op = torch.ops.quantized.linear_dynamic_fp16

                    linear_input = load_arg(quantized=torch.float)(self.linear_node.args[0])
                    qlinear_args = (linear_input, packed_weight)  # type: ignore[assignment]
                    op_out = quantized_graph.create_node(
                        "call_function", qlinear_op, qlinear_args, kwargs)
                    # Store the name of the dynamic op to get the path of node after replacement as well.
                    # TODO: may need to change the key to Node regenerate the map in each transformation,
                    # since we might not be able to rely on the name
                    node_name_to_scope[op_out.name] = node_name_to_scope[self.linear_node.name]
                    return op_out
                else:
                    assert dtypes == (torch.float16, torch.float16, None)
                    # TODO (refactor) this is duplicated, maybe have a helper function
                    if self.relu_node:
                        op_out = quantized_graph.node_copy(self.linear_node, load_arg(quantized=torch.float))
                        relu_args = [op_out]
                        relu_args.extend(load_arg(quantized=torch.float)(self.relu_node.args[1:]))
                        relu_kwargs = load_arg(quantized=torch.float)(self.relu_node.kwargs)
                        op_out = quantized_graph.create_node(
                            "call_function", torch.nn.functional.relu, tuple(relu_args), relu_kwargs)
                    else:
                        op_out = quantized_graph.node_copy(node, load_arg(quantized=torch.float))
                    return quantized_graph.create_node(
                        "call_method", "to", (op_out, torch.float16), {})

@register_quant_pattern(torch.nn.BatchNorm2d)
@register_quant_pattern(torch.nn.BatchNorm3d)
@register_quant_pattern(torch.nn.intrinsic.BNReLU2d)
@register_quant_pattern(torch.nn.intrinsic.BNReLU3d)
class BatchNormQuantizeHandler(QuantizeHandler):
    def __init__(
            self,
            node: Node,
            modules: Dict[str, torch.nn.Module]):
        super().__init__(node, modules)
        assert node.op == 'call_module'
        self.bn_node = node
        self.bn = modules[str(self.bn_node.target)]

    def convert(self,
                node: Node,
                qconfig: QConfigAny,
                modules: Dict[str, torch.nn.Module],
                quantized_graph: Graph,
                node_name_to_scope: Dict[str, Tuple[str, type]],
                load_arg: Callable,
                is_reference: bool = False,
                convert_custom_config_dict: Dict[str, Any] = None) -> Node:
        if convert_custom_config_dict is None:
            convert_custom_config_dict = {}
        additional_static_quant_mapping = convert_custom_config_dict.get("static", {})
        # 1. attach activation post process to module
        output_activation_post_process = \
            self._maybe_get_last_node_only_observer(modules)
        assert output_activation_post_process is not None
        if is_reference:
            # produce dequant - float_op - quant pattern
            dtype = activation_dtype(qconfig)
            activation = load_arg(quantized=dtype)(self.bn_node.args[0])
            args = load_arg(quantized=torch.float)(self.bn_node.args)
            op_out = quantized_graph.create_node(
                "call_module",
                self.bn_node.target,
                args,
                {})
            if output_activation_post_process:
                op_out = quantize_node(
                    op_out,
                    output_activation_post_process,
                    node,
                    modules,
                    quantized_graph,
                    node_name_to_scope,
                    is_input=False)
            return op_out
        else:
            self.bn.activation_post_process = output_activation_post_process
            qbn_cls = get_static_quant_module_class(type(self.bn), additional_static_quant_mapping)
            quantized = qbn_cls.from_float(self.bn)
            parent_name, name = _parent_name(self.bn_node.target)
            setattr(modules[parent_name], name, quantized)
            return quantized_graph.create_node(
                'call_module',
                self.bn_node.target,
                load_arg(quantized=[0])(self.bn_node.args),
                load_arg(quantized=torch.float)(self.bn_node.kwargs))

@register_quant_pattern(torch.nn.Embedding)
@register_quant_pattern(torch.nn.EmbeddingBag)
class EmbeddingQuantizeHandler(QuantizeHandler):
    def __init__(
            self,
            node: Node,
            modules: Dict[str, torch.nn.Module]):
        super().__init__(node, modules)

    def input_output_observed(self) -> bool:
        return False

    def convert(self,
                node: Node,
                qconfig: QConfigAny,
                modules: Dict[str, torch.nn.Module],
                quantized_graph: Graph,
                node_name_to_scope: Dict[str, Tuple[str, type]],
                load_arg: Callable,
                is_reference: bool = False,
                convert_custom_config_dict: Dict[str, Any] = None) -> Node:
        # Supported combinations are:
        # quant_type  | activation | weight | activation_compute_type
        # weight_only |  float32   | quint8 | None
        # weight_only |  float32   | quint4x2 | None
        # tuple (activation_dtype, weight_dtype, compute_dtype)
        supported_dtypes = [
            (torch.float32, torch.quint8, None),
            (torch.float32, torch.quint4x2, None),
        ]
        assert node.op == 'call_module'
        emb_node = node
        dtypes = get_qconfig_dtypes(qconfig)
        # leave the op unquantized if the dtype combination is not supported
        if dtypes not in supported_dtypes:
            warnings.warn(
                "dtype combination: {} is not "
                "supported by Embedding/EmbeddingBag, "
                "supported dtype combinations are: {}".format(dtypes, supported_dtypes))
            return quantized_graph.node_copy(node, load_arg(quantized=None))

        emb = modules[str(emb_node.target)]
        qemb = get_static_quant_module_class(type(emb))
        quantized = qemb.from_float(emb)
        parent_name, name = _parent_name(emb_node.target)
        setattr(modules[parent_name], name, quantized)
        return quantized_graph.create_node(
            'call_module',
            emb_node.target,
            load_arg(quantized=torch.float)(emb_node.args),
            load_arg(quantized=torch.float)(emb_node.kwargs))

# TODO (maybe): merge with embedding quantize handler
@register_quant_pattern(torch.nn.GRUCell)
@register_quant_pattern(torch.nn.LSTMCell)
@register_quant_pattern(torch.nn.RNNCell)
@register_quant_pattern(torch.nn.LSTM)
class RNNDynamicQuantizeHandler(QuantizeHandler):
    def __init__(
            self,
            node: Node,
            modules: Dict[str, torch.nn.Module]):
        super().__init__(node, modules)

    def input_output_observed(self) -> bool:
        return False

    def convert(self,
                node: Node,
                qconfig: QConfigAny,
                modules: Dict[str, torch.nn.Module],
                quantized_graph: Graph,
                node_name_to_scope: Dict[str, Tuple[str, type]],
                load_arg: Callable,
                is_reference: bool = False,
                convert_custom_config_dict: Dict[str, Any] = None) -> Node:
        # Supported combinations are:
        # quant_type  | activation | weight | activation_compute_type
        # dynamic |  float32   | qint8 | quint8
        # dynamic |  float32   | float16 | None
        # tuple (activation_dtype, weight_dtype, compute_dtype)
        supported_dtypes = [
            (torch.float32, torch.qint8, torch.quint8),
            (torch.float32, torch.float16, None),
        ]
        assert node.op == 'call_module'
        dtypes = get_qconfig_dtypes(qconfig)
        # leave the op unquantized if the dtype combination is not supported
        if dtypes not in supported_dtypes:
            warnings.warn(
                "dtype combination: {} is not "
                "supported by Embedding/EmbeddingBag, "
                "supported dtype combinations are: {}".format(dtypes, supported_dtypes))
            return quantized_graph.node_copy(node, load_arg(quantized=None))

        module = modules[str(node.target)]
        qmodule_cls = get_dynamic_quant_module_class(type(module))
        qmodule = qmodule_cls.from_float(module)
        parent_name, name = _parent_name(node.target)
        setattr(modules[parent_name], name, qmodule)
        return quantized_graph.create_node(
            'call_module',
            node.target,
            load_arg(quantized=torch.float)(node.args),
            load_arg(quantized=torch.float)(node.kwargs))

ARGS_TO_SKIP = {
    torch._ops.ops.quantized.hardswish: ['inplace'],
    torch._ops.ops.quantized.elu: ['inplace'],
    torch._ops.ops.quantized.instance_norm:
    ['running_mean', 'running_var', 'use_input_stats', 'momentum'],
}
@register_quant_pattern(torch.nn.ConvTranspose1d)
@register_quant_pattern(torch.nn.ConvTranspose2d)
@register_quant_pattern(torch.nn.ELU)
@register_quant_pattern(torch.nn.LeakyReLU)
@register_quant_pattern(torch.nn.Hardswish)
@register_quant_pattern(torch.nn.InstanceNorm1d)
@register_quant_pattern(torch.nn.InstanceNorm2d)
@register_quant_pattern(torch.nn.InstanceNorm3d)
@register_quant_pattern(torch.nn.LayerNorm)
@register_quant_pattern(torch.nn.SiLU)
@register_quant_pattern(torch.nn.Mish)
# we currently only support reference patterns for these ops so they have been removed
# until they receive a proper fp16 kernel. To use the reference pattern, use a custom qconfig
# @register_quant_pattern(torch.nn.GELU)
# @register_quant_pattern(torch.nn.Softmax)
@register_quant_pattern(torch.nn.functional.elu)
@register_quant_pattern(torch.nn.functional.hardswish)
@register_quant_pattern(torch.nn.functional.instance_norm)
@register_quant_pattern(torch.nn.functional.layer_norm)
@register_quant_pattern(torch.nn.functional.leaky_relu)
@register_quant_pattern(torch.nn.functional.silu)
@register_quant_pattern(torch.nn.functional.mish)
# we currently only support reference patterns for these ops so they have been removed
# until they receive a proper fp16 kernel. To use the reference pattern, use a custom qconfig
# @register_quant_pattern(torch.nn.functional.gelu)
# @register_quant_pattern(torch.nn.functional.softmax)
@register_quant_pattern(torch.sum)
class DefaultNodeQuantizeHandler(QuantizeHandler):
    """ Common quantized op, first input and first output will be quantized
    """
    def __init__(
            self,
            node: Node,
            modules: Dict[str, torch.nn.Module]):
        super().__init__(node, modules)
        if node.op == "call_function" or node.op == "call_method":
            self.op = node.target
        elif node.op == "call_module":
            self.op = type(modules[str(node.target)])

    def is_output_quantized(self, qconfig):
        dtypes = get_qconfig_dtypes(qconfig)
        return self.op in default_op_supported_dtypes and \
            dtypes in default_op_supported_dtypes[self.op]

    def convert(self,
                node: Node,
                qconfig: QConfigAny,
                modules: Dict[str, torch.nn.Module],
                quantized_graph: Graph,
                node_name_to_scope: Dict[str, Tuple[str, type]],
                load_arg: Callable,
                is_reference: bool = False,
                convert_custom_config_dict: Dict[str, Any] = None) -> Node:
        if not self.all_node_args_are_tensors:
            return NotImplemented
        assert node.op in ['call_module', 'call_function'], 'Only call_module and ' + \
            'call_function are handled in DefaultNode'
        if convert_custom_config_dict is None:
            convert_custom_config_dict = {}
        additional_static_quant_mapping = convert_custom_config_dict.get("static", {})

        dtypes = get_qconfig_dtypes(qconfig)
        if not is_reference and dtypes not in default_op_supported_dtypes[self.op]:
            warnings.warn(
                "dtype combination: {} is not "
                "supported by {} "
                "supported dtype combinations are: {}".format(dtypes, self.op, default_op_supported_dtypes[self.op]))
            return quantized_graph.node_copy(node, load_arg(quantized=torch.float))
        # TODO: make helper functions for (torch.quint8, torch.qint8, None)
        if not is_reference:
            if dtypes in [(torch.quint8, torch.qint8, None)]:
                activation_post_process = \
                    self._maybe_get_last_node_only_observer(modules)
                assert activation_post_process is not None
                if node.op == 'call_module':
                    module = modules[str(node.target)]
                    module.activation_post_process = activation_post_process
                    quantized_module_cls = get_static_quant_module_class(
                        type(module), additional_static_quant_mapping)
                    quantized_module = quantized_module_cls.from_float(module)
                    parent_name, name = _parent_name(node.target)
                    setattr(modules[parent_name], name, quantized_module)
                    return quantized_graph.create_node(
                        'call_module',
                        node.target,
                        load_arg(quantized=[0])(node.args),
                        load_arg(quantized=torch.float)(node.kwargs))
                else:
                    assert node.op == "call_function"
                    # call_function
                    scale, zero_point = activation_post_process.calculate_qparams()  # type: ignore[operator]
                    scale = float(scale)
                    zero_point = int(zero_point)
                    scale_arg, zero_point_arg = \
                        create_qparam_nodes(
                            node.name, scale, zero_point, modules,
                            quantized_graph, node_name_to_scope)

                    assert not isinstance(node.target, str), "Expecting node.target for "
                    "call_function to be a function instead of a string"
                    quantized_op = get_quantized_operator(node.target)
                    args = load_arg(quantized=[0])(node.args)
                    kwargs = {**load_arg(quantized=torch.float)(node.kwargs), "output_scale": scale_arg,
                              "output_zero_point": zero_point_arg}
                    if quantized_op in ARGS_TO_SKIP:
                        args_to_skip = ARGS_TO_SKIP[quantized_op]
                        for arg in args_to_skip:
                            if arg in kwargs:
                                kwargs.pop(arg)
                    return quantized_graph.create_node(
                        "call_function", quantized_op, args, kwargs)  # type: ignore[arg-type]
            else:
                assert dtypes in [(torch.float16, torch.float16, None)]
                # Generally fp16 kernels don't exist for fp16 ops
                warnings.warn(
                    "Only reference patterns are currently supported for {dtype} dtype with {op} op"
                    "".format(dtype=dtypes, op=self.op))
                op_out = quantized_graph.node_copy(node, load_arg(quantized=torch.float))
                return quantized_graph.create_node(
                    "call_method", "to", (op_out, torch.float16), {})
        else:
            assert is_reference
            # We can produce reference for a dtypes including
            # (torch.quint8, torch.qint8, torch.qint32, torch.float16)
            act_dtype = activation_dtype(qconfig)
            if act_dtype == torch.float:
                op_out = quantized_graph.node_copy(node, load_arg(quantized=torch.float))
                return op_out
            else:
                activation_post_process = \
                    self._maybe_get_last_node_only_observer(modules)
                assert activation_post_process is not None
                # make sure the input is quantized to act_dtype
                load_arg(quantized={0: act_dtype})(node.args)
                args = load_arg(quantized=torch.float)(node.args)
                kwargs = load_arg(quantized=torch.float)(node.kwargs)
                op_out = quantized_graph.node_copy(node, load_arg(quantized=torch.float))
                return quantize_node(
                    op_out, activation_post_process,
                    node, modules, quantized_graph, node_name_to_scope, is_input=False)

@register_quant_pattern(torch.nn.Hardsigmoid, default_affine_fixed_qparams_fake_quant)
@register_quant_pattern(torch.nn.functional.hardsigmoid, default_affine_fixed_qparams_fake_quant)
@register_quant_pattern('hardsigmoid', default_affine_fixed_qparams_fake_quant)
@register_quant_pattern('hardsigmoid_', default_affine_fixed_qparams_fake_quant)
@register_quant_pattern(torch.nn.Sigmoid, default_affine_fixed_qparams_fake_quant)
@register_quant_pattern(torch.sigmoid, default_affine_fixed_qparams_fake_quant)
@register_quant_pattern('sigmoid', default_affine_fixed_qparams_fake_quant)
@register_quant_pattern('sigmoid_', default_affine_fixed_qparams_fake_quant)
@register_quant_pattern(torch.nn.Tanh, default_symmetric_fixed_qparams_fake_quant)
@register_quant_pattern(torch.tanh, default_symmetric_fixed_qparams_fake_quant)
@register_quant_pattern('tanh', default_symmetric_fixed_qparams_fake_quant)
@register_quant_pattern('tanh_', default_symmetric_fixed_qparams_fake_quant)
class FixedQParamsOpQuantizeHandler(QuantizeHandler):
    def __init__(self,
                 node: Node,
                 modules: Dict[str, torch.nn.Module]):
        super().__init__(node, modules)
        self.node = node

    def should_mark_output_quantized_from_input_quantized_status(
        self,
        qconfig: QConfigAny
    ) -> bool:
        # FixQParamOps are the same as CopyNode in int8 quantization
        return activation_dtype(qconfig) in [torch.quint8, torch.qint8]

    # some qhandlers override the activations constructor
    def get_activation_ctr(self, qconfig, pattern) -> Optional[Callable]:
        act_dtype = activation_dtype(qconfig)
        if act_dtype == torch.quint8:
            return get_default_output_activation_post_process_map().get(
                pattern, qconfig.activation)
        else:
            return qconfig.activation

    def convert(self,
                node: Node,
                qconfig: QConfigAny,
                modules: Dict[str, torch.nn.Module],
                quantized_graph: Graph,
                node_name_to_scope: Dict[str, Tuple[str, type]],
                load_arg: Callable,
                is_reference: bool = False,
                convert_custom_config_dict: Dict[str, Any] = None) -> Node:
        if not is_reference:
            dtypes = get_qconfig_dtypes(qconfig)
            if dtypes == (torch.float16, torch.float16, None):
                op_out = quantized_graph.node_copy(node, load_arg(quantized=torch.float))
                return quantized_graph.create_node(
                    "call_method", "to", (op_out, torch.float16,), {}
                )
            else:
                return quantized_graph.node_copy(node, load_arg(quantized=None))
        else:
            act_dtype = activation_dtype(qconfig)
            if act_dtype == torch.float:
                op_out = quantized_graph.node_copy(node, load_arg(quantized=torch.float))
                return op_out
            else:
                activation_post_process = \
                    self._maybe_get_last_node_only_observer(modules)
                assert activation_post_process is not None
                # make sure the input is quantized to act_dtype
                load_arg(quantized={0: act_dtype})(node.args)
                args = load_arg(quantized=torch.float)(node.args)
                kwargs = load_arg(quantized=torch.float)(node.kwargs)
                op_out = quantized_graph.node_copy(node, load_arg(quantized=torch.float))
                return quantize_node(
                    op_out, activation_post_process,
                    node, modules, quantized_graph, node_name_to_scope, is_input=False)

@register_quant_pattern(torch.nn.AdaptiveAvgPool1d)
@register_quant_pattern(torch.nn.AdaptiveAvgPool2d)
@register_quant_pattern(torch.nn.AdaptiveAvgPool3d)
@register_quant_pattern(torch.nn.AvgPool1d)
@register_quant_pattern(torch.nn.AvgPool2d)
@register_quant_pattern(torch.nn.AvgPool3d)
@register_quant_pattern(torch.nn.Dropout)
@register_quant_pattern(torch.nn.Hardtanh)
@register_quant_pattern(torch.nn.MaxPool1d)
@register_quant_pattern(torch.nn.MaxPool2d)
@register_quant_pattern(torch.nn.MaxPool3d)
@register_quant_pattern(torch.nn.ReLU)
@register_quant_pattern(torch.nn.ReLU6)
@register_quant_pattern(torch.adaptive_avg_pool1d)
@register_quant_pattern(torch.nn.functional.adaptive_avg_pool2d)
@register_quant_pattern(torch.nn.functional.adaptive_avg_pool3d)
@register_quant_pattern(torch.nn.functional.dropout)
@register_quant_pattern(torch.nn.functional.hardtanh)
@register_quant_pattern(torch.nn.functional.hardtanh_)
@register_quant_pattern(torch.nn.functional.interpolate)
@register_quant_pattern(torch.nn.functional.max_pool1d)
@register_quant_pattern(torch.nn.functional.max_pool2d)
@register_quant_pattern(torch.nn.functional.max_pool3d)
@register_quant_pattern(torch.nn.functional.relu)
@register_quant_pattern(torch.nn.functional.relu6)
@register_quant_pattern(torch.avg_pool1d)
@register_quant_pattern(torch._C._nn.avg_pool2d)
@register_quant_pattern(torch._C._nn.avg_pool3d)
@register_quant_pattern(torch.clamp)
@register_quant_pattern(torch.flatten)
@register_quant_pattern(torch.max)
@register_quant_pattern(torch.mean)
@register_quant_pattern(torch.min)
@register_quant_pattern(operator.floordiv)
@register_quant_pattern('clamp')
@register_quant_pattern('mean')
@register_quant_pattern('relu')
@register_quant_pattern('relu_')
class CopyNodeQuantizeHandler(QuantizeHandler):
    """ Operators that works on both float and quantized input
    if input is quantized, the output Tensor shares
    the same quantization parameter with input.
    These ops will do computation on the input Tensor, e.g. average pool, so we will
    insert extra observer/fake_quant for the output of these operators.
    TODO: maybe rename this to TensorValueOpQuantizeHandler
    """
    def should_mark_output_quantized_from_input_quantized_status(
        self,
        qconfig: QConfigAny
    ) -> bool:
        return True

    def is_general_tensor_value_op(self) -> bool:
        return True

    def convert(self,
                node: Node,
                qconfig: QConfigAny,
                modules: Dict[str, torch.nn.Module],
                quantized_graph: Graph,
                node_name_to_scope: Dict[str, Tuple[str, type]],
                load_arg: Callable,
                is_reference: bool = False,
                convert_custom_config_dict: Dict[str, Any] = None) -> Node:
        # always produce reference pattern for relu
        is_relu = node.op == "call_function" and node.target == torch.nn.functional.relu
        if is_reference or is_relu:
            # when activation dtype is torch.float, the node does not require
            # observation
            # e.g. dynamic quantization or weight_only quantization
            act_dtype = activation_dtype(qconfig)
            if act_dtype == torch.float:
                op_out = quantized_graph.node_copy(node, load_arg(quantized=torch.float))
                return op_out
            else:
                activation_post_process = \
                    self._maybe_get_last_node_only_observer(modules)
                assert activation_post_process is not None
                # make sure the input is quantized to act_dtype
                load_arg(quantized={0: act_dtype})(node.args)
                args = list(load_arg(quantized=torch.float)(node.args))
                kwargs = load_arg(quantized=torch.float)(node.kwargs)
                op_out = quantized_graph.node_copy(node, load_arg(quantized=torch.float))
                return quantize_node(
                    op_out,
                    activation_post_process,
                    node, modules, quantized_graph, node_name_to_scope, is_input=False)
        else:
            return quantized_graph.node_copy(node, load_arg(quantized=None))

class CustomModuleQuantizeHandler(QuantizeHandler):
    def convert(self,
                node: Node,
                qconfig: QConfigAny,
                modules: Dict[str, torch.nn.Module],
                quantized_graph: Graph,
                node_name_to_scope: Dict[str, Tuple[str, type]],
                load_arg: Callable,
                is_reference: bool = False,
                convert_custom_config_dict: Dict[str, Any] = None) -> Node:
        """ Convert a float custom module to quantized custom module
        """
        assert node.op == 'call_module'
        assert convert_custom_config_dict is not None
        custom_module_class_mapping = convert_custom_config_dict.get("observed_to_quantized_custom_module_class", None)
        assert custom_module_class_mapping is not None
        observed_custom_module = modules[str(node.target)]
        if activation_is_statically_quantized(qconfig):
            activation_post_process = \
                self._maybe_get_last_node_only_observer(modules)
            assert activation_post_process is not None
            observed_custom_module.activation_post_process = activation_post_process
        quantized_custom_module_class = get_swapped_custom_module_class(
            observed_custom_module, custom_module_class_mapping, qconfig)
        quantized_custom_module = \
            quantized_custom_module_class.from_observed(observed_custom_module)
        parent_name, name = _parent_name(node.target)
        setattr(modules[parent_name], name, quantized_custom_module)
        # hardcoded the quntized input to be None (take whatever is in the environemnt),
        # we can extend this
        # if there is a need, e.g. get the indexes of quantized inputs from some
        # module attribute like module._QUANTIZED_INPUT_INDEXES
        return quantized_graph.node_copy(node, load_arg(quantized=None))

@register_quant_pattern(torch.nn.Identity)
@register_quant_pattern(torch.transpose)
@register_quant_pattern(torch.repeat_interleave)
@register_quant_pattern(torch.sort)
@register_quant_pattern(torch.squeeze)
@register_quant_pattern(torch.stack)
@register_quant_pattern(torch.unsqueeze)
@register_quant_pattern('contiguous')
@register_quant_pattern('detach')
@register_quant_pattern('detach_')
@register_quant_pattern('numel')
@register_quant_pattern('permute')
@register_quant_pattern('repeat')
@register_quant_pattern('repeat_interleave')
@register_quant_pattern('reshape')
@register_quant_pattern('resize_')
@register_quant_pattern('shape')
@register_quant_pattern('size')
@register_quant_pattern('squeeze')
@register_quant_pattern('squeeze_')
@register_quant_pattern('transpose')
@register_quant_pattern('unsqueeze')
@register_quant_pattern('unsqueeze_')
@register_quant_pattern('view')
class GeneralTensorShapeOpQuantizeHandler(QuantizeHandler):
    """ Operators that works on both float and quantized input
    if input is quantized, the output Tensor shares
    the same quantization parameter with input.
    These ops only do rearrangement of Tensor values, for
    example reshape, or just query the information about Tensor
    e.g. size, and we do not insert extra observer/fake_quant
    for the output of the operator.
    """
    def is_general_tensor_shape_op(self) -> bool:
        return True

    def should_mark_output_quantized_from_input_quantized_status(
        self,
        qconfig: QConfigAny
    ) -> bool:
        return True

    def convert(self,
                node: Node,
                qconfig: QConfigAny,
                modules: Dict[str, torch.nn.Module],
                quantized_graph: Graph,
                node_name_to_scope: Dict[str, Tuple[str, type]],
                load_arg: Callable,
                is_reference: bool = False,
                convert_custom_config_dict: Dict[str, Any] = None) -> Node:
        if is_reference:
            # when activation dtype is torch.float, the node does not require
            # observation
            # e.g. dynamic quantization or weight_only quantization
            act_dtype = activation_dtype(qconfig)
            if act_dtype == torch.float:
                op_out = quantized_graph.node_copy(node, load_arg(quantized=torch.float))
                return op_out
            else:
                activation_post_process = \
                    self._maybe_get_last_node_only_observer(modules)
                assert activation_post_process is not None
                # TODO: remove special case for operator.getitem
                # make sure the input is quantized to act_dtype if it's not operator.getitem
                if node.target != operator.getitem:
                    load_arg(quantized={0: act_dtype})(node.args)
                args = list(load_arg(quantized=torch.float)(node.args))
                kwargs = load_arg(quantized=torch.float)(node.kwargs)
                op_out = quantized_graph.node_copy(node, load_arg(quantized=torch.float))
                return quantize_node(
                    op_out,
                    activation_post_process,
                    node, modules, quantized_graph, node_name_to_scope, is_input=False)
        else:
            return quantized_graph.node_copy(node, load_arg(quantized=None))

class StandaloneModuleQuantizeHandler(QuantizeHandler):
    """ Converts an observed standalone module to quantized standalone module
    by calling convert_fx on the observed standalone module.
    """
    def convert(self,
                node: Node,
                qconfig: QConfigAny,
                modules: Dict[str, torch.nn.Module],
                quantized_graph: Graph,
                node_name_to_scope: Dict[str, Tuple[str, type]],
                load_arg: Callable,
                is_reference: bool = False,
                convert_custom_config_dict: Dict[str, Any] = None) -> Node:
        assert node.op == 'call_module'
        convert = torch.ao.quantization.quantize_fx._convert_standalone_module_fx  # type: ignore[attr-defined]
        # We know that observed standalone module is a GraphModule since
        # it's produced by us
        observed_standalone_module : GraphModule = modules[str(node.target)]  # type: ignore[assignment]
        input_quantized_idxs = observed_standalone_module._standalone_module_input_quantized_idxs.tolist()  # type: ignore[operator]
        quantized_standalone_module = convert(observed_standalone_module, is_reference=is_reference)
        parent_name, name = _parent_name(node.target)
        # update the modules dict
        setattr(modules[parent_name], name, quantized_standalone_module)
        modules[str(node.target)] = quantized_standalone_module
        return quantized_graph.node_copy(node, load_arg(quantized=input_quantized_idxs))


class ConvReLUQuantizeHandlerNew(QuantizeHandler):
    """ This is to unblock perf testing for TensorRT, this will be
    changed in the future so don't depend on this.
    """
    def __init__(self, node: Node, modules: Dict[str, torch.nn.Module]):
        super().__init__(node, modules)
        self.relu_node = None
        if (node.op == 'call_function' and node.target is torch.nn.functional.relu) or \
           (node.op == 'call_module' and isinstance(modules[str(node.target)], torch.nn.ReLU)):
            self.relu_node = node
            node = node.args[0]  # type: ignore[assignment]
        self.conv_node = node
        if node.op == "call_module":
            self.conv = modules[str(self.conv_node.target)]
        elif node.op == "call_function":
            self.conv = node.target  # type: ignore[assignment]

<<<<<<< HEAD
    def should_insert_observer_for_output(
        self,
        qconfig: Any,
        model_is_training: bool,
    ) -> bool:
        return False

=======
>>>>>>> 0b2f68ea
    def is_output_quantized(self, qconfig):
        return False

    def convert(self,
                node: Node,
                qconfig: QConfigAny,
                modules: Dict[str, torch.nn.Module],
                quantized_graph: Graph,
                node_name_to_scope: Dict[str, Tuple[str, type]],
                load_arg: Callable,
                is_reference: bool = False,
                convert_custom_config_dict: Dict[str, Any] = None) -> Node:
        assert is_reference, "ConvReLUQuantizeHandlerNew only works for the case when is_reference=True"
        activation_int8_quantized = activation_is_int8_quantized(qconfig)
        if self.conv_node.op == 'call_module':
            output_activation_post_process = \
                self._maybe_get_last_node_only_observer(modules)
            # note that relu should already be fused into conv module in the fusion step
            assert self.relu_node is None, 'conv module and relu fusion is not executed, ' \
                'please make sure to run fusion before prepare'
            # produce dequant - float_op - quant pattern
            dtype = torch.float
            if activation_int8_quantized:
                dtype = activation_dtype(qconfig)
            activation = load_arg(quantized=dtype)(self.conv_node.args[0])
            args = load_arg(quantized=torch.float)(self.conv_node.args)
            # Get the float conv and attach quantization scheme and quantization
            # parameters of weight to the module
            # and qparam is a dictionary of
            # {"qscheme": ..., "scale": ..., "zero_point": ...} for per tensor quantization or
            # {"qscheme": ..., "scale": ..., "zero_point": ..., "axis": ...} for per channel quantization
            float_conv = self.conv
            fused_conv = None
            if isinstance(
                    float_conv,
                    QAT_CONV_MODULE_CLASSES):
                # case 1. converting qat conv module to
                # a float conv module, we need to attch
                # weight fake_quant to the conv module,
                # weight fake_quant is assumed to be run during
                # QAT so we don't need to run it again here
                float_conv = self.conv.to_float()  # type: ignore[operator]
                # change qat conv to conv
                parent_name, name = _parent_name(self.conv_node.target)
                setattr(modules[parent_name], name, float_conv)
                if isinstance(float_conv, torch.nn.intrinsic._FusedModule):
                    fused_conv = float_conv
                    float_conv = float_conv[0]
                weight_post_process = self.conv.weight_fake_quant
            else:
                # case 2. converting a conv module/fused conv module
                # to float conv module, we need to attach
                # weight observer to the conv module and run it
                # with conv weight
                if isinstance(float_conv, torch.nn.intrinsic._FusedModule):
                    fused_conv = float_conv
                    float_conv = float_conv[0]  # type: ignore[index]
                assert qconfig is not None
                weight_post_process = qconfig.weight()
                # run weight observer
                weight_post_process(float_conv.weight)  # type: ignore[operator]
            weight_qparams = get_qparam_dict(weight_post_process)
            # hardcoded for now, TODO: expose the api to user,
            # we can have a map from module to reference module
            # and allow user to register new ones
            qconv_cls = get_static_quant_module_class(
                type(float_conv), is_reference=is_reference)
            ref_conv = qconv_cls.from_float(float_conv, weight_qparams)  # type: ignore[attr-defined]
            # if the parent is a fused conv (Sequential), we can replace the first
            # item to ref conv, otherwise we can update
            # the conv instance in the module tree
            if fused_conv is not None:
                fused_conv[0] = ref_conv
            else:
                parent_name, name = _parent_name(self.conv_node.target)
                setattr(modules[parent_name], name, ref_conv)
            op_out = quantized_graph.create_node(
                'call_module',
                self.conv_node.target,
                args, {})
            # disabling quantize node for output for now, this will be controlled by the
            # backend_config_dict in the final design
            if output_activation_post_process:
                op_out = quantize_node(
                    op_out,
                    output_activation_post_process,
                    node,
                    modules,
                    quantized_graph,
                    node_name_to_scope,
                    is_input=False)
            return op_out
        else:
            assert self.conv_node.op == "call_function"
            # make sure the input and weight are quantized to torch.quint8, torch.qint8, respectively
            load_arg(quantized={0: torch.quint8, 1: torch.qint8})(self.conv_node.args)
            args = load_arg(quantized=torch.float)(self.conv_node.args)
            kwargs = load_arg(quantized=torch.float)(self.conv_node.kwargs)
            op_out = quantized_graph.create_node(
                "call_function", self.conv, args, kwargs)
            if self.relu_node:
                relu_args = [op_out]
                relu_args.extend(load_arg(quantized=torch.float)(self.relu_node.args[1:]))
                relu_kwargs = load_arg(quantized=torch.float)(self.relu_node.kwargs)
                op_out = quantized_graph.create_node(
                    "call_function", torch.nn.functional.relu, tuple(relu_args), relu_kwargs)

            # disabling quantize node for output for now, this will be controlled by the
            # backend_config_dict in the final design
            # if activation_int8_quantized:
            #     root_module = modules['']
            #     act_post_process_name = self.relu_node.name if self.relu_node else self.conv_node.name
            #     act_post_process_node = self.relu_node if self.relu_node else self.conv_node
            #     activation_post_process = \
            #         self._maybe_get_last_node_only_observer(modules)
            #     assert activation_post_process is not None
            #     return quantize_node(
            #         op_out,
            #         activation_post_process,
            #         act_post_process_node,
            #         modules,
            #         quantized_graph,
            #         node_name_to_scope,
            #         is_input=False)
            # else:
            #     # output for dynamically quantized conv op is not quantized
            #     return op_out
            return op_out

class LinearReLUQuantizeHandlerNew(QuantizeHandler):
    """ This is to unblock perf testing for TensorRT, this will be
    changed in the future so don't depend on this.
    """
    def __init__(
            self,
            node: Node,
            modules: Dict[str, torch.nn.Module]):
        super().__init__(node, modules)
        self.relu_node = None
        if (node.op == 'call_function' and node.target is torch.nn.functional.relu) or \
           (node.op == 'call_module' and isinstance(modules[str(node.target)], torch.nn.ReLU)):
            self.relu_node = node
            node = node.args[0]  # type: ignore[assignment]
        self.linear_node = node
        if node.op == 'call_module':
            self.linear = modules[str(self.linear_node.target)]

<<<<<<< HEAD
    def should_insert_observer_for_output(
        self,
        qconfig: Any,
        model_is_training: bool,
    ) -> bool:
        return False

=======
>>>>>>> 0b2f68ea
    def is_output_quantized(self, qconfig):
        return False

    def convert(self,
                node: Node,
                qconfig: QConfigAny,
                modules: Dict[str, torch.nn.Module],
                quantized_graph: Graph,
                node_name_to_scope: Dict[str, Tuple[str, type]],
                load_arg: Callable,
                is_reference: bool = False,
                convert_custom_config_dict: Dict[str, Any] = None) -> Node:
        assert is_reference, "LinearReLUQuantizeHandlerNew only works for the case when is_reference=True"
        if convert_custom_config_dict is None:
            convert_custom_config_dict = {}
        dtypes = get_qconfig_dtypes(qconfig)
        activation_int8_quantized = activation_is_int8_quantized(qconfig)
        activation_statically_quantized = activation_is_statically_quantized(qconfig)
        weight_dtype = dtypes[1]
        if self.linear_node.op == 'call_module':

            output_activation_post_process = \
                self._maybe_get_last_node_only_observer(modules)

            # note that relu should already be fused into linear modul in the fusion step
            assert self.relu_node is None, 'linear module and relu fusion is not executed, ' \
                'please make sure to run fusion before prepare'
            # produce dequant - float_op - quant pattern
            dtype = torch.float
            if activation_int8_quantized:
                dtype = activation_dtype(qconfig)
            activation = load_arg(quantized=dtype)(self.linear_node.args[0])
            args = load_arg(quantized=torch.float)(self.linear_node.args)
            # Get the float linear and attach qscheme and qparams
            # the the module
            float_linear = self.linear
            fused_linear = None
            if isinstance(float_linear, (torch.nn.qat.Linear, torch.nn.intrinsic.qat.LinearReLU)):
                float_linear = float_linear.to_float()
                # change qat linear to linear
                parent_name, name = _parent_name(self.linear_node.target)
                setattr(modules[parent_name], name, float_linear)
                # Attach weight fake quant to the linear module
                if isinstance(float_linear, torch.nn.intrinsic.LinearReLU):
                    fused_linear = float_linear
                    float_linear = float_linear[0]
                weight_post_process = self.linear.weight_fake_quant
            else:
                if isinstance(float_linear, torch.nn.intrinsic.LinearReLU):
                    fused_linear = float_linear
                    float_linear = self.linear[0]  # type: ignore[index]
                # Attach the weight observer to the module
                weight_post_process = qconfig.weight()  # type: ignore[union-attr]
                # Run weight observer
                weight_post_process(float_linear.weight)  # type: ignore[operator]

            weight_qparams = get_qparam_dict(weight_post_process)
            # TODO: include the configuration in backend_config_dict
            # we can have a map from module to reference module
            # and allow user to register new ones
            qlinear_cls = get_static_quant_module_class(
                type(float_linear), is_reference=is_reference)
            ref_linear = qlinear_cls.from_float(float_linear, weight_qparams)

            # if the parent is a fused linear (Sequential), we can replace the first
            # item to ref linear, otherwise we can update
            # the linear instance in the module tree
            if fused_linear is not None:
                fused_linear[0] = ref_linear
            else:
                parent_name, name = _parent_name(self.linear_node.target)
                setattr(modules[parent_name], name, ref_linear)
            op_out = quantized_graph.create_node(
                'call_module',
                self.linear_node.target,
                args, {})
            if output_activation_post_process:
                op_out = quantize_node(
                    op_out,
                    output_activation_post_process,
                    node,
                    modules,
                    quantized_graph,
                    node_name_to_scope,
                    is_input=False)
            return op_out
        else:  # call_function
            assert self.linear_node.op == 'call_function'
            quantized_input_dtypes = [torch.float, torch.float]
            if activation_int8_quantized:
                quantized_input_dtypes[0] = torch.quint8
            if weight_is_statically_quantized(qconfig):
                quantized_input_dtypes[1] = torch.qint8
            args = load_arg(quantized=quantized_input_dtypes)(self.linear_node.args)
            args = load_arg(quantized=torch.float)(self.linear_node.args)
            kwargs = load_arg(quantized=torch.float)(self.linear_node.kwargs)
            op_out = quantized_graph.create_node(
                "call_function", torch.nn.functional.linear, args, kwargs)
            if self.relu_node:
                relu_args = [op_out]
                relu_args.extend(load_arg(quantized=torch.float)(self.relu_node.args[1:]))
                relu_kwargs = load_arg(quantized=torch.float)(self.relu_node.kwargs)
                op_out = quantized_graph.create_node(
                    "call_function", torch.nn.functional.relu, tuple(relu_args), relu_kwargs)

            return op_out
            # TODO: enable later
            # if activation_statically_quantized:
            #     # quantize output for statically quantized linear op
            #     root_module = modules['']
            #     act_post_process_name = self.relu_node.name if self.relu_node else self.linear_node.name
            #     act_post_process_node = self.relu_node if self.relu_node else self.linear_node
            #     activation_post_process = \
            #         self._maybe_get_last_node_only_observer(modules)
            #     assert activation_post_process is not None
            #     return quantize_node(
            #         op_out,
            #         activation_post_process,
            #         act_post_process_node,
            #         modules,
            #         quantized_graph,
            #         node_name_to_scope,
            #         is_input=False)
            #     else:
            #         # output for dynamically quantized linear op is not quantized
            #         return op_out<|MERGE_RESOLUTION|>--- conflicted
+++ resolved
@@ -1730,16 +1730,6 @@
         elif node.op == "call_function":
             self.conv = node.target  # type: ignore[assignment]
 
-<<<<<<< HEAD
-    def should_insert_observer_for_output(
-        self,
-        qconfig: Any,
-        model_is_training: bool,
-    ) -> bool:
-        return False
-
-=======
->>>>>>> 0b2f68ea
     def is_output_quantized(self, qconfig):
         return False
 
@@ -1887,16 +1877,6 @@
         if node.op == 'call_module':
             self.linear = modules[str(self.linear_node.target)]
 
-<<<<<<< HEAD
-    def should_insert_observer_for_output(
-        self,
-        qconfig: Any,
-        model_is_training: bool,
-    ) -> bool:
-        return False
-
-=======
->>>>>>> 0b2f68ea
     def is_output_quantized(self, qconfig):
         return False
 
