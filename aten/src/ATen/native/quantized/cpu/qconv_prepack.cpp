--- conflicted
+++ resolved
@@ -23,13 +23,7 @@
         torch::List<int64_t> dilation,
         int64_t groups,
         bool transpose) {
-<<<<<<< HEAD
-  if (transpose) {
-    TORCH_WARN("FBGEMM doesn't fully supprort conv_transpose yet.");
-  }
-=======
   TORCH_CHECK(!transpose, "FBGEMM doesn't support transpose packing yet!");
->>>>>>> c6f96a42
   TORCH_CHECK(
       weight.ndimension() == kSpatialDim + 2,
       "Weights are expected to have ",
@@ -57,17 +51,10 @@
       " elements for ",
       kSpatialDim,
       "D convolution.");
-<<<<<<< HEAD
-  const int output_channels = transpose ? weight.size(1) * groups
-                                        : weight.size(0);
-  const int input_channels_per_group = transpose ? weight.size(0)
-                                                 : weight.size(1);
-=======
   const int input_channels = transpose ? weight.size(0)
                                        : weight.size(1) * groups;
   const int output_channels = transpose ? weight.size(1) * groups
                                         : weight.size(0);
->>>>>>> c6f96a42
   const int kernel_d = kSpatialDim == 2 ? 1 : weight.size(2);
   const int kernel_h = weight.size(kSpatialDim);
   const int kernel_w = weight.size(kSpatialDim + 1);
