--- conflicted
+++ resolved
@@ -27,11 +27,7 @@
     // This overload doesn't directly use TensorIterator. It attempts to short-circuit,
     // but otherwise redispatches to the Tensor_Tensor overload.
     auto dtype = maybe_get_output().defined() ? maybe_get_output().scalar_type() : at::result_type(base, exp);
-<<<<<<< HEAD
-    set_output_raw_strided(0, exp.sizes(), {}, exp.options().dtype(dtype), exp.has_names() ? exp.names() : ArrayRef<Dimname>());
-=======
     set_output(0, exp.sizes(), {}, exp.options().dtype(dtype), exp.has_names() ? exp.names() : ArrayRef<Dimname>());
->>>>>>> 8d93f6b4
 }
 
 } // namespace meta
