# See README.md in this directory for more guidance

# *********NB: _cast_* operators are DEPRECATED and will be removed
# eventually. These were previously used before TorchScript IR supported
# representing ScalarType's. They are now superseded by usage of
# `aten::to()`. The ops remain here for backward compatibility purposes.

# DEPRECATED. DO NOT USE
- func: _cast_Byte(Tensor self, bool non_blocking=False) -> Tensor
  variants: function

# DEPRECATED. DO NOT USE
- func: _cast_Char(Tensor self, bool non_blocking=False) -> Tensor
  variants: function

# DEPRECATED. DO NOT USE
- func: _cast_Double(Tensor self, bool non_blocking=False) -> Tensor
  variants: function

# DEPRECATED. DO NOT USE
- func: _cast_Float(Tensor self, bool non_blocking=False) -> Tensor
  variants: function

# DEPRECATED. DO NOT USE
- func: _cast_Int(Tensor self, bool non_blocking=False) -> Tensor
  variants: function

# DEPRECATED. DO NOT USE
- func: _cast_Long(Tensor self, bool non_blocking=False) -> Tensor
  variants: function

# DEPRECATED. DO NOT USE
- func: _cast_Short(Tensor self, bool non_blocking=False) -> Tensor
  variants: function

# DEPRECATED. DO NOT USE
- func: _cast_Half(Tensor self, bool non_blocking=False) -> Tensor
  variants: function

# Computes the gradient of current tensor w.r.t. graph leaves.
- func: _backward(Tensor self, Tensor[] inputs, Tensor? gradient=None, bool? retain_graph=None, bool create_graph=False) -> ()
  manual_cpp_binding: True
  variants: method

# DEPRECATED. Sets the tensor data held by this `Variable` to be the same as
# `new_data`.  It requires that `new_data` and `Variable` have compatible tensor
# type, by checking `_has_compatible_shallow_copy_type(this, new_data)`.
#
# This function is deprecated because it doesn't really make sense in a world
# where Variables *are* Tensors (as opposed to them containing tensors, which
# is what the previous interpretation was.)
- func: set_data(Tensor(a!) self, Tensor new_data) -> ()
  manual_cpp_binding: True
  variants: method

- func: data(Tensor self) -> Tensor
  manual_cpp_binding: True
  variants: method

# True if this `Variable` is a leaf and thus does not have a `grad_fn`.
- func: is_leaf(Tensor self) -> bool
  manual_cpp_binding: True
  variants: method

# Returns the output index of this variable from the forward operation that
# produced it.  Conversely, it returns the input index of the gradient `Node` to
# which this `Variable` is connected (because in the gradient computation,
# inputs and outputs switch meaning).  For example:
#
#   y0, y1, y2 = f(x)
#   assert y0.output_nr == 0
#   assert y1.output_nr == 1
#   assert y2.output_nr == 2
#
- func: output_nr(Tensor self) -> int
  manual_cpp_binding: True
  variants: method

- func: _version(Tensor self) -> int
  manual_cpp_binding: True
  variants: method

- func: requires_grad_(Tensor(a!) self, bool requires_grad=True) -> Tensor(a!)
  manual_cpp_binding: True
  variants: method

# Enables .grad attribute for non-leaf Tensors.
- func: retain_grad(Tensor(a!) self) -> ()
  manual_cpp_binding: True
  variants: method

- func: retains_grad(Tensor self) -> bool
  manual_cpp_binding: True
  variants: method

- func: _fw_primal(Tensor(a) self, int level) -> Tensor(a)
  variants: method
  dispatch:
    CompositeExplicitAutograd: _fw_primal

- func: _make_dual(Tensor(a) primal, Tensor tangent, int level) -> Tensor(a)
  variants: function
  dispatch:
    CompositeExplicitAutograd: _make_dual

- func: _unpack_dual(Tensor(a) dual, int level) -> (Tensor(a) primal, Tensor tangent)
  variants: function

# NOTE: [_new_zeros_with_same_feature_meta]
# This function creates a new tensor with the layout and TensorOptions
# of `other` but also takes into account the batch dimensions of `self`
#
# This function has a couple extra constraints because it is also used for `jvp`
# in functorch.
# - is used for forward AD because there is the restriction
#   that the primal and tangent must have the same layout
# - We cannot assume that `self` and `other` have the same sizes or even dim
#   because in the inplace over view case, `other` is the base tensor, and
#   `self` is the forward grad with respect to the view, which can have an
#   entirely different shape
# - takes the number of batch dims for `self` because we also handle
#   some batching logic. We handle that here instead of a batching rule because
#   we'd like to avoid calling as_strided in the batching rule (as to enable
#   nested vmap in functorch).
# - needs to be CompositeExplicitAutograd for jvp support in functorch.
#   functorch currently relies on TensorWrapper which does not have storage
#   CompositeExplicitAutograd makes sure the TensorWrapper is unwrapped.
# - this function may eventually take on another int argument to store the
#   the number of batch dims for other once we support that use case
- func: _new_zeros_with_same_feature_meta(Tensor self, Tensor other, *, int self_num_batch_dims=0) -> Tensor
  variants: function
  dispatch:
    CompositeExplicitAutograd: _new_zeros_with_same_feature_meta

# This function compares the storage numel of self with that of other, where
# storage numel is cumputed as: `other.storage().nbytes() / other.itemsize()`.
# We create this function for composite compliance purposes. The batching rule
# always returns true because vmapped as_strided does not support accessing
# storage locations not indexable by the input tensor.
# See the note above for more information.
- func: _has_same_storage_numel(Tensor self, Tensor other) -> bool
  variants: function
  dispatch:
    CompositeExplicitAutograd: _has_same_storage_numel

- func: rename_(Tensor(a!) self, Dimname[]? names) -> Tensor(a!)
  variants: method
  tags: inplace_view

- func: rename(Tensor(a) self, Dimname[]? names) -> Tensor(a)
  variants: method

- func: align_to(Tensor(a) self, Dimname[] names) -> Tensor(a)
  variants: method

- func: align_to.ellipsis_idx(Tensor(a) self, Dimname[] order, int ellipsis_idx) -> Tensor(a)
  variants: method

- func: align_as(Tensor self, Tensor other) -> Tensor
  variants: method

- func: align_tensors(Tensor[] tensors) -> Tensor[]

# Not assert because it's a keyword; not Assert because FX already
# took that syntax
# TODO: need to specify this is side-effectful somehow
- func: _assert_async(Tensor self) -> ()
  dispatch:
    CPU: _assert_async_cpu
    CUDA: _assert_async_cuda

- func: refine_names(Tensor(a) self, Dimname[] names) -> Tensor(a)
  variants: method

- func: _use_cudnn_ctc_loss(Tensor log_probs, Tensor targets, int[] input_lengths, int[] target_lengths, int blank) -> bool
  device_check: NoCheck  # Tensor arguments allowed to be on different devices, see also _cudnn_ctc_loss
  dispatch:
    CUDA: _use_cudnn_ctc_loss

- func: _cudnn_ctc_loss(Tensor log_probs, Tensor targets, int[] input_lengths, int[] target_lengths, int blank, bool deterministic, bool zero_infinity) -> (Tensor, Tensor)
  device_check: NoCheck  # log_probs is expected to be on CUDA while targets is expected to be on CPU
  dispatch:
    CUDA: _cudnn_ctc_loss

- func: _use_cudnn_rnn_flatten_weight() -> bool

- func: _cudnn_rnn_flatten_weight(Tensor[] weight_arr, int weight_stride0, int input_size, int mode, int hidden_size, int proj_size, int num_layers, bool batch_first, bool bidirectional) -> Tensor
  dispatch:
    CUDA: _cudnn_rnn_flatten_weight

- func: _cudnn_rnn(Tensor input, Tensor[] weight, int weight_stride0, Tensor? weight_buf, Tensor hx, Tensor? cx, int mode, int hidden_size, int proj_size, int num_layers, bool batch_first, float dropout, bool train, bool bidirectional, int[] batch_sizes, Tensor? dropout_state) -> (Tensor, Tensor, Tensor, Tensor, Tensor)
  # rnn_tanh may or may not redispatch to _cudnn_rnn based on algorithm and build. Thus it might hit dispatch or kernel device check.
  # Disable dispatch time device check for consistent behavior.
  device_check: NoCheck
  dispatch:
    CUDA: _cudnn_rnn

- func: _cudnn_rnn_backward(Tensor input, Tensor[] weight, int weight_stride0, Tensor weight_buf, Tensor hx, Tensor? cx, Tensor output, Tensor? grad_output, Tensor? grad_hy, Tensor? grad_cy, int mode, int hidden_size, int proj_size, int num_layers, bool batch_first, float dropout, bool train, bool bidirectional, int[] batch_sizes, Tensor? dropout_state, Tensor reserve, bool[4] output_mask) -> (Tensor, Tensor, Tensor, Tensor[])
  dispatch:
    CUDA: _cudnn_rnn_backward

- func: _cudnn_init_dropout_state(float dropout, bool train, int dropout_seed, *, ScalarType? dtype=None, Layout? layout=None, Device? device=None, bool? pin_memory=False) -> Tensor
  dispatch:
    CUDA: _cudnn_init_dropout_state

- func: _debug_has_internal_overlap(Tensor self) -> int
  variants: function

- func: _fused_dropout(Tensor self, float p, Generator? generator=None) -> (Tensor, Tensor)
  variants: function
  dispatch:
    CUDA: fused_dropout_cuda

- func: _masked_scale(Tensor self, Tensor mask, float scale) -> Tensor
  variants: function
  dispatch:
    CUDA: masked_scale_cuda

- func: native_dropout(Tensor input, float p, bool? train) -> (Tensor, Tensor)
  variants: function
  dispatch:
    CPU: native_dropout_cpu
    CUDA: native_dropout_cuda

- func: native_dropout_backward(Tensor grad_output, Tensor mask, float scale) -> Tensor
  dispatch:
    CPU: native_dropout_backward_cpu
    CUDA: native_dropout_backward_cuda

- func: _sobol_engine_draw(Tensor quasi, int n, Tensor sobolstate, int dimension, int num_generated, ScalarType? dtype) -> (Tensor, Tensor)

- func: _sobol_engine_ff_(Tensor(a!) self, int n, Tensor sobolstate, int dimension, int num_generated) -> Tensor(a!)

- func: _sobol_engine_scramble_(Tensor(a!) self, Tensor ltm, int dimension) -> Tensor(a!)

- func: _sobol_engine_initialize_state_(Tensor(a!) self, int dimension) -> Tensor(a!)

- func: _reshape_from_tensor(Tensor self, Tensor shape) -> Tensor

- func: _shape_as_tensor(Tensor self) -> Tensor

- func: dropout(Tensor input, float p, bool train) -> Tensor
  dispatch:
    CompositeImplicitAutograd: dropout
    NestedTensorCPU, NestedTensorCUDA: dropout_nested

- func: dropout_(Tensor(a!) self, float p, bool train) -> Tensor(a!)
  dispatch:
    CompositeImplicitAutograd: dropout_
    NestedTensorCPU, NestedTensorCUDA: dropout_nested_

- func: feature_dropout(Tensor input, float p, bool train) -> Tensor

- func: feature_dropout_(Tensor(a!) self, float p, bool train) -> Tensor(a!)

- func: alpha_dropout(Tensor input, float p, bool train) -> Tensor

- func: alpha_dropout_(Tensor(a!) self, float p, bool train) -> Tensor(a!)

- func: feature_alpha_dropout(Tensor input, float p, bool train) -> Tensor

- func: feature_alpha_dropout_(Tensor(a!) self, float p, bool train) -> Tensor(a!)

- func: abs(Tensor self) -> Tensor
  device_check: NoCheck   # TensorIterator
  variants: function, method
  dispatch:
    CompositeExplicitAutograd: abs
    SparseCPU, SparseCUDA: abs_sparse
    SparseCsrCPU, SparseCsrCUDA: abs_sparse_csr

- func: abs_(Tensor(a!) self) -> Tensor(a!)
  device_check: NoCheck   # TensorIterator
  variants: function, method
  dispatch:
    CompositeExplicitAutograd: abs_
    SparseCPU, SparseCUDA: abs_sparse_
    SparseCsrCPU, SparseCsrCUDA: abs_sparse_csr_

- func: abs.out(Tensor self, *, Tensor(a!) out) -> Tensor(a!)
  device_check: NoCheck   # TensorIterator
  dispatch:
    CPU, CUDA: abs_out
    MPS: abs_out_mps
    SparseCPU, SparseCUDA: abs_sparse_out
    SparseCsrCPU, SparseCsrCUDA: abs_sparse_csr_out

# Note [Adding an alias]
# To add an alias do the following:
#
# 1) Copy the original functions native_functions.yaml entry, but replace the
#      original function's name with their own and delete any dispatch
#      keys for the aliases. Specifying a dispatch key will prevent
#      autograd from recording the operations the alias performs, which
#      will stop it from "inheriting" the original operation's autograd behavior.
# 2) Implement the corresponding functions and have them redispatch to the
#      original function.
# 3) Add docstrings to the new function that reference the original function,
#      and document the method as usual (if it exists.)
#    (See torch/_torch_docs.py and docs/source/torch.rst if adding a function,
#     torch/_tensor_docs.py and docs/source/tensors.rst if adding a method,
#     or module-specific doc bindings (like torch/linalg/__init__.py) if
#     adding an alias in a namespace.)
# 4) Update torch/overrides.py consistent with the original function.
# 5) Update the alias_map in torch/csrc/jit/passes/normalize_ops.cpp.
# 6) Add aliases argument to existing OpInfo/UnaryUfuncInfo or create new OpInfo/UnaryUfuncInfo entry
# in op_db list in torch/testing/_internal/common_methods_invocations.py
#
# See torch.absolute, an alias for torch.abs, as an example.

# Absolute, alias for abs
- func: absolute(Tensor self) -> Tensor
  device_check: NoCheck   # TensorIterator
  variants: function, method

- func: absolute_(Tensor(a!) self) -> Tensor(a!)
  device_check: NoCheck   # TensorIterator
  variants: method

- func: absolute.out(Tensor self, *, Tensor(a!) out) -> Tensor(a!)
  device_check: NoCheck   # TensorIterator

- func: angle(Tensor self) -> Tensor
  device_check: NoCheck   # TensorIterator
  variants: function, method
  dispatch:
    CPU, CUDA: angle
    SparseCsrCPU, SparseCsrCUDA: angle_sparse_csr

- func: angle.out(Tensor self, *, Tensor(a!) out) -> Tensor(a!)
  device_check: NoCheck   # TensorIterator
  dispatch:
    CPU, CUDA: angle_out
    SparseCsrCPU, SparseCsrCUDA: angle_sparse_csr_out

- func: view_as_real(Tensor(a) self) -> Tensor(a)
  variants: function
  dispatch:
    CPU, CUDA, MPS, Meta: view_as_real

- func: view_as_complex(Tensor(a) self) -> Tensor(a)
  variants: function
  dispatch:
    CPU, CUDA, Meta: view_as_complex

- func: sgn(Tensor self) -> Tensor
  variants: function, method
  structured_delegate: sgn.out
  dispatch:
    SparseCPU, SparseCUDA: sgn_sparse
    SparseCsrCPU, SparseCsrCUDA: sgn_sparse_csr

- func: sgn_(Tensor(a!) self) -> Tensor(a!)
  variants: method
  structured_delegate: sgn.out
  dispatch:
    SparseCPU, SparseCUDA: sgn_sparse_
    SparseCsrCPU, SparseCsrCUDA: sgn_sparse_csr_

- func: sgn.out(Tensor self, *, Tensor(a!) out) -> Tensor(a!)
  structured: True
  structured_inherits: TensorIteratorBase
  dispatch:
    CPU, CUDA: sgn_out
    SparseCPU, SparseCUDA: sgn_sparse_out
    SparseCsrCPU, SparseCsrCUDA: sgn_sparse_csr_out

- func: chalf(Tensor self, *, MemoryFormat? memory_format=None) -> Tensor
  variants: method

- func: real(Tensor(a) self) -> Tensor(a)
  device_check: NoCheck   # TensorIterator
  variants: function

- func: imag(Tensor(a) self) -> Tensor(a)
  device_check: NoCheck   # TensorIterator
  variants: function

- func: _conj(Tensor(a) self) -> Tensor(a)
  variants: function, method
  dispatch:
    CompositeExplicitAutograd: _conj

- func: conj(Tensor(a) self) -> Tensor(a)
  variants: function, method
  manual_cpp_binding: True

- func: _conj_physical(Tensor self) -> Tensor
  variants: function, method
  dispatch:
    CompositeExplicitAutograd: _conj_physical
    SparseCsrCPU, SparseCsrCUDA: conj_physical_sparse_csr

- func: conj_physical(Tensor self) -> Tensor
  variants: function, method

- func: conj_physical.out(Tensor self, *, Tensor(a!) out) -> Tensor(a!)
  dispatch:
    CPU, CUDA: conj_physical_out
    SparseCPU, SparseCUDA: conj_physical_out_sparse
    SparseCsrCPU, SparseCsrCUDA: conj_physical_sparse_csr_out

- func: conj_physical_(Tensor(a!) self) -> Tensor(a!)
  variants: function, method
  dispatch:
    CompositeExplicitAutograd: conj_physical_
    SparseCsrCPU, SparseCsrCUDA: conj_physical_sparse_csr_

- func: resolve_conj(Tensor(a) self) -> Tensor(a)
  variants: function, method

- func: resolve_neg(Tensor(a) self) -> Tensor(a)
  variants: function, method

- func: _neg_view(Tensor(a) self) -> Tensor(a)
  variants: function, method
  dispatch:
    CompositeExplicitAutograd: _neg_view

- func: acos(Tensor self) -> Tensor
  device_check: NoCheck   # TensorIterator
  variants: function, method
  structured_delegate: acos.out

- func: acos_(Tensor(a!) self) -> Tensor(a!)
  device_check: NoCheck   # TensorIterator
  variants: function, method
  structured_delegate: acos.out

- func: acos.out(Tensor self, *, Tensor(a!) out) -> Tensor(a!)
  device_check: NoCheck   # TensorIterator
  structured: True
  structured_inherits: TensorIteratorBase
  dispatch:
    CPU, CUDA: acos_out
    MPS: acos_out_mps

# arccos, alias of acos
- func: arccos(Tensor self) -> Tensor
  variants: function, method

- func: arccos_(Tensor(a!) self) -> Tensor(a!)
  variants: function, method

- func: arccos.out(Tensor self, *, Tensor(a!) out) -> Tensor(a!)

- func: avg_pool1d(Tensor self, int[1] kernel_size, int[1] stride=[], int[1] padding=0, bool ceil_mode=False, bool count_include_pad=True) -> Tensor

- func: adaptive_avg_pool1d(Tensor self, int[1] output_size) -> Tensor

# Return: (Tensor output, Tensor indices)
- func: adaptive_max_pool1d(Tensor self, int[1] output_size) -> (Tensor, Tensor)

- func: add.Tensor(Tensor self, Tensor other, *, Scalar alpha=1) -> Tensor
  device_check: NoCheck   # TensorIterator
  structured_delegate: add.out
  variants: function, method
  dispatch:
    SparseCPU, SparseCUDA: add_sparse
    SparseCsrCPU, SparseCsrCUDA: add_sparse_csr
    MkldnnCPU: mkldnn_add
    ZeroTensor: add_zerotensor
    NestedTensorCPU, NestedTensorCUDA: NestedTensor_add_Tensor

- func: add_.Tensor(Tensor(a!) self, Tensor other, *, Scalar alpha=1) -> Tensor(a!)
  device_check: NoCheck   # TensorIterator
  variants: method
  structured_delegate: add.out
  dispatch:
    SparseCPU, SparseCUDA: add_sparse_
    SparseCsrCPU, SparseCsrCUDA: add_sparse_csr_
    MkldnnCPU: mkldnn_add_
    NestedTensorCPU, NestedTensorCUDA: NestedTensor_add__Tensor

- func: add.out(Tensor self, Tensor other, *, Scalar alpha=1, Tensor(a!) out) -> Tensor(a!)
  device_check: NoCheck   # TensorIterator
  structured: True
  structured_inherits: TensorIteratorBase
  ufunc_inner_loop:
    Generic: add (AllAndComplex, BFloat16, Half, ComplexHalf)
    ScalarOnly: add (Bool)
  dispatch:
    SparseCPU: add_out_sparse_cpu
    SparseCUDA: add_out_sparse_cuda
    SparseCsrCPU: add_out_sparse_csr_cpu
    SparseCsrCUDA: add_out_sparse_csr_cuda
    MkldnnCPU: mkldnn_add_out
    MPS: add_out_mps

- func: _add_relu.Tensor(Tensor self, Tensor other, *, Scalar alpha=1) -> Tensor
  variants: function
  dispatch:
    CPU: add_relu

- func: _add_relu_.Tensor(Tensor(a!) self, Tensor other, *, Scalar alpha=1) -> Tensor(a!)
  variants: function
  dispatch:
    CPU: add_relu_

- func: _add_relu.out(Tensor self, Tensor other, *, Scalar alpha=1, Tensor(a!) out) -> Tensor(a!)
  variants: function
  dispatch:
    CPU: add_relu_out

- func: _add_relu.Scalar(Tensor self, Scalar other, Scalar alpha=1) -> Tensor
  variants: function
  dispatch:
    CPU: add_relu

- func: _add_relu_.Scalar(Tensor(a!) self, Scalar other, Scalar alpha=1) -> Tensor(a!)
  variants: function
  dispatch:
    CPU: add_relu_
  autogen: _add_relu.Scalar_out

# For C++ only, until we have conversion from C++ numbers to Tensor
- func: add.Scalar(Tensor self, Scalar other, Scalar alpha=1) -> Tensor
  device_check: NoCheck   # TensorIterator
  variants: function, method
  dispatch:
    CompositeExplicitAutograd: add

- func: add_.Scalar(Tensor(a!) self, Scalar other, Scalar alpha=1) -> Tensor(a!)
  device_check: NoCheck   # TensorIterator
  variants: method
  dispatch:
    CompositeExplicitAutograd: add_
  autogen: add.Scalar_out

- func: addmv(Tensor self, Tensor mat, Tensor vec, *, Scalar beta=1, Scalar alpha=1) -> Tensor
  structured_delegate: addmv.out
  variants: function, method

- func: addmv_(Tensor(a!) self, Tensor mat, Tensor vec, *, Scalar beta=1, Scalar alpha=1) -> Tensor(a!)
  structured_delegate: addmv.out
  variants: function, method

- func: addmv.out(Tensor self, Tensor mat, Tensor vec, *, Scalar beta=1, Scalar alpha=1, Tensor(a!) out) -> Tensor(a!)
  structured: True
  dispatch:
    CPU: addmv_out_cpu
    CUDA: addmv_out_cuda
    MPS: addmv_out_mps
    SparseCsrCPU: addmv_out_sparse_compressed
    SparseCsrCUDA: addmv_out_sparse_compressed_cuda

- func: addr(Tensor self, Tensor vec1, Tensor vec2, *, Scalar beta=1, Scalar alpha=1) -> Tensor
  variants: function, method
  dispatch:
    CPU, CUDA: addr
    CompositeExplicitAutograd: math_addr

- func: addr_(Tensor(a!) self, Tensor vec1, Tensor vec2, *, Scalar beta=1, Scalar alpha=1) -> Tensor(a!)
  variants: method
  dispatch:
    CompositeExplicitAutograd: addr_

- func: addr.out(Tensor self, Tensor vec1, Tensor vec2, *, Scalar beta=1, Scalar alpha=1, Tensor(a!) out) -> Tensor(a!)
  dispatch:
    CPU, CUDA: addr_out
    CompositeExplicitAutograd: math_addr_out

- func: affine_grid_generator(Tensor theta, int[] size, bool align_corners) -> Tensor
  variants: function
  dispatch:
    CompositeExplicitAutograd: affine_grid_generator

- func: affine_grid_generator_backward(Tensor grad, int[] size, bool align_corners) -> Tensor
  variants: function

- func: all.dim(Tensor self, int dim, bool keepdim=False) -> Tensor
  device_check: NoCheck   # TensorIterator
  structured_delegate: all.out
  variants: function, method

- func: all.out(Tensor self, int dim, bool keepdim=False, *, Tensor(a!) out) -> Tensor(a!)
  device_check: NoCheck   # TensorIterator
  structured: True
  precomputed:
  - dim -> int dim
  dispatch:
    CPU, CUDA: all_out
    MPS: all_out_mps

- func: all.dimname(Tensor self, Dimname dim, bool keepdim=False) -> Tensor
  device_check: NoCheck   # TensorIterator
  variants: function, method

- func: all.dimname_out(Tensor self, Dimname dim, bool keepdim=False, *, Tensor(a!) out) -> Tensor(a!)
  device_check: NoCheck   # TensorIterator

- func: allclose(Tensor self, Tensor other, float rtol=1e-05, float atol=1e-08, bool equal_nan=False) -> bool
  variants: function, method

- func: any.dim(Tensor self, int dim, bool keepdim=False) -> Tensor
  device_check: NoCheck   # TensorIterator
  structured_delegate: any.out
  variants: function, method

- func: any.out(Tensor self, int dim, bool keepdim=False, *, Tensor(a!) out) -> Tensor(a!)
  device_check: NoCheck   # TensorIterator
  structured: True
  precomputed:
  - dim -> int dim
  dispatch:
    CPU, CUDA: any_out
    MPS: any_out_mps

- func: any.dimname(Tensor self, Dimname dim, bool keepdim=False) -> Tensor
  device_check: NoCheck   # TensorIterator
  variants: function, method

- func: any.dimname_out(Tensor self, Dimname dim, bool keepdim=False, *, Tensor(a!) out) -> Tensor(a!)
  device_check: NoCheck   # TensorIterator

- func: arange(Scalar end, *, ScalarType? dtype=None, Layout? layout=None, Device? device=None, bool? pin_memory=None) -> Tensor

- func: arange.start(Scalar start, Scalar end, *, ScalarType? dtype=None, Layout? layout=None, Device? device=None, bool? pin_memory=None) -> Tensor

# Note [arange.start_step schema]
# We want `arange.start_step` to be grouped up with `arange.start_out`,
# But this doesn't happen automatically because the step argument
# is defaultable for .start_out but not for .start_step.
# We should probably just make "step" a defaultable param on arange.start,
# and kill arange.start_step.
- func: arange.start_step(Scalar start, Scalar end, Scalar step, *, ScalarType? dtype=None, Layout? layout=None, Device? device=None, bool? pin_memory=None) -> Tensor

- func: arange.out(Scalar end, *, Tensor(a!) out) -> Tensor(a!)

- func: arange.start_out(Scalar start, Scalar end, Scalar step=1, *, Tensor(a!) out) -> Tensor(a!)
  dispatch:
    CPU, Meta: arange_out
    CUDA: arange_cuda_out
    MPS: arange_mps_out

# This function is a temporary hack to allow tracing of arange like constructs with dynamic
# bounds on arange.  Normal arange is not traceable because it does not take any tensor inputs;
# if the range you need is based on another tensor, calling this function directly will
# preserve tracing.  Get rid of this when arange can directly take tensors for bounds
# (so that it can be traced directly).
- func: _dim_arange(Tensor like, int dim) -> Tensor

- func: argmax(Tensor self, int? dim=None, bool keepdim=False) -> Tensor
  structured_delegate: argmax.out
  device_check: NoCheck   # TensorIterator
  variants: function, method

- func: argmax.out(Tensor self, int? dim=None, bool keepdim=False, *, Tensor(a!) out) -> Tensor(a!)
  structured: True
  dispatch:
    CPU, CUDA: argmax_out
    MPS: argmax_out_mps

- func: argmin(Tensor self, int? dim=None, bool keepdim=False) -> Tensor
  structured_delegate: argmin.out
  device_check: NoCheck   # TensorIterator
  variants: function, method

- func: argmin.out(Tensor self, int? dim=None, bool keepdim=False, *, Tensor(a!) out) -> Tensor(a!)
  structured: True
  dispatch:
    CPU, CUDA: argmin_out

- func: acosh(Tensor self) -> Tensor
  variants: function, method
  structured_delegate: acosh.out

- func: acosh_(Tensor(a!) self) -> Tensor(a!)
  variants: function, method
  structured_delegate: acosh.out

- func: acosh.out(Tensor self, *, Tensor(a!) out) -> Tensor(a!)
  structured: True
  structured_inherits: TensorIteratorBase
  dispatch:
    CPU, CUDA: acosh_out
    MPS: acosh_out_mps

# arccosh, alias for acosh
- func: arccosh(Tensor self) -> Tensor
  variants: function, method

- func: arccosh_(Tensor(a!) self) -> Tensor(a!)
  variants: function, method

- func: arccosh.out(Tensor self, *, Tensor(a!) out) -> Tensor(a!)

- func: asinh(Tensor self) -> Tensor
  variants: function, method
  structured_delegate: asinh.out
  dispatch:
    SparseCPU, SparseCUDA: asinh_sparse
    SparseCsrCPU, SparseCsrCUDA: asinh_sparse_csr

- func: asinh_(Tensor(a!) self) -> Tensor(a!)
  variants: function, method
  structured_delegate: asinh.out
  dispatch:
    SparseCPU, SparseCUDA: asinh_sparse_
    SparseCsrCPU, SparseCsrCUDA: asinh_sparse_csr_

- func: asinh.out(Tensor self, *, Tensor(a!) out) -> Tensor(a!)
  structured: True
  structured_inherits: TensorIteratorBase
  dispatch:
    CPU, CUDA: asinh_out
    MPS: asinh_out_mps
    SparseCPU, SparseCUDA: asinh_sparse_out
    SparseCsrCPU, SparseCsrCUDA: asinh_sparse_csr_out

# arcsinh, alias for asinh
- func: arcsinh(Tensor self) -> Tensor
  variants: function, method

- func: arcsinh_(Tensor(a!) self) -> Tensor(a!)
  variants: function, method

- func: arcsinh.out(Tensor self, *, Tensor(a!) out) -> Tensor(a!)

- func: atanh(Tensor self) -> Tensor
  structured_delegate: atanh.out
  variants: function, method
  dispatch:
    SparseCPU, SparseCUDA: atanh_sparse
    SparseCsrCPU, SparseCsrCUDA: atanh_sparse_csr

- func: atanh_(Tensor(a!) self) -> Tensor(a!)
  structured_delegate: atanh.out
  variants: function, method
  dispatch:
    SparseCPU, SparseCUDA: atanh_sparse_
    SparseCsrCPU, SparseCsrCUDA: atanh_sparse_csr_

- func: atanh.out(Tensor self, *, Tensor(a!) out) -> Tensor(a!)
  structured: True
  structured_inherits: TensorIteratorBase
  dispatch:
    CPU, CUDA: atanh_out
    MPS: atanh_out_mps
    SparseCPU, SparseCUDA: atanh_sparse_out
    SparseCsrCPU, SparseCsrCUDA: atanh_sparse_csr_out

# arctanh, alias for atanh
- func: arctanh(Tensor self) -> Tensor
  variants: function, method

- func: arctanh_(Tensor(a!) self) -> Tensor(a!)
  variants: function, method

- func: arctanh.out(Tensor self, *, Tensor(a!) out) -> Tensor(a!)

- func: as_strided(Tensor(a) self, int[] size, int[] stride, int? storage_offset=None) -> Tensor(a)
  variants: function, method
  dispatch:
    ZeroTensor, CPU, CUDA, Meta: as_strided_tensorimpl
    MPS: as_strided_tensorimpl_mps
    QuantizedCPU, QuantizedCUDA: as_strided_qtensorimpl
  device_check: NoCheck
  device_guard: False

- func: as_strided_(Tensor(a!) self, int[] size, int[] stride, int? storage_offset=None) -> Tensor(a!)
  use_const_ref_for_mutable_tensors: True
  variants: function, method
  device_check: NoCheck
  device_guard: False
  tags: inplace_view
  dispatch:
    CompositeExplicitAutograd: as_strided_

- func: asin(Tensor self) -> Tensor
  device_check: NoCheck   # TensorIterator
  variants: function, method
  structured_delegate: asin.out
  dispatch:
    SparseCPU, SparseCUDA: asin_sparse
    SparseCsrCPU, SparseCsrCUDA: asin_sparse_csr

- func: asin_(Tensor(a!) self) -> Tensor(a!)
  device_check: NoCheck   # TensorIterator
  variants: function, method
  structured_delegate: asin.out
  dispatch:
    SparseCPU, SparseCUDA: asin_sparse_
    SparseCsrCPU, SparseCsrCUDA: asin_sparse_csr_

- func: asin.out(Tensor self, *, Tensor(a!) out) -> Tensor(a!)
  device_check: NoCheck   # TensorIterator
  structured: True
  structured_inherits: TensorIteratorBase
  dispatch:
    CPU, CUDA: asin_out
    MPS: asin_out_mps
    SparseCPU, SparseCUDA: asin_sparse_out
    SparseCsrCPU, SparseCsrCUDA: asin_sparse_csr_out

# arcsin, alias of asin
- func: arcsin(Tensor self) -> Tensor
  variants: function, method

- func: arcsin_(Tensor(a!) self) -> Tensor(a!)
  variants: function, method

- func: arcsin.out(Tensor self, *, Tensor(a!) out) -> Tensor(a!)

- func: atan(Tensor self) -> Tensor
  device_check: NoCheck   # TensorIterator
  structured_delegate: atan.out
  variants: function, method
  dispatch:
    SparseCPU, SparseCUDA: atan_sparse
    SparseCsrCPU, SparseCsrCUDA: atan_sparse_csr

- func: atan_(Tensor(a!) self) -> Tensor(a!)
  device_check: NoCheck   # TensorIterator
  structured_delegate: atan.out
  variants: function, method
  dispatch:
    SparseCPU, SparseCUDA: atan_sparse_
    SparseCsrCPU, SparseCsrCUDA: atan_sparse_csr_

- func: atan.out(Tensor self, *, Tensor(a!) out) -> Tensor(a!)
  device_check: NoCheck   # TensorIterator
  structured: True
  structured_inherits: TensorIteratorBase
  dispatch:
    CPU, CUDA: atan_out
    MPS: atan_out_mps
    SparseCPU, SparseCUDA: atan_sparse_out
    SparseCsrCPU, SparseCsrCUDA: atan_sparse_csr_out

# arctan, alias of atan
- func: arctan(Tensor self) -> Tensor
  variants: function, method

- func: arctan_(Tensor(a!) self) -> Tensor(a!)
  variants: function, method

- func: arctan.out(Tensor self, *, Tensor(a!) out) -> Tensor(a!)

- func: atleast_1d(Tensor self) -> Tensor
  variants: function

- func: atleast_1d.Sequence(Tensor[] tensors) -> Tensor[]

- func: atleast_2d(Tensor self) -> Tensor
  variants: function

- func: atleast_2d.Sequence(Tensor[] tensors) -> Tensor[]
  variants: function

- func: atleast_3d(Tensor self) -> Tensor
  variants: function

- func: atleast_3d.Sequence(Tensor[] tensors) -> Tensor[]
  variants: function

- func: baddbmm(Tensor self, Tensor batch1, Tensor batch2, *, Scalar beta=1, Scalar alpha=1) -> Tensor
  variants: function, method
  structured_delegate: baddbmm.out

- func: baddbmm_(Tensor(a!) self, Tensor batch1, Tensor batch2, *, Scalar beta=1, Scalar alpha=1) -> Tensor(a!)
  variants: method
  structured_delegate: baddbmm.out

- func: baddbmm.out(Tensor self, Tensor batch1, Tensor batch2, *, Scalar beta=1, Scalar alpha=1, Tensor(a!) out) -> Tensor(a!)
  structured: True
  variants: function
  dispatch:
    CPU: baddbmm_out_cpu
    CUDA: baddbmm_out_cuda
    MPS: baddbmm_out_mps
    SparseCsrCUDA: baddbmm_out_sparse_csr_cuda

- func: bartlett_window(int window_length, *, ScalarType? dtype=None, Layout? layout=None, Device? device=None, bool? pin_memory=None) -> Tensor

- func: bartlett_window.periodic(int window_length, bool periodic, *, ScalarType? dtype=None, Layout? layout=None, Device? device=None, bool? pin_memory=None) -> Tensor

- func: batch_norm(Tensor input, Tensor? weight, Tensor? bias, Tensor? running_mean, Tensor? running_var, bool training, float momentum, float eps, bool cudnn_enabled) -> Tensor

- func: quantized_batch_norm(Tensor input, Tensor? weight, Tensor? bias, Tensor mean, Tensor var, float eps, float output_scale, int output_zero_point) -> Tensor
  dispatch:
    QuantizedCPU: quantized_batch_norm

- func: _batch_norm_impl_index(Tensor input, Tensor? weight, Tensor? bias, Tensor? running_mean, Tensor? running_var, bool training, float momentum, float eps, bool cudnn_enabled) -> (Tensor, Tensor, Tensor, Tensor, int)

- func: _batch_norm_impl_index_backward(int impl_index, Tensor input, Tensor grad_output, Tensor? weight, Tensor? running_mean, Tensor? running_var, Tensor? save_mean, Tensor? save_var_transform, bool train, float eps, bool[3] output_mask, Tensor reservedSpace) -> (Tensor, Tensor, Tensor)

# Sample bernoulli with values in `self` as probability.
- func: bernoulli(Tensor self, *, Generator? generator=None) -> Tensor
  device_check: NoCheck   # TensorIterator
  variants: function, method
  dispatch:
    CompositeExplicitAutograd: bernoulli

- func: bernoulli.out(Tensor self, *, Generator? generator=None, Tensor(a!) out) -> Tensor(a!)
  device_check: NoCheck   # TensorIterator
  variants: function
  dispatch:
    CPU, CUDA: bernoulli_out
    MPS: bernoulli_out_mps

- func: bernoulli_.Tensor(Tensor(a!) self, Tensor p, *, Generator? generator=None) -> Tensor(a!)
  device_check: NoCheck   # TensorIterator
  variants: method
  dispatch:
    CPU, CUDA: bernoulli_
    MPS: bernoulli_mps_
  autogen: bernoulli.Tensor_functional, bernoulli.Tensor_out

- func: bernoulli_.float(Tensor(a!) self, float p=0.5, *, Generator? generator=None) -> Tensor(a!)
  device_check: NoCheck   # TensorIterator
  variants: method
  dispatch:
    CPU, CUDA: bernoulli_
    MPS: bernoulli_mps_
  autogen: bernoulli.float_out

# Note [bernoulli.p schema]
# We should probably just fix the overload ambiguity by appending a _functional to the C++ API name (BC breaking)
# This out-of-place version isn't used explicitly, but needed by jit.
# There is no default valid on `p` here because it would introduce ambiguity
# with `bernoulli(Tensor self, *, Generator? generator=None)` declaration.
- func: bernoulli.p(Tensor self, float p, *, Generator? generator=None) -> Tensor
  device_check: NoCheck   # TensorIterator
  variants: function, method

- func: bilinear(Tensor input1, Tensor input2, Tensor weight, Tensor? bias=None) -> Tensor

- func: binary_cross_entropy(Tensor self, Tensor target, Tensor? weight=None, int reduction=Mean) -> Tensor
  device_check: NoCheck   # TensorIterator
  python_module: nn
  variants: function
  dispatch:
    CPU: binary_cross_entropy_cpu
    CUDA: binary_cross_entropy_cuda
    MPS: binary_cross_entropy_mps

- func: binary_cross_entropy.out(Tensor self, Tensor target, Tensor? weight=None, int reduction=Mean, *, Tensor(a!) out) -> Tensor(a!)
  device_check: NoCheck   # TensorIterator
  python_module: nn
  variants: function
  dispatch:
    CPU: binary_cross_entropy_out_cpu
    CUDA: binary_cross_entropy_out_cuda
    MPS: binary_cross_entropy_out_mps

- func: binary_cross_entropy_backward(Tensor grad_output, Tensor self, Tensor target, Tensor? weight=None, int reduction=Mean) -> Tensor
  python_module: nn
  variants: function
  dispatch:
    CPU: binary_cross_entropy_backward_cpu
    CUDA: binary_cross_entropy_backward_cuda
    MPS: binary_cross_entropy_backward_mps

- func: binary_cross_entropy_backward.grad_input(Tensor grad_output, Tensor self, Tensor target, Tensor? weight=None, int reduction=Mean, *, Tensor(a!) grad_input) -> Tensor(a!)
  python_module: nn
  variants: function
  dispatch:
    CPU: binary_cross_entropy_backward_out_cpu
    CUDA: binary_cross_entropy_backward_out_cuda
    MPS: binary_cross_entropy_backward_out_mps

- func: binary_cross_entropy_with_logits(Tensor self, Tensor target, Tensor? weight=None, Tensor? pos_weight=None, int reduction=Mean) -> Tensor
  device_check: NoCheck   # TensorIterator
  variants: function
  dispatch:
    CompositeExplicitAutograd: binary_cross_entropy_with_logits

- func: bincount(Tensor self, Tensor? weights=None, int minlength=0) -> Tensor
  variants: function, method
  dispatch:
    CPU: _bincount_cpu
    CUDA: _bincount_cuda
  tags: dynamic_output_shape

- func: bitwise_not(Tensor self) -> Tensor
  device_check: NoCheck   # TensorIterator
  structured_delegate: bitwise_not.out
  variants: function, method

- func: bitwise_not_(Tensor(a!) self) -> Tensor(a!)
  device_check: NoCheck   # TensorIterator
  structured_delegate: bitwise_not.out
  variants: method

- func: bitwise_not.out(Tensor self, *, Tensor(a!) out) -> Tensor(a!)
  device_check: NoCheck   # TensorIterator
  structured: True
  structured_inherits: TensorIteratorBase
  dispatch:
    CPU, CUDA: bitwise_not_out

- func: copysign.out(Tensor self, Tensor other, *, Tensor(a!) out) -> Tensor(a!)
  device_check: NoCheck   # TensorIterator
  structured: True
  structured_inherits: TensorIteratorBase
  dispatch:
    CPU, CUDA: copysign_out

- func: copysign.Tensor(Tensor self, Tensor other) -> Tensor
  device_check: NoCheck   # TensorIterator
  variants: function, method
  structured_delegate: copysign.out

- func: copysign_.Tensor(Tensor(a!) self, Tensor other) -> Tensor(a!)
  device_check: NoCheck   # TensorIterator
  variants: method
  structured_delegate: copysign.out

- func: copysign.Scalar(Tensor self, Scalar other) -> Tensor
  variants: function, method
  dispatch:
    CompositeExplicitAutograd: copysign

- func: copysign_.Scalar(Tensor(a!) self, Scalar other) -> Tensor(a!)
  variants: method
  dispatch:
    CompositeExplicitAutograd: copysign_

- func: copysign.Scalar_out(Tensor self, Scalar other, *, Tensor(a!) out) -> Tensor(a!)
  dispatch:
    CompositeExplicitAutograd: copysign_out

- func: logical_not(Tensor self) -> Tensor
  device_check: NoCheck   # TensorIterator
  variants: function, method
  dispatch:
    CompositeExplicitAutograd: logical_not

- func: logical_not_(Tensor(a!) self) -> Tensor(a!)
  device_check: NoCheck   # TensorIterator
  variants: method
  dispatch:
    CompositeExplicitAutograd: logical_not_

- func: logical_not.out(Tensor self, *, Tensor(a!) out) -> Tensor(a!)
  device_check: NoCheck   # TensorIterator
  dispatch:
    CPU, CUDA: logical_not_out

- func: logical_xor(Tensor self, Tensor other) -> Tensor
  device_check: NoCheck   # TensorIterator
  variants: function, method
  dispatch:
    CompositeExplicitAutograd: logical_xor

- func: logical_xor_(Tensor(a!) self, Tensor other) -> Tensor(a!)
  device_check: NoCheck   # TensorIterator
  variants: method
  dispatch:
    CompositeExplicitAutograd: logical_xor_

- func: logical_xor.out(Tensor self, Tensor other, *, Tensor(a!) out) -> Tensor(a!)
  device_check: NoCheck   # TensorIterator
  dispatch:
    CPU, CUDA: logical_xor_out

- func: logical_and(Tensor self, Tensor other) -> Tensor
  device_check: NoCheck   # TensorIterator
  variants: function, method
  dispatch:
    CompositeExplicitAutograd: logical_and

- func: logical_and_(Tensor(a!) self, Tensor other) -> Tensor(a!)
  device_check: NoCheck   # TensorIterator
  variants: method
  dispatch:
    CompositeExplicitAutograd: logical_and_

- func: logical_and.out(Tensor self, Tensor other, *, Tensor(a!) out) -> Tensor(a!)
  device_check: NoCheck   # TensorIterator
  dispatch:
    CPU, CUDA: logical_and_out

- func: logical_or(Tensor self, Tensor other) -> Tensor
  device_check: NoCheck   # TensorIterator
  variants: function, method
  dispatch:
    CompositeExplicitAutograd: logical_or

- func: logical_or_(Tensor(a!) self, Tensor other) -> Tensor(a!)
  device_check: NoCheck   # TensorIterator
  variants: method
  dispatch:
    CompositeExplicitAutograd: logical_or_

- func: logical_or.out(Tensor self, Tensor other, *, Tensor(a!) out) -> Tensor(a!)
  device_check: NoCheck   # TensorIterator
  dispatch:
    CPU, CUDA: logical_or_out

- func: blackman_window(int window_length, *, ScalarType? dtype=None, Layout? layout=None, Device? device=None, bool? pin_memory=None) -> Tensor

- func: blackman_window.periodic(int window_length, bool periodic, *, ScalarType? dtype=None, Layout? layout=None, Device? device=None, bool? pin_memory=None) -> Tensor

- func: bmm(Tensor self, Tensor mat2) -> Tensor
  structured_delegate: bmm.out
  variants: function, method
  dispatch:
    SparseCPU: bmm_sparse_cpu
    SparseCUDA: bmm_sparse_cuda

- func: bmm.out(Tensor self, Tensor mat2, *, Tensor(a!) out) -> Tensor(a!)
  structured: True
  variants: function
  dispatch:
    CPU: bmm_out_cpu
    CUDA: bmm_out_cuda
    MPS: bmm_out_mps
    SparseCPU: bmm_out_sparse_cpu
    SparseCUDA: bmm_out_sparse_cuda
    SparseCsrCUDA: bmm_out_sparse_csr_cuda

- func: broadcast_tensors(Tensor[] tensors) -> Tensor[]
  device_check: NoCheck
  device_guard: False

- func: broadcast_to(Tensor(a) self, int[] size) -> Tensor(a)
  variants: function, method

- func: _sparse_broadcast_to(Tensor(a) self, int[] size) -> Tensor(a)
  variants: function
  dispatch:
    SparseCPU, SparseCUDA: sparse_broadcast_to

- func: cat(Tensor[] tensors, int dim=0) -> Tensor
  structured_delegate: cat.out
  dispatch:
    SparseCPU, SparseCUDA: cat_sparse
    QuantizedCPU: cat_quantized_cpu

- func: cat.out(Tensor[] tensors, int dim=0, *, Tensor(a!) out) -> Tensor(a!)
  structured: True
  precomputed:
  - dim -> int dim, int valid, bool all_contiguous, bool all_same_dtype, bool all_same_sizes_and_stride, MemoryFormat memory_format
  dispatch:
    CPU: cat_out_cpu
    CUDA: cat_out_cuda
    MPS: cat_out_mps
    QuantizedCPU: cat_out_quantized_cpu

- func: cat.names(Tensor[] tensors, Dimname dim) -> Tensor

- func: cat.names_out(Tensor[] tensors, Dimname dim, *, Tensor(a!) out) -> Tensor(a!)

# alias for torch.cat
- func: concat(Tensor[] tensors, int dim=0) -> Tensor

- func: concat.out(Tensor[] tensors, int dim=0, *, Tensor(a!) out) -> Tensor(a!)

- func: concat.names(Tensor[] tensors, Dimname dim) -> Tensor

- func: concat.names_out(Tensor[] tensors, Dimname dim, *, Tensor(a!) out) -> Tensor(a!)

- func: block_diag(Tensor[] tensors) -> Tensor
  variants: function
  dispatch:
    CompositeExplicitAutograd: block_diag

- func: ceil(Tensor self) -> Tensor
  device_check: NoCheck   # TensorIterator
  structured_delegate: ceil.out
  variants: function, method
  dispatch:
    SparseCPU, SparseCUDA: ceil_sparse
    SparseCsrCPU, SparseCsrCUDA: ceil_sparse_csr

- func: ceil_(Tensor(a!) self) -> Tensor(a!)
  device_check: NoCheck   # TensorIterator
  structured_delegate: ceil.out
  variants: function, method
  dispatch:
    SparseCPU, SparseCUDA: ceil_sparse_
    SparseCsrCPU, SparseCsrCUDA: ceil_sparse_csr_

- func: ceil.out(Tensor self, *, Tensor(a!) out) -> Tensor(a!)
  device_check: NoCheck   # TensorIterator
  structured: True
  structured_inherits: TensorIteratorBase
  dispatch:
    CPU, CUDA: ceil_out
    MPS: ceil_out_mps
    SparseCPU, SparseCUDA: ceil_sparse_out
    SparseCsrCPU, SparseCsrCUDA: ceil_sparse_csr_out

# alias for torch.linalg.multi_dot
- func: chain_matmul(Tensor[] matrices) -> Tensor
  variants: function

# alias for torch.linalg.multi_dot
- func: chain_matmul.out(Tensor[] matrices, *, Tensor(a!) out) -> Tensor(a!)

- func: unsafe_chunk(Tensor self, int chunks, int dim=0) -> Tensor[]
  variants: function, method
  device_check: NoCheck
  device_guard: False

- func: chunk(Tensor(a -> *) self, int chunks, int dim=0) -> Tensor(a)[]
  variants: function, method
  device_check: NoCheck
  device_guard: False

- func: tensor_split.sections(Tensor(a -> *) self, int sections, int dim=0) -> Tensor(a)[]
  variants: function, method

- func: tensor_split.indices(Tensor(a -> *) self, int[] indices, int dim=0) -> Tensor(a)[]
  variants: function, method

- func: tensor_split.tensor_indices_or_sections(Tensor(a -> *) self, Tensor tensor_indices_or_sections, int dim=0) -> Tensor(a)[]
  variants: function, method

- func: clamp(Tensor self, Scalar? min=None, Scalar? max=None) -> Tensor
  device_check: NoCheck   # TensorIterator
  variants: function, method
  cpp_no_default_args: ['min']
  structured_delegate: clamp.out
  dispatch:
    QuantizedCPU: clamp_quantized_cpu

- func: clamp.Tensor(Tensor self, Tensor? min=None, Tensor? max=None) -> Tensor
  variants: function, method
  structured_delegate: clamp.Tensor_out

- func: clamp_(Tensor(a!) self, Scalar? min=None, Scalar? max=None) -> Tensor(a!)
  device_check: NoCheck   # TensorIterator
  variants: function, method
  cpp_no_default_args: ['min']
  structured_delegate: clamp.out

- func: clamp_.Tensor(Tensor(a!) self, Tensor? min=None, Tensor? max=None) -> Tensor(a!)
  variants: function, method
  structured_delegate: clamp.Tensor_out

- func: clamp.out(Tensor self, Scalar? min=None, Scalar? max=None, *, Tensor(a!) out) -> Tensor(a!)
  device_check: NoCheck   # TensorIterator
  cpp_no_default_args: ['min']
  structured: True
  structured_inherits: TensorIteratorBase
  dispatch:
    CPU, CUDA: clamp_out
    MPS: clamp_out_mps

- func: clamp.Tensor_out(Tensor self, Tensor? min=None, Tensor? max=None, *, Tensor(a!) out) -> Tensor(a!)
  device_check: NoCheck   # TensorIterator
  structured: True
  structured_inherits: TensorIteratorBase
  dispatch:
    CPU, CUDA: clamp_Tensor_out
    MPS: clamp_Tensor_out_mps

- func: clamp_max(Tensor self, Scalar max) -> Tensor
  device_check: NoCheck   # TensorIterator
  variants: function, method
  structured_delegate: clamp_max.out

- func: clamp_max.Tensor(Tensor self, Tensor max) -> Tensor
  variants: function, method
  structured_delegate: clamp_max.Tensor_out

- func: clamp_max_(Tensor(a!) self, Scalar max) -> Tensor(a!)
  device_check: NoCheck   # TensorIterator
  variants: function, method
  structured_delegate: clamp_max.out

- func: clamp_max_.Tensor(Tensor(a!) self, Tensor max) -> Tensor(a!)
  variants: function, method
  structured_delegate: clamp_max.Tensor_out

- func: clamp_max.out(Tensor self, Scalar max, *, Tensor(a!) out) -> Tensor(a!)
  device_check: NoCheck   # TensorIterator
  structured: True
  structured_inherits: TensorIteratorBase
  dispatch:
    CPU, CUDA: clamp_max_out
    MPS: clamp_max_out_mps

- func: clamp_max.Tensor_out(Tensor self, Tensor max, *, Tensor(a!) out) -> Tensor(a!)
  device_check: NoCheck   # TensorIterator
  structured: True
  structured_inherits: TensorIteratorBase
  dispatch:
    CPU, CUDA: clamp_max_Tensor_out
    MPS: clamp_max_Tensor_out_mps

- func: clamp_min(Tensor self, Scalar min) -> Tensor
  device_check: NoCheck   # TensorIterator
  variants: function, method
  structured_delegate: clamp_min.out

- func: clamp_min.Tensor(Tensor self, Tensor min) -> Tensor
  variants: function, method
  structured_delegate: clamp_min.Tensor_out

- func: clamp_min_(Tensor(a!) self, Scalar min) -> Tensor(a!)
  device_check: NoCheck   # TensorIterator
  variants: function, method
  structured_delegate: clamp_min.out

- func: clamp_min_.Tensor(Tensor(a!) self, Tensor min) -> Tensor(a!)
  variants: function, method
  structured_delegate: clamp_min.Tensor_out

- func: clamp_min.out(Tensor self, Scalar min, *, Tensor(a!) out) -> Tensor(a!)
  device_check: NoCheck   # TensorIterator
  structured: True
  structured_inherits: TensorIteratorBase
  dispatch:
    CPU, CUDA: clamp_min_out
    MPS: clamp_min_out_mps

- func: clamp_min.Tensor_out(Tensor self, Tensor min, *, Tensor(a!) out) -> Tensor(a!)
  device_check: NoCheck   # TensorIterator
  structured: True
  structured_inherits: TensorIteratorBase
  dispatch:
    CPU, CUDA: clamp_min_Tensor_out
    MPS: clamp_min_Tensor_out_mps

# clip is an alias for clamp
- func: clip(Tensor self, Scalar? min=None, Scalar? max=None) -> Tensor
  cpp_no_default_args: ['min']
  variants: function, method

- func: clip.Tensor(Tensor self, Tensor? min=None, Tensor? max=None) -> Tensor
  variants: function, method

- func: clip_(Tensor(a!) self, Scalar? min=None, Scalar? max=None) -> Tensor(a!)
  cpp_no_default_args: ['min']
  variants: function, method

- func: clip_.Tensor(Tensor(a!) self, Tensor? min=None, Tensor? max=None) -> Tensor(a!)
  variants: function, method

- func: clip.out(Tensor self, Scalar? min=None, Scalar? max=None, *, Tensor(a!) out) -> Tensor(a!)
  cpp_no_default_args: ['min']

- func: clip.Tensor_out(Tensor self, Tensor? min=None, Tensor? max=None, *, Tensor(a!) out) -> Tensor(a!)

- func: cudnn_is_acceptable(Tensor self) -> bool
  device_check: NoCheck
  device_guard: False

- func: complex(Tensor real, Tensor imag) -> Tensor
  variants: function
  dispatch:
    CompositeExplicitAutograd: complex

- func: complex.out(Tensor real, Tensor imag, *, Tensor(a!) out) -> Tensor(a!)
  dispatch:
    CPU, CUDA: complex_out

- func: polar(Tensor abs, Tensor angle) -> Tensor
  variants: function
  dispatch:
    CompositeExplicitAutograd: polar

- func: polar.out(Tensor abs, Tensor angle, *, Tensor(a!) out) -> Tensor(a!)
  dispatch:
    CPU, CUDA: polar_out

- func: constant_pad_nd(Tensor self, int[] pad, Scalar value=0) -> Tensor
  variants: function
  dispatch:
    CompositeExplicitAutograd: constant_pad_nd

- func: contiguous(Tensor(a) self, *, MemoryFormat memory_format=contiguous_format) -> Tensor(a)
  variants: method
  manual_cpp_binding: True

- func: convolution(Tensor input, Tensor weight, Tensor? bias, int[] stride, int[] padding, int[] dilation, bool transposed, int[] output_padding, int groups) -> Tensor
  dispatch:
    CompositeExplicitAutograd: convolution

- func: convolution_backward(Tensor grad_output, Tensor input, Tensor weight, int[]? bias_sizes, int[] stride, int[] padding, int[] dilation, bool transposed, int[] output_padding, int groups, bool[3] output_mask) -> (Tensor, Tensor, Tensor)
  dispatch:
    CompositeExplicitAutograd, CUDA: convolution_backward

- func: convolution_overrideable(Tensor input, Tensor weight, Tensor? bias, int[] stride, int[] padding, int[] dilation, bool transposed, int[] output_padding, int groups) -> Tensor
  dispatch:
    CompositeExplicitAutograd: convolution_overrideable

- func: convolution_backward_overrideable(Tensor grad_output, Tensor input, Tensor weight, int[] stride, int[] padding, int[] dilation, bool transposed, int[] output_padding, int groups, bool[3] output_mask) -> (Tensor grad_input, Tensor grad_weight, Tensor grad_bias)
  dispatch:
    CompositeExplicitAutograd: convolution_backward_overrideable

- func: _convolution(Tensor input, Tensor weight, Tensor? bias, int[] stride, int[] padding, int[] dilation, bool transposed, int[] output_padding, int groups, bool benchmark, bool deterministic, bool cudnn_enabled, bool allow_tf32) -> Tensor
  dispatch:
    CompositeExplicitAutograd: _convolution

- func: _convolution.deprecated(Tensor input, Tensor weight, Tensor? bias, int[] stride, int[] padding, int[] dilation, bool transposed, int[] output_padding, int groups, bool benchmark, bool deterministic, bool cudnn_enabled) -> Tensor

- func: _convolution_mode(Tensor input, Tensor weight, Tensor? bias, int[] stride, str padding, int[] dilation, int groups) -> Tensor

- func: _convolution_double_backward(Tensor? ggI, Tensor? ggW, Tensor? ggb, Tensor gO, Tensor weight, Tensor self, int[] stride, int[] padding, int[] dilation, bool transposed, int[] output_padding, int groups, bool[3] output_mask) -> (Tensor, Tensor, Tensor)

- func: conv1d(Tensor input, Tensor weight, Tensor? bias=None, int[1] stride=1, int[1] padding=0, int[1] dilation=1, int groups=1) -> Tensor

- func: conv2d(Tensor input, Tensor weight, Tensor? bias=None, int[2] stride=1, int[2] padding=0, int[2] dilation=1, int groups=1) -> Tensor

- func: conv3d(Tensor input, Tensor weight, Tensor? bias=None, int[3] stride=1, int[3] padding=0, int[3] dilation=1, int groups=1) -> Tensor

- func: conv1d.padding(Tensor input, Tensor weight, Tensor? bias=None, int[1] stride=1, str padding="valid", int[1] dilation=1, int groups=1) -> Tensor
  cpp_no_default_args: ['bias', 'stride', 'padding']

- func: conv2d.padding(Tensor input, Tensor weight, Tensor? bias=None, int[2] stride=1, str padding="valid", int[2] dilation=1, int groups=1) -> Tensor
  cpp_no_default_args: ['bias', 'stride', 'padding']

- func: conv3d.padding(Tensor input, Tensor weight, Tensor? bias=None, int[3] stride=1, str padding="valid", int[3] dilation=1, int groups=1) -> Tensor
  cpp_no_default_args: ['bias', 'stride', 'padding']

- func: conv_tbc(Tensor self, Tensor weight, Tensor bias, int pad=0) -> Tensor
  dispatch:
    CompositeExplicitAutograd: conv_tbc

- func: conv_tbc_backward(Tensor self, Tensor input, Tensor weight, Tensor bias, int pad) -> (Tensor, Tensor, Tensor)

# NB: we inherit the goofy argument order from PyTorch torch.nn.functional
- func: conv_transpose1d(Tensor input, Tensor weight, Tensor? bias=None, int[1] stride=1, int[1] padding=0, int[1] output_padding=0, int groups=1, int[1] dilation=1) -> Tensor

- func: conv_transpose2d.input(Tensor input, Tensor weight, Tensor? bias=None, int[2] stride=1, int[2] padding=0, int[2] output_padding=0, int groups=1, int[2] dilation=1) -> Tensor

- func: conv_transpose3d.input(Tensor input, Tensor weight, Tensor? bias=None, int[3] stride=1, int[3] padding=0, int[3] output_padding=0, int groups=1, int[3] dilation=1) -> Tensor

- func: copy(Tensor self, Tensor src, bool non_blocking=False) -> Tensor
  variants: function

- func: copy_(Tensor(a!) self, Tensor src, bool non_blocking=False) -> Tensor(a!)
  variants: method
  device_check: NoCheck
  device_guard: False
  dispatch:
    MkldnnCPU: copy_mkldnn_
    SparseCPU, SparseCUDA: copy_sparse_wrapper_
    CompositeExplicitAutograd: copy_
    SparseCsrCPU, SparseCsrCUDA: copy_sparse_compressed_
  autogen: copy.out

- func: _copy_from(Tensor self, Tensor dst, bool non_blocking=False) -> Tensor
  dispatch:
    MPS: _copy_from_mps

# We need this to be able to properly copy from a CPU to an XLA tensor with different sizes.
# See https://github.com/pytorch/xla/issues/2881
- func: _copy_from_and_resize(Tensor self, Tensor dst) -> Tensor
  dispatch:
    MPS: _copy_from_and_resize_mps

- func: cos(Tensor self) -> Tensor
  device_check: NoCheck   # TensorIterator
  variants: function, method
  structured_delegate: cos.out

- func: cos_(Tensor(a!) self) -> Tensor(a!)
  device_check: NoCheck   # TensorIterator
  variants: function, method
  structured_delegate: cos.out

- func: cos.out(Tensor self, *, Tensor(a!) out) -> Tensor(a!)
  device_check: NoCheck   # TensorIterator
  structured: True
  structured_inherits: TensorIteratorBase
  dispatch:
    CPU, CUDA: cos_out
    MPS: cos_out_mps

- func: cosh(Tensor self) -> Tensor
  device_check: NoCheck   # TensorIterator
  variants: function, method
  structured_delegate: cosh.out

- func: cosh_(Tensor(a!) self) -> Tensor(a!)
  device_check: NoCheck   # TensorIterator
  variants: function, method
  structured_delegate: cosh.out

- func: cosh.out(Tensor self, *, Tensor(a!) out) -> Tensor(a!)
  device_check: NoCheck   # TensorIterator
  structured: True
  structured_inherits: TensorIteratorBase
  dispatch:
    CPU, CUDA: cosh_out
    MPS: cosh_out_mps

- func: cosine_embedding_loss(Tensor input1, Tensor input2, Tensor target, float margin=0.0, int reduction=Mean) -> Tensor

- func: count_nonzero.dim_IntList(Tensor self, int[] dim) -> Tensor
  variants: function, method
  dispatch:
    CPU: count_nonzero_cpu
    CUDA: count_nonzero_cuda
    MPS: count_nonzero_mps

- func: count_nonzero(Tensor self, int? dim=None) -> Tensor
  variants: function, method
  dispatch:
    CompositeExplicitAutograd: count_nonzero

- func: cov(Tensor self, *, int correction=1, Tensor? fweights=None, Tensor? aweights=None) -> Tensor
  variants: function, method

- func: corrcoef(Tensor self) -> Tensor
  variants: function, method

- func: cudnn_affine_grid_generator(Tensor theta, int N, int C, int H, int W) -> Tensor grid
  dispatch:
    CUDA: cudnn_affine_grid_generator_forward

# TODO: Why do I have to call this grad?!
- func: cudnn_affine_grid_generator_backward(Tensor grad, int N, int C, int H, int W) -> Tensor grad_theta
  dispatch:
    CUDA: cudnn_affine_grid_generator_backward

- func: cudnn_batch_norm(Tensor input, Tensor weight, Tensor? bias, Tensor? running_mean, Tensor? running_var, bool training, float exponential_average_factor, float epsilon) -> (Tensor, Tensor, Tensor, Tensor)
  dispatch:
    CUDA: cudnn_batch_norm

# NB: You can only use this if you used cudnn_batch_norm training=True
- func: cudnn_batch_norm_backward(Tensor input, Tensor grad_output, Tensor weight, Tensor? running_mean, Tensor? running_var, Tensor? save_mean, Tensor? save_var, float epsilon, Tensor reserveSpace) -> (Tensor, Tensor, Tensor)
  dispatch:
    CUDA: cudnn_batch_norm_backward

- func: cudnn_convolution(Tensor self, Tensor weight, int[] padding, int[] stride, int[] dilation, int groups, bool benchmark, bool deterministic, bool allow_tf32) -> Tensor
  dispatch:
    CUDA: cudnn_convolution

- func: cudnn_convolution_transpose(Tensor self, Tensor weight, int[] padding, int[] output_padding, int[] stride, int[] dilation, int groups, bool benchmark, bool deterministic, bool allow_tf32) -> Tensor
  dispatch:
    CUDA: cudnn_convolution_transpose

- func: _mps_convolution_transpose(Tensor self, Tensor weight, int[] padding, int[] output_padding, int[] stride, int[] dilation, int groups) -> Tensor
  dispatch:
    MPS: _mps_convolution_transpose

- func: mps_convolution_transpose_backward(Tensor self, Tensor grad_output, Tensor weight, int[] padding, int[] output_padding, int[] stride, int[] dilation, int groups, bool[2] output_mask) -> (Tensor, Tensor)
  dispatch:
    MPS: mps_convolution_transpose_backward

- func: cudnn_convolution_relu(Tensor self, Tensor weight, Tensor? bias, int[] stride, int[] padding, int[] dilation, int groups) -> Tensor
  dispatch:
    CUDA: cudnn_convolution_relu

- func: cudnn_convolution_add_relu(Tensor self, Tensor weight, Tensor z, Scalar? alpha, Tensor? bias, int[] stride, int[] padding, int[] dilation, int groups) -> Tensor
  dispatch:
    CUDA: cudnn_convolution_add_relu

# NB: input is special cased in a way I don't quite understand
- func: cudnn_grid_sampler(Tensor self, Tensor grid) -> Tensor output
  dispatch:
    CUDA: cudnn_grid_sampler_forward

- func: cudnn_grid_sampler_backward(Tensor self, Tensor grid, Tensor grad_output) -> (Tensor grad_self, Tensor grad_grid)
  dispatch:
    CUDA: cudnn_grid_sampler_backward

- func: cummax(Tensor self, int dim) -> (Tensor values, Tensor indices)
  device_check: NoCheck   # TensorIterator
  variants: function, method
  dispatch:
    CompositeExplicitAutograd: cummax

- func: cummax.out(Tensor self, int dim, *, Tensor(a!) values, Tensor(b!) indices) -> (Tensor(a!) values, Tensor(b!) indices)
  device_check: NoCheck   # TensorIterator
  dispatch:
    CompositeExplicitAutograd: cummax_out

- func: cummax.dimname(Tensor self, Dimname dim) -> (Tensor values, Tensor indices)
  device_check: NoCheck   # TensorIterator
  variants: function, method

- func: cummax.dimname_out(Tensor self, Dimname dim, *, Tensor(a!) values, Tensor(b!) indices) -> (Tensor(a!) values, Tensor(b!) indices)
  device_check: NoCheck   # TensorIterator

- func: _cummax_helper(Tensor self, Tensor(a!) values, Tensor(b!) indices, int dim) -> ()
  variants: function
  dispatch:
    CPU: cummax_helper_cpu
    CUDA: cummax_helper_cuda

- func: cummin(Tensor self, int dim) -> (Tensor values, Tensor indices)
  device_check: NoCheck   # TensorIterator
  variants: function, method
  dispatch:
    CompositeExplicitAutograd: cummin

- func: cummin.out(Tensor self, int dim, *, Tensor(a!) values, Tensor(b!) indices) -> (Tensor(a!) values, Tensor(b!) indices)
  device_check: NoCheck   # TensorIterator
  dispatch:
    CompositeExplicitAutograd: cummin_out

- func: cummin.dimname(Tensor self, Dimname dim) -> (Tensor values, Tensor indices)
  device_check: NoCheck   # TensorIterator
  variants: function, method

- func: cummin.dimname_out(Tensor self, Dimname dim, *, Tensor(a!) values, Tensor(b!) indices) -> (Tensor(a!) values, Tensor(b!) indices)
  device_check: NoCheck   # TensorIterator

- func: _cummin_helper(Tensor self, Tensor(a!) values, Tensor(b!) indices, int dim) -> ()
  variants: function
  dispatch:
    CPU: cummin_helper_cpu
    CUDA: cummin_helper_cuda

- func: cummaxmin_backward(Tensor grad, Tensor input, Tensor indices, int dim) -> Tensor
  variants: function
  device_check: NoCheck
  device_guard: False

- func: cumprod(Tensor self, int dim, *, ScalarType? dtype=None) -> Tensor
  structured_delegate: cumprod.out
  device_check: NoCheck   # TensorIterator
  variants: function, method

- func: cumprod_(Tensor(a!) self, int dim, *, ScalarType? dtype=None) -> Tensor(a!)
  structured_delegate: cumprod.out
  variants: method

- func: cumprod.out(Tensor self, int dim, *, ScalarType? dtype=None, Tensor(a!) out) -> Tensor(a!)
  structured: True
  device_check: NoCheck   # TensorIterator
  dispatch:
    CPU, CUDA: cumprod_out

- func: cumprod.dimname(Tensor self, Dimname dim, *, ScalarType? dtype=None) -> Tensor
  device_check: NoCheck   # TensorIterator
  variants: function, method

- func: cumprod_.dimname(Tensor(a!) self, Dimname dim, *, ScalarType? dtype=None) -> Tensor(a!)
  variants: method

- func: cumprod.dimname_out(Tensor self, Dimname dim, *, ScalarType? dtype=None, Tensor(a!) out) -> Tensor(a!)
  device_check: NoCheck   # TensorIterator

- func: cumprod_backward(Tensor grad, Tensor input, int dim, Tensor output) -> Tensor
  variants: function
  device_check: NoCheck
  device_guard: False

- func: cumsum(Tensor self, int dim, *, ScalarType? dtype=None) -> Tensor
  structured_delegate: cumsum.out
  device_check: NoCheck   # TensorIterator
  variants: function, method

- func: cumsum_(Tensor(a!) self, int dim, *, ScalarType? dtype=None) -> Tensor(a!)
  structured_delegate: cumsum.out
  variants: method

- func: cumsum.out(Tensor self, int dim, *, ScalarType? dtype=None, Tensor(a!) out) -> Tensor(a!)
  structured: True
  device_check: NoCheck   # TensorIterator
  dispatch:
    CPU, CUDA: cumsum_out

- func: cumsum.dimname(Tensor self, Dimname dim, *, ScalarType? dtype=None) -> Tensor
  device_check: NoCheck   # TensorIterator
  variants: function, method

- func: cumsum_.dimname(Tensor(a!) self, Dimname dim, *, ScalarType? dtype=None) -> Tensor(a!)
  variants: method

- func: cumsum.dimname_out(Tensor self, Dimname dim, *, ScalarType? dtype=None, Tensor(a!) out) -> Tensor(a!)
  device_check: NoCheck   # TensorIterator

- func: cumulative_trapezoid.x(Tensor y, Tensor x, *, int dim=-1) -> Tensor

- func: cumulative_trapezoid.dx(Tensor y, *, Scalar dx=1, int dim=-1) -> Tensor

- func: ctc_loss.IntList(Tensor log_probs, Tensor targets, int[] input_lengths, int[] target_lengths, int blank=0, int reduction=Mean, bool zero_infinity=False) -> Tensor

# convenience function that converts to intlists for you
- func: ctc_loss.Tensor(Tensor log_probs, Tensor targets, Tensor input_lengths, Tensor target_lengths, int blank=0, int reduction=Mean, bool zero_infinity=False) -> Tensor

- func: _ctc_loss(Tensor log_probs, Tensor targets, int[] input_lengths, int[] target_lengths, int blank=0, bool zero_infinity=False) -> (Tensor, Tensor)
  dispatch:
    CPU: ctc_loss_cpu
    CUDA: ctc_loss_gpu

- func: _ctc_loss_backward(Tensor grad, Tensor log_probs, Tensor targets, int[] input_lengths, int[] target_lengths, Tensor neg_log_likelihood, Tensor log_alpha, int blank, bool zero_infinity=False) -> Tensor
  dispatch:
    CPU: ctc_loss_backward_cpu
    CUDA: ctc_loss_backward_gpu

- func: diag_embed(Tensor self, int offset=0, int dim1=-2, int dim2=-1) -> Tensor
  variants: function, method
  dispatch:
    CompositeExplicitAutograd: diag_embed

- func: diagflat(Tensor self, int offset=0) -> Tensor
  variants: function, method

- func: diagonal(Tensor(a) self, int offset=0, int dim1=0, int dim2=1) -> Tensor(a)
  variants: function, method
  dispatch:
    CompositeExplicitAutograd: diagonal

- func: linalg_diagonal(Tensor(a) A, *, int offset=0, int dim1=-2, int dim2=-1) -> Tensor(a)
  python_module: linalg
  variants: function

- func: diagonal.Dimname(Tensor(a) self, *, Dimname outdim, Dimname dim1, Dimname dim2, int offset=0) -> Tensor(a)
  variants: function, method

- func: diagonal_backward(Tensor grad_output, int[] input_sizes, int offset, int dim1, int dim2) -> Tensor
  variants: function
  device_check: NoCheck
  device_guard: False
  dispatch:
    CompositeExplicitAutograd: diagonal_backward

- func: fill_diagonal_(Tensor(a!) self, Scalar fill_value, bool wrap=False) -> Tensor(a!)
  variants: method

- func: diff(Tensor self, int n=1, int dim=-1, Tensor? prepend=None, Tensor? append=None) -> Tensor
  variants: function, method

- func: diff.out(Tensor self, int n=1, int dim=-1, Tensor? prepend=None, Tensor? append=None, *, Tensor(a!) out) -> Tensor(a!)
  variants: function

- func: gradient.scalarint(Tensor self, *, Scalar? spacing=None, int? dim=None, int edge_order=1) -> Tensor[]
  variants: function

- func: gradient.scalararray(Tensor self, *, Scalar spacing, int[] dim, int edge_order=1) -> Tensor[]
  variants: function

- func: gradient.array(Tensor self, *, int[] dim, int edge_order=1) -> Tensor[]
  variants: function

- func: gradient.scalarrayint(Tensor self, *, Scalar[] spacing, int? dim=None, int edge_order=1) -> Tensor[]
  variants: function

- func: gradient.scalarrayarray(Tensor self, *, Scalar[] spacing, int[] dim, int edge_order=1) -> Tensor[]
  variants: function

- func: gradient.tensorarrayint(Tensor self, *, Tensor[] spacing, int? dim=None, int edge_order=1) -> Tensor[]
  variants: function

- func: gradient.tensorarray(Tensor self, *, Tensor[] spacing, int[] dim, int edge_order=1) -> Tensor[]
  variants: function

- func: div.Tensor(Tensor self, Tensor other) -> Tensor
  device_check: NoCheck   # TensorIterator
  variants: function, method
  structured_delegate: div.out
  dispatch:
    SparseCPU, SparseCUDA: div_sparse
    ZeroTensor: div_zerotensor

- func: div_.Tensor(Tensor(a!) self, Tensor other) -> Tensor(a!)
  device_check: NoCheck   # TensorIterator
  variants: method
  structured_delegate: div.out
  dispatch:
    SparseCPU, SparseCUDA: div_sparse_

- func: div.out(Tensor self, Tensor other, *, Tensor(a!) out) -> Tensor(a!)
  device_check: NoCheck   # TensorIterator
  structured: True
  structured_inherits: TensorIteratorBase
  dispatch:
    CPU, CUDA: div_out
    MPS: div_out_mps
    SparseCPU, SparseCUDA: div_out_sparse_zerodim

- func: div.Tensor_mode(Tensor self, Tensor other, *, str? rounding_mode) -> Tensor
  device_check: NoCheck   # TensorIterator
  variants: function, method
  structured_delegate: div.out_mode
  dispatch:
    SparseCPU, SparseCUDA: div_sparse

- func: div_.Tensor_mode(Tensor(a!) self, Tensor other, *, str? rounding_mode) -> Tensor(a!)
  device_check: NoCheck   # TensorIterator
  variants: method
  structured_delegate: div.out_mode
  dispatch:
    SparseCPU, SparseCUDA: div_sparse_

- func: div.out_mode(Tensor self, Tensor other, *, str? rounding_mode, Tensor(a!) out) -> Tensor(a!)
  device_check: NoCheck   # TensorIterator
  structured: True
  structured_inherits: TensorIteratorBase
  dispatch:
    CPU, CUDA: div_out_mode
    MPS: div_out_mode_mps
    SparseCPU, SparseCUDA: div_out_sparse_zerodim

# For C++ only, until we have conversion from C++ numbers to Tensor
- func: div.Scalar(Tensor self, Scalar other) -> Tensor
  device_check: NoCheck   # TensorIterator
  variants: function, method
  dispatch:
    CompositeExplicitAutograd: div

- func: div_.Scalar(Tensor(a!) self, Scalar other) -> Tensor(a!)
  device_check: NoCheck   # TensorIterator
  variants: method
  dispatch:
    CompositeExplicitAutograd: div_
  autogen: div.Scalar_out

- func: div.Scalar_mode(Tensor self, Scalar other, *, str? rounding_mode) -> Tensor
  variants: function, method
  dispatch:
    CompositeExplicitAutograd: div

- func: div_.Scalar_mode(Tensor(a!) self, Scalar other, *, str? rounding_mode) -> Tensor(a!)
  variants: method
  dispatch:
    CompositeExplicitAutograd: div_
  autogen: div.Scalar_mode_out

# divide, alias for div
- func: divide.Tensor(Tensor self, Tensor other) -> Tensor
  variants: function, method

- func: divide_.Tensor(Tensor(a!) self, Tensor other) -> Tensor(a!)
  variants: method

- func: divide.out(Tensor self, Tensor other, *, Tensor(a!) out) -> Tensor(a!)

- func: divide.Scalar(Tensor self, Scalar other) -> Tensor
  variants: function, method

- func: divide_.Scalar(Tensor(a!) self, Scalar other) -> Tensor(a!)
  variants: method

- func: divide.Tensor_mode(Tensor self, Tensor other, *, str? rounding_mode) -> Tensor
  variants: function, method

- func: divide_.Tensor_mode(Tensor(a!) self, Tensor other, *, str? rounding_mode) -> Tensor(a!)
  variants: method

- func: divide.out_mode(Tensor self, Tensor other, *, str? rounding_mode, Tensor(a!) out) -> Tensor(a!)

- func: divide.Scalar_mode(Tensor self, Scalar other, *, str? rounding_mode) -> Tensor
  variants: function, method

- func: divide_.Scalar_mode(Tensor(a!) self, Scalar other, *, str? rounding_mode) -> Tensor(a!)
  variants: method

  # true_divide, an alias for div
- func: true_divide.Tensor(Tensor self, Tensor other) -> Tensor
  device_check: NoCheck   # TensorIterator
  variants: function, method

- func: true_divide_.Tensor(Tensor(a!) self, Tensor other) -> Tensor(a!)
  device_check: NoCheck   # TensorIterator
  variants: method

- func: true_divide.out(Tensor self, Tensor other, *, Tensor(a!) out) -> Tensor(a!)
  device_check: NoCheck   # TensorIterator

- func: true_divide.Scalar(Tensor self, Scalar other) -> Tensor
  device_check: NoCheck   # TensorIterator
  variants: function, method

- func: true_divide_.Scalar(Tensor(a!) self, Scalar other) -> Tensor(a!)
  device_check: NoCheck   # TensorIterator
  variants: method

- func: dot(Tensor self, Tensor tensor) -> Tensor
  variants: function, method
  dispatch:
    CPU: dot
    CUDA: dot_cuda
    MPS: dot_mps

- func: dot.out(Tensor self, Tensor tensor, *, Tensor(a!) out) -> Tensor(a!)
  dispatch:
    CompositeExplicitAutograd: dot_out

- func: vdot(Tensor self, Tensor other) -> Tensor
  variants: function, method
  dispatch:
    CPU: vdot
    CUDA: vdot_cuda

- func: vdot.out(Tensor self, Tensor other, *, Tensor(a!) out) -> Tensor(a!)
  dispatch:
    CompositeExplicitAutograd: vdot_out

- func: einsum(str equation, Tensor[] tensors) -> Tensor

- func: embedding(Tensor weight, Tensor indices, int padding_idx=-1, bool scale_grad_by_freq=False, bool sparse=False) -> Tensor
  dispatch:
    CompositeExplicitAutograd: embedding
    NestedTensorCPU, NestedTensorCUDA: NestedTensor_embedding

- func: embedding_backward(Tensor grad, Tensor indices, int num_weights, int padding_idx, bool scale_grad_by_freq, bool sparse) -> Tensor

- func: embedding_dense_backward(Tensor grad_output, Tensor indices, int num_weights, int padding_idx, bool scale_grad_by_freq) -> Tensor
  dispatch:
    CPU: embedding_dense_backward_cpu
    CUDA: embedding_dense_backward_cuda
    MPS: embedding_dense_backward_mps

- func: embedding_renorm_(Tensor(a!) self, Tensor indices, float max_norm, float norm_type) -> Tensor(a!)
  dispatch:
    CPU: embedding_renorm_cpu_
    CUDA: embedding_renorm_cuda_
  autogen: embedding_renorm.functional, embedding_renorm.out

- func: embedding_sparse_backward(Tensor grad, Tensor indices, int num_weights, int padding_idx, bool scale_grad_by_freq) -> Tensor

# NOTE [ embedding_bag Native Functions ]
# The `_embedding_bag.*` variants assume that input tensors except for `weight`,
# e.g. `indices` and `offsets` (and `offset2bag`), are contiguous.
# We really only need to enforce this for `_embedding_bag` (the forward) because
# the backward inputs are the same as forward ones.
# The above `embedding_bag` wrapper is created to achieve this, e.g.,
# applying indices = indices.contiguous().
# The backward functions apply a check that these input tensors are contiguous.


- func: _embedding_bag_forward_only(Tensor weight, Tensor indices, Tensor offsets, bool scale_grad_by_freq=False, int mode=0, bool sparse=False, Tensor? per_sample_weights=None, bool include_last_offset=False, int padding_idx=-1) -> (Tensor, Tensor, Tensor, Tensor)
  dispatch:
    CPU: _embedding_bag_forward_only_cpu
    CUDA: _embedding_bag_forward_only_cuda

- func: _rowwise_prune(Tensor weight, Tensor mask, ScalarType compressed_indices_dtype) -> (Tensor, Tensor)

# row_stack is the alias of vstack
- func: row_stack(Tensor[] tensors) -> Tensor

- func: row_stack.out(Tensor[] tensors, *, Tensor(a!) out) -> Tensor(a!)

- func: embedding_bag(Tensor weight, Tensor indices, Tensor offsets, bool scale_grad_by_freq=False, int mode=0, bool sparse=False, Tensor? per_sample_weights=None, bool include_last_offset=False) -> (Tensor, Tensor, Tensor, Tensor)

# To keep backward and forward compatibility, and to avoid ambiguity with the
# original signature above, scale_grad_by_freq, mode, sparse,
# per_sample_weights, and include_last_offset parameters do not have default
# values. Once the original signature is removed, default values can be added.
- func: embedding_bag.padding_idx(Tensor weight, Tensor indices, Tensor offsets, bool scale_grad_by_freq, int mode, bool sparse, Tensor? per_sample_weights, bool include_last_offset, int? padding_idx) -> (Tensor, Tensor, Tensor, Tensor)

- func: _embedding_bag(Tensor weight, Tensor indices, Tensor offsets, bool scale_grad_by_freq=False, int mode=0, bool sparse=False, Tensor? per_sample_weights=None, bool include_last_offset=False, int padding_idx=-1) -> (Tensor, Tensor, Tensor, Tensor)
  dispatch:
    CPU: _embedding_bag_cpu
    CUDA: _embedding_bag_cuda

- func: _embedding_bag_backward(Tensor grad, Tensor indices, Tensor offsets, Tensor offset2bag, Tensor bag_size, Tensor maximum_indices, int num_weights, bool scale_grad_by_freq, int mode, bool sparse, Tensor? per_sample_weights, int padding_idx=-1) -> Tensor

- func: _embedding_bag_sparse_backward(Tensor grad, Tensor indices, Tensor offsets, Tensor offset2bag, Tensor bag_size, int num_weights, bool scale_grad_by_freq, int mode, Tensor? per_sample_weights, int padding_idx=-1) -> Tensor

- func: _embedding_bag_dense_backward(Tensor grad, Tensor indices, Tensor offset2bag, Tensor bag_size, Tensor maximum_indices, int num_weights, bool scale_grad_by_freq, int mode, Tensor? per_sample_weights, int padding_idx=-1) -> Tensor
  dispatch:
    CPU: _embedding_bag_dense_backward_cpu
    CUDA: _embedding_bag_dense_backward_cuda

- func: _embedding_bag_per_sample_weights_backward(Tensor grad, Tensor weight, Tensor indices, Tensor offsets, Tensor offset2bag, int mode, int padding_idx=-1) -> Tensor
  dispatch:
    CPU: _embedding_bag_per_sample_weights_backward_cpu
    CUDA: _embedding_bag_per_sample_weights_backward_cuda

- func: empty.names(int[] size, *, Dimname[]? names, ScalarType? dtype=None, Layout? layout=None, Device? device=None, bool? pin_memory=None, MemoryFormat? memory_format=None) -> Tensor
  device_check: NoCheck
  device_guard: False

- func: empty.memory_format(int[] size, *, ScalarType? dtype=None, Layout? layout=None, Device? device=None, bool? pin_memory=None, MemoryFormat? memory_format=None) -> Tensor
  dispatch:
    CPU: empty_cpu
    CUDA: empty_cuda
    MPS: empty_mps
    Meta: empty_meta
    MkldnnCPU: empty_mkldnn
    SparseCPU, SparseCUDA: empty_sparse
    SparseCsrCPU, SparseCsrCUDA: empty_sparse_compressed
    QuantizedCPU, QuantizedCUDA: empty_unknown_quantized

# We do not make new_empty a composite that calls into new_empty_strided, as the strided version
# is significantly more difficult to implement by different backends
- func: new_empty(Tensor self, int[] size, *, ScalarType? dtype=None, Layout? layout=None, Device? device=None, bool? pin_memory=None) -> Tensor
  variants: method
  dispatch:
    CompositeExplicitAutograd: new_empty

- func: new_empty_strided(Tensor self, int[] size, int[] stride, *, ScalarType? dtype=None, Layout? layout=None, Device? device=None, bool? pin_memory=None) -> Tensor
  variants: method
  dispatch:
    CompositeExplicitAutograd: new_empty_strided

- func: new_full(Tensor self, int[] size, Scalar fill_value, *, ScalarType? dtype=None, Layout? layout=None, Device? device=None, bool? pin_memory=None) -> Tensor
  variants: method

- func: new_zeros(Tensor self, int[] size, *, ScalarType? dtype=None, Layout? layout=None, Device? device=None, bool? pin_memory=None) -> Tensor
  variants: method

- func: new_ones(Tensor self, int[] size, *, ScalarType? dtype=None, Layout? layout=None, Device? device=None, bool? pin_memory=None) -> Tensor
  variants: method

# other overrides are to provide a more helpful error message that dtype is required
- func: _empty_affine_quantized(int[] size, *, ScalarType? dtype=None, Layout? layout=None, Device? device=None, bool? pin_memory=None, float scale=1, int zero_point=0, MemoryFormat? memory_format=contiguous_format) -> Tensor
  dispatch:
    CPU: empty_affine_quantized_other_backends_stub
    QuantizedCPU, QuantizedCUDA: empty_affine_quantized

# it's a factory function receiving a tensor argument, thus overriding explicitly
# other overrides are to provide a more helpful error message that dtype is required
- func: _empty_per_channel_affine_quantized(int[] size, *, Tensor scales, Tensor zero_points, int axis, ScalarType? dtype=None, Layout? layout=None, Device? device=None, bool? pin_memory=None, MemoryFormat? memory_format=contiguous_format) -> Tensor
  category_override: factory
  dispatch:
    CPU: empty_per_channel_affine_quantized_other_backends_stub
    QuantizedCPU, QuantizedCUDA: empty_per_channel_affine_quantized

- func: resize_(Tensor(a!) self, int[] size, *, MemoryFormat? memory_format=None) -> Tensor(a!)
  use_const_ref_for_mutable_tensors: True
  variants: method
  device_check: NoCheck
  device_guard: False
  dispatch:
    CPU, Meta: resize_
    CUDA: resize_cuda_
    MPS: resize_mps_
    QuantizedCPU: quantized_resize_cpu_
    SparseCsrCPU, SparseCsrCUDA: resize_sparse_csr_
  autogen: resize.functional, resize.out

# This is a utility function to enable users to resize out tensor while registering kernels for out variants.
# Eventually, we can consider exposing `resize_output` as a public API to ship it with python op registration
# to make it easy to register out variants for ops.
- func: _resize_output_(Tensor(a!) self, int[] size, Device device) -> Tensor(a!)
  use_const_ref_for_mutable_tensors: True
  variants: function
  dispatch:
    Meta: _resize_output_
  autogen: _resize_output.functional, _resize_output.out

- func: empty_quantized(int[] size, Tensor qtensor, *, ScalarType? dtype=None, Layout? layout=None, Device? device=None, bool? pin_memory=None, MemoryFormat? memory_format=None) -> Tensor
  category_override: factory
  variants: function
  dispatch:
    QuantizedCPU, QuantizedCUDA: empty_quantized

- func: empty.out(int[] size, *, MemoryFormat? memory_format=None, Tensor(a!) out) -> Tensor(a!)
  device_check: NoCheck
  device_guard: False

- func: empty_like(Tensor self, *, ScalarType? dtype=None, Layout? layout=None, Device? device=None, bool? pin_memory=None, MemoryFormat? memory_format=None) -> Tensor
  device_check: NoCheck
  device_guard: False
  dispatch:
    CompositeExplicitAutograd: empty_like
    QuantizedCPU, QuantizedCUDA: empty_like_quantized
    SparseCPU, SparseCUDA: empty_like_sparse_coo
    SparseCsrCPU, SparseCsrCUDA: empty_like_sparse_csr

- func: empty_strided(int[] size, int[] stride, *, ScalarType? dtype=None, Layout? layout=None, Device? device=None, bool? pin_memory=None) -> Tensor
  dispatch:
    CPU: empty_strided_cpu
    CUDA: empty_strided_cuda
    MPS: empty_strided_mps
    Meta: empty_strided_meta
    QuantizedCPU, QuantizedCUDA: empty_strided_unknown_quantized

- func: erf(Tensor self) -> Tensor
  device_check: NoCheck   # TensorIterator
  structured_delegate: erf.out
  variants: function, method
  dispatch:
    SparseCPU, SparseCUDA: erf_sparse
    SparseCsrCPU, SparseCsrCUDA: erf_sparse_csr

- func: erf_(Tensor(a!) self) -> Tensor(a!)
  device_check: NoCheck   # TensorIterator
  structured_delegate: erf.out
  variants: function, method
  dispatch:
    SparseCPU, SparseCUDA: erf_sparse_
    SparseCsrCPU, SparseCsrCUDA: erf_sparse_csr_

- func: erf.out(Tensor self, *, Tensor(a!) out) -> Tensor(a!)
  device_check: NoCheck   # TensorIterator
  structured: True
  structured_inherits: TensorIteratorBase
  dispatch:
    CPU, CUDA: erf_out
    MPS: erf_out_mps
    SparseCPU, SparseCUDA: erf_sparse_out
    SparseCsrCPU, SparseCsrCUDA: erf_sparse_csr_out

- func: erfc(Tensor self) -> Tensor
  device_check: NoCheck   # TensorIterator
  structured_delegate: erfc.out
  variants: function, method

- func: erfc_(Tensor(a!) self) -> Tensor(a!)
  device_check: NoCheck   # TensorIterator
  structured_delegate: erfc.out
  variants: function, method

- func: erfc.out(Tensor self, *, Tensor(a!) out) -> Tensor(a!)
  device_check: NoCheck   # TensorIterator
  structured: True
  structured_inherits: TensorIteratorBase
  dispatch:
    CPU, CUDA: erfc_out

- func: exp(Tensor self) -> Tensor
  device_check: NoCheck   # TensorIterator
  structured_delegate: exp.out
  variants: function, method

- func: exp_(Tensor(a!) self) -> Tensor(a!)
  device_check: NoCheck   # TensorIterator
  structured_delegate: exp.out
  variants: function, method

- func: exp.out(Tensor self, *, Tensor(a!) out) -> Tensor(a!)
  device_check: NoCheck   # TensorIterator
  structured: True
  structured_inherits: TensorIteratorBase
  dispatch:
    CPU, CUDA: exp_out
    MPS: exp_out_mps

- func: exp2(Tensor self) -> Tensor
  structured_delegate: exp2.out
  variants: function, method

- func: exp2_(Tensor(a!) self) -> Tensor(a!)
  structured_delegate: exp2.out
  variants: function, method

- func: exp2.out(Tensor self, *, Tensor(a!) out) -> Tensor(a!)
  structured: True
  structured_inherits: TensorIteratorBase
  dispatch:
    CPU, CUDA: exp2_out
    MPS: exp2_out_mps

- func: expm1(Tensor self) -> Tensor
  device_check: NoCheck   # TensorIterator
  structured_delegate: expm1.out
  variants: function, method
  dispatch:
    SparseCPU, SparseCUDA: expm1_sparse
    SparseCsrCPU, SparseCsrCUDA: expm1_sparse_csr

- func: expm1_(Tensor(a!) self) -> Tensor(a!)
  device_check: NoCheck   # TensorIterator
  structured_delegate: expm1.out
  variants: function, method
  dispatch:
    SparseCPU, SparseCUDA: expm1_sparse_
    SparseCsrCPU, SparseCsrCUDA: expm1_sparse_csr_

- func: expm1.out(Tensor self, *, Tensor(a!) out) -> Tensor(a!)
  device_check: NoCheck   # TensorIterator
  structured: True
  structured_inherits: TensorIteratorBase
  dispatch:
    CPU, CUDA: expm1_out
    SparseCPU, SparseCUDA: expm1_sparse_out
    SparseCsrCPU, SparseCsrCUDA: expm1_sparse_csr_out

- func: expand.SymInt(Tensor(a) self, SymInt[] size, *, bool implicit=False) -> Tensor(a)
  variants: method  # This is method-only to match the previous tensor API. In the future we could make this a function too.
  device_check: NoCheck
  device_guard: False
  dispatch:
    CompositeExplicitAutograd: expand_symint

- func: expand(Tensor(a) self, int[] size, *, bool implicit=False) -> Tensor(a)
  variants: method  # This is method-only to match the previous tensor API. In the future we could make this a function too.
  device_check: NoCheck
  device_guard: False
  dispatch:
    CompositeExplicitAutograd: expand

- func: expand_as(Tensor(a) self, Tensor other) -> Tensor(a)
  variants: method  # This is method-only to match the previous tensor API. In the future we could make this a function too.
  device_check: NoCheck
  device_guard: False

- func: eye(int n, *, ScalarType? dtype=None, Layout? layout=None, Device? device=None, bool? pin_memory=None) -> Tensor

- func: eye.m(int n, int m, *, ScalarType? dtype=None, Layout? layout=None, Device? device=None, bool? pin_memory=None) -> Tensor

- func: eye.out(int n, *, Tensor(a!) out) -> Tensor(a!)
  dispatch:
    CPU: eye_out_cpu
    CUDA: eye_out_cuda
    MPS: eye_out_mps

- func: eye.m_out(int n, int m, *, Tensor(a!) out) -> Tensor(a!)
  dispatch:
    CPU: eye_out_cpu
    CUDA: eye_out_cuda
    MPS: eye_out_mps

- func: flatten.using_ints(Tensor(a) self, int start_dim=0, int end_dim=-1) -> Tensor(a)
  variants: function, method

- func: flatten.named_out_dim(Tensor(a) self, int start_dim, int end_dim, Dimname out_dim) -> Tensor(a)
  variants: function, method

- func: flatten.using_names(Tensor(a) self, Dimname start_dim, Dimname end_dim, Dimname out_dim) -> Tensor(a)
  variants: function, method

- func: flatten.DimnameList(Tensor(a) self, Dimname[] dims, Dimname out_dim) -> Tensor(a)
  variants: function, method

- func: unflatten.int(Tensor(a) self, int dim, int[] sizes, Dimname[]? names=None) -> Tensor(a)
  variants: method

- func: unflatten.Dimname(Tensor(a) self, Dimname dim, int[] sizes, Dimname[] names) -> Tensor(a)
  variants: method

- func: fill.Scalar(Tensor self, Scalar value) -> Tensor
  variants: function
  dispatch:
    CompositeExplicitAutograd: fill

- func: fill.Tensor(Tensor self, Tensor value) -> Tensor
  variants: function
  dispatch:
    CompositeExplicitAutograd: fill

- func: fill_.Scalar(Tensor(a!) self, Scalar value) -> Tensor(a!)
  device_check: NoCheck   # TensorIterator
  variants: function, method
  dispatch:
    CPU, CUDA: fill_
    MPS: fill_scalar_mps
    QuantizedCPU, QuantizedCUDA: fill_quantized_
    Meta: fill_meta_
    SparseCsrCPU, SparseCsrCUDA: fill_sparse_csr_
  autogen: fill.Scalar_out

- func: fill_.Tensor(Tensor(a!) self, Tensor value) -> Tensor(a!)
  device_check: NoCheck   # TensorIterator
  variants: function, method
  dispatch:
    CPU, CUDA: fill_
    MPS: fill_tensor_mps_
    QuantizedCPU, QuantizedCUDA: fill_quantized_
    Meta: fill_meta_
  autogen: fill.Tensor_out

- func: floor(Tensor self) -> Tensor
  device_check: NoCheck   # TensorIterator
  structured_delegate: floor.out
  variants: function, method
  dispatch:
    SparseCPU, SparseCUDA: floor_sparse
    SparseCsrCPU, SparseCsrCUDA: floor_sparse_csr

- func: floor_(Tensor(a!) self) -> Tensor(a!)
  device_check: NoCheck   # TensorIterator
  structured_delegate: floor.out
  variants: function, method
  dispatch:
    SparseCPU, SparseCUDA: floor_sparse_
    SparseCsrCPU, SparseCsrCUDA: floor_sparse_csr_

- func: floor.out(Tensor self, *, Tensor(a!) out) -> Tensor(a!)
  device_check: NoCheck   # TensorIterator
  structured: True
  structured_inherits: TensorIteratorBase
  dispatch:
    CPU, CUDA: floor_out
    MPS: floor_out_mps
    SparseCPU, SparseCUDA: floor_sparse_out
    SparseCsrCPU, SparseCsrCUDA: floor_sparse_csr_out

- func: floor_divide(Tensor self, Tensor other) -> Tensor
  device_check: NoCheck   # TensorIterator
  variants: function, method
  dispatch:
    CPU, CUDA: floor_divide
    SparseCPU, SparseCUDA: floor_divide_sparse

- func: floor_divide_.Tensor(Tensor(a!) self, Tensor other) -> Tensor(a!)
  device_check: NoCheck   # TensorIterator
  variants: method
  dispatch:
    CPU, CUDA: floor_divide_
    SparseCPU, SparseCUDA: floor_divide_sparse_

- func: floor_divide.out(Tensor self, Tensor other, *, Tensor(a!) out) -> Tensor(a!)
  device_check: NoCheck   # TensorIterator
  dispatch:
    CPU, CUDA: floor_divide_out
    SparseCPU, SparseCUDA: floor_divide_out_sparse_zerodim

- func: floor_divide.Scalar(Tensor self, Scalar other) -> Tensor
  device_check: NoCheck   # TensorIterator
  variants: function, method

- func: floor_divide_.Scalar(Tensor(a!) self, Scalar other) -> Tensor(a!)
  device_check: NoCheck   # TensorIterator
  variants: method

- func: frac(Tensor self) -> Tensor
  device_check: NoCheck   # TensorIterator
  structured_delegate: frac.out
  variants: function, method

- func: frac_(Tensor(a!) self) -> Tensor(a!)
  device_check: NoCheck   # TensorIterator
  structured_delegate: frac.out
  variants: function, method

- func: frac.out(Tensor self, *, Tensor(a!) out) -> Tensor(a!)
  device_check: NoCheck   # TensorIterator
  structured: True
  structured_inherits: TensorIteratorBase
  dispatch:
    CPU, CUDA: frac_out

- func: full.names(int[] size, Scalar fill_value, *, Dimname[]? names, ScalarType? dtype=None, Layout? layout=None, Device? device=None, bool? pin_memory=None) -> Tensor
  device_check: NoCheck
  device_guard: False

- func: full(int[] size, Scalar fill_value, *, ScalarType? dtype=None, Layout? layout=None, Device? device=None, bool? pin_memory=None) -> Tensor

- func: full.out(int[] size, Scalar fill_value, *, Tensor(a!) out) -> Tensor(a!)

- func: full_like(Tensor self, Scalar fill_value, *, ScalarType? dtype=None, Layout? layout=None, Device? device=None, bool? pin_memory=None, MemoryFormat? memory_format=None) -> Tensor

- func: from_file(str filename, bool? shared=None, int? size=0, *, ScalarType? dtype=None, Layout? layout=None, Device? device=None, bool? pin_memory=None) -> Tensor
  dispatch:
    CPU: from_file

- func: gcd.out(Tensor self, Tensor other, *, Tensor(a!) out) -> Tensor(a!)
  structured: True
  structured_inherits: TensorIteratorBase
  dispatch:
    CPU, CUDA: gcd_out

- func: gcd(Tensor self, Tensor other) -> Tensor
  structured_delegate: gcd.out
  variants: function, method

- func: gcd_(Tensor(a!) self, Tensor other) -> Tensor(a!)
  structured_delegate: gcd.out
  variants: function, method

- func: lcm.out(Tensor self, Tensor other, *, Tensor(a!) out) -> Tensor(a!)
  structured: True
  structured_inherits: TensorIteratorBase
  dispatch:
    CPU, CUDA: lcm_out

- func: lcm(Tensor self, Tensor other) -> Tensor
  structured_delegate: lcm.out
  variants: function, method

- func: lcm_(Tensor(a!) self, Tensor other) -> Tensor(a!)
  structured_delegate: lcm.out
  variants: function, method

# NOTE [ grid_sampler Native Functions ]
# `grid_sampler` is _supposed to_ do all the shape checking and then dispatch to
# one of `cudnn_grid_sampler`, `grid_sampler_2d`, or `grid_sampler_3d`, each of
# which has the corresponding backward defined as native functions as well.
# However, we do shape checking everywhere for now since each of the mentioned
# functions can be called directly, which will lead to crashes otherwise.
# See https://github.com/pytorch/pytorch/issues/73187 for more information.
#
# There is also _grid_sampler_2d_backward_cpu_fallback which is an
# implementation detail of grid_sampler_2d and is only exposed here for testing
# purposes.
#
# Additionally, arguments `padding_mode` and `interpolation_mode` are cast to
# enums defined in `native/GridSampler.h`. `cudnn_grid_sampler` doesn't take in
# `interpolation_mode` because it only supports Bilinear interpolation mode.
# Nor does it take in `align_corners` because it only supports the mode
# `align_corners = True`.
- func: grid_sampler(Tensor input, Tensor grid, int interpolation_mode, int padding_mode, bool align_corners) -> Tensor

- func: grid_sampler_2d(Tensor input, Tensor grid, int interpolation_mode, int padding_mode, bool align_corners) -> Tensor
  dispatch:
    CPU, QuantizedCPU: grid_sampler_2d_cpu
    CUDA: grid_sampler_2d_cuda

# `grid_sampler_2d_backward` takes in `output_mask` to optimize performance for
# the case where `input` doesn't require gradient. Gradient for `grid` is always
# computed (only `output_mask[0]` is checked by the implementations).
- func: grid_sampler_2d_backward(Tensor grad_output, Tensor input, Tensor grid, int interpolation_mode, int padding_mode, bool align_corners, bool[2] output_mask) -> (Tensor, Tensor)
  dispatch:
    CPU: grid_sampler_2d_backward_cpu
    CUDA: grid_sampler_2d_backward_cuda

# See NOTE [ grid_sample CPU fallback ]
- func: _grid_sampler_2d_cpu_fallback(Tensor input, Tensor grid, int interpolation_mode, int padding_mode, bool align_corners) -> Tensor
  dispatch:
    CompositeExplicitAutograd: _grid_sampler_2d_cpu_fallback

- func: _grid_sampler_2d_cpu_fallback_backward(Tensor grad_output, Tensor input, Tensor grid, int interpolation_mode, int padding_mode, bool align_corners) -> (Tensor, Tensor)

- func: grid_sampler_3d(Tensor input, Tensor grid, int interpolation_mode, int padding_mode, bool align_corners) -> Tensor
  dispatch:
    CPU: grid_sampler_3d_cpu
    CUDA: grid_sampler_3d_cuda

# `grid_sampler_3d_backward` takes in `output_mask` to optimize performance for
# the case where `input` doesn't require gradient. Gradient for `grid` is always
# computed (only `output_mask[0]` is checked by the implementations).
- func: grid_sampler_3d_backward(Tensor grad_output, Tensor input, Tensor grid, int interpolation_mode, int padding_mode, bool align_corners, bool[2] output_mask) -> (Tensor, Tensor)
  dispatch:
    CPU: grid_sampler_3d_backward_cpu
    CUDA: grid_sampler_3d_backward_cuda

- func: hann_window(int window_length, *, ScalarType? dtype=None, Layout? layout=None, Device? device=None, bool? pin_memory=None) -> Tensor

- func: hann_window.periodic(int window_length, bool periodic, *, ScalarType? dtype=None, Layout? layout=None, Device? device=None, bool? pin_memory=None) -> Tensor

- func: hamming_window(int window_length, *, ScalarType? dtype=None, Layout? layout=None, Device? device=None, bool? pin_memory=None) -> Tensor

- func: hamming_window.periodic(int window_length, bool periodic, *, ScalarType? dtype=None, Layout? layout=None, Device? device=None, bool? pin_memory=None) -> Tensor

- func: hamming_window.periodic_alpha(int window_length, bool periodic, float alpha, *, ScalarType? dtype=None, Layout? layout=None, Device? device=None, bool? pin_memory=None) -> Tensor

- func: hamming_window.periodic_alpha_beta(int window_length, bool periodic, float alpha, float beta, *, ScalarType? dtype=None, Layout? layout=None, Device? device=None, bool? pin_memory=None) -> Tensor

- func: kaiser_window(int window_length, *, ScalarType? dtype=None, Layout? layout=None, Device? device=None, bool? pin_memory=None) -> Tensor

- func: kaiser_window.periodic(int window_length, bool periodic, *, ScalarType? dtype=None, Layout? layout=None, Device? device=None, bool? pin_memory=None) -> Tensor

- func: kaiser_window.beta(int window_length, bool periodic, float beta, *, ScalarType? dtype=None, Layout? layout=None, Device? device=None, bool? pin_memory=None) -> Tensor

- func: hinge_embedding_loss(Tensor self, Tensor target, float margin=1.0, int reduction=Mean) -> Tensor

- func: group_norm(Tensor input, int num_groups, Tensor? weight=None, Tensor? bias=None, float eps=1e-05, bool cudnn_enabled=True) -> Tensor

- func: native_group_norm(Tensor input, Tensor? weight, Tensor? bias, int N, int C, int HxW, int group, float eps) -> (Tensor, Tensor, Tensor)
  dispatch:
    CPU, CUDA: native_group_norm
    CompositeExplicitAutograd: math_group_norm

- func: native_group_norm_backward(Tensor grad_out, Tensor input, Tensor mean, Tensor rstd, Tensor? weight, int N, int C, int HxW, int group, bool[3] output_mask) -> (Tensor, Tensor, Tensor)
  dispatch:
    CPU, CUDA: native_group_norm_backward

# Real to complex forward FFT
- func: _fft_r2c(Tensor self, int[] dim, int normalization, bool onesided) -> Tensor
  variants: function
  dispatch:
    CPU: _fft_r2c_mkl
    CUDA: _fft_r2c_cufft

- func: _fft_r2c.out(Tensor self, int[] dim, int normalization, bool onesided, *, Tensor(a!) out) -> Tensor(a!)
  variants: function
  dispatch:
    CPU: _fft_r2c_mkl_out
    CUDA: _fft_r2c_cufft_out

# Complex to real inverse FFT
- func: _fft_c2r(Tensor self, int[] dim, int normalization, int last_dim_size) -> Tensor
  variants: function
  dispatch:
    CPU: _fft_c2r_mkl
    CUDA: _fft_c2r_cufft

- func: _fft_c2r.out(Tensor self, int[] dim, int normalization, int last_dim_size, *, Tensor(a!) out) -> Tensor(a!)
  variants: function
  dispatch:
    CPU: _fft_c2r_mkl_out
    CUDA: _fft_c2r_cufft_out

# Standard complex to complex FFT (forward or backward)
- func: _fft_c2c(Tensor self, int[] dim, int normalization, bool forward) -> Tensor
  variants: function
  dispatch:
    CPU: _fft_c2c_mkl
    CUDA: _fft_c2c_cufft

- func: _fft_c2c.out(Tensor self, int[] dim, int normalization, bool forward, *, Tensor(a!) out) -> Tensor(a!)
  variants: function
  dispatch:
    CPU: _fft_c2c_mkl_out
    CUDA: _fft_c2c_cufft_out

- func: _cufft_get_plan_cache_size(int device_index) -> int

- func: _cufft_get_plan_cache_max_size(int device_index) -> int

- func: _cufft_set_plan_cache_max_size(int device_index, int max_size) -> ()

- func: _cufft_clear_plan_cache(int device_index) -> ()

- func: index.Tensor(Tensor self, Tensor?[] indices) -> Tensor
  device_check: NoCheck   # TensorIterator
  structured_delegate: index.Tensor_out
  variants: function, method
  dispatch:
    QuantizedCPU: quantized_index
  tags: dynamic_output_shape
  # NB: This function is special-cased in tools/autograd/gen_variable_type.py
  # NB: The following functions are declared in aten/src/ATen/templates/TensorBody.h and defined in aten/src/ATen/TensorIndexing.cpp:
  # - Tensor Tensor::index(ArrayRef<TensorIndex> indices)
  # - Tensor Tensor::index(std::initializer_list<TensorIndex> indices)

- func: index.Tensor_out(Tensor self, Tensor?[] indices, *, Tensor(a!) out) -> Tensor(a!)
  device_check: NoCheck
  structured: True
  structured_inherits: TensorIteratorBase
  precomputed:
  - indices -> DimVector sizes, DimVector strides
  dispatch:
    CPU, CUDA: index_out

- func: index_copy.out(Tensor self, int dim, Tensor index, Tensor source, *, Tensor(a!) out) -> Tensor(a!)
  structured: True
  variants: function
  precomputed:
  - dim -> int dim
  dispatch:
    CPU, CUDA: index_copy_out

- func: index_copy_(Tensor(a!) self, int dim, Tensor index, Tensor source) -> Tensor(a!)
  variants: method
  structured_delegate: index_copy.out

- func: index_copy(Tensor self, int dim, Tensor index, Tensor source) -> Tensor
  variants: function, method
  structured_delegate: index_copy.out

- func: index_copy_.dimname(Tensor(a!) self, Dimname dim, Tensor index, Tensor source) -> Tensor(a!)
  variants: method

- func: index_copy.dimname(Tensor self, Dimname dim, Tensor index, Tensor source) -> Tensor
  variants: function, method

- func: index_put_(Tensor(a!) self, Tensor?[] indices, Tensor values, bool accumulate=False) -> Tensor(a!)
  device_check: NoCheck   # delegate to _index_put_impl_, which leverages TensorIterator
  variants: function, method
  dispatch:
    CompositeExplicitAutograd: index_put_
  autogen: index_put.out
  # NB: The following functions are declared in aten/src/ATen/templates/TensorBody.h and defined in aten/src/ATen/TensorIndexing.cpp:
  # - Tensor & Tensor::index_put_(ArrayRef<TensorIndex> indices, Tensor const & rhs)
  # - Tensor & Tensor::index_put_(ArrayRef<TensorIndex> indices, Scalar v)
  # - Tensor & Tensor::index_put_(std::initializer_list<TensorIndex> indices, Tensor const & rhs)
  # - Tensor & Tensor::index_put_(std::initializer_list<TensorIndex> indices, Scalar v)

- func: index_put(Tensor self, Tensor?[] indices, Tensor values, bool accumulate=False) -> Tensor
  device_check: NoCheck   # delegate to _index_put_impl_ after clone, which leverages TensorIterator
  variants: function, method
  dispatch:
    CompositeExplicitAutograd: index_put

- func: _index_put_impl_(Tensor(a!) self, Tensor?[] indices, Tensor values, bool accumulate=False, bool unsafe=False) -> Tensor(a!)
  device_check: NoCheck   # TensorIterator
  variants: function
  dispatch:
    CPU, CUDA: _index_put_impl_
    QuantizedCPU: _index_put_impl_quantized_cpu_
  autogen: _index_put_impl.functional, _index_put_impl.out

- func: instance_norm(Tensor input, Tensor? weight, Tensor? bias, Tensor? running_mean, Tensor? running_var, bool use_input_stats, float momentum, float eps, bool cudnn_enabled) -> Tensor
  variants: function

- func: inverse(Tensor self) -> Tensor
  variants: function, method
  dispatch:
    CompositeExplicitAutograd: inverse

- func: inverse.out(Tensor self, *, Tensor(a!) out) -> Tensor(a!)
  dispatch:
    CompositeExplicitAutograd: inverse_out

- func: isclose(Tensor self, Tensor other, float rtol=1e-05, float atol=1e-08, bool equal_nan=False) -> Tensor
  variants: function, method

- func: isin.Tensor_Tensor_out(Tensor elements, Tensor test_elements, *, bool assume_unique=False, bool invert=False, Tensor(a!) out) -> Tensor(a!)
  variants: function
  structured: True
  dispatch:
    CPU, CUDA: isin_Tensor_Tensor_out

- func: isin.Tensor_Tensor(Tensor elements, Tensor test_elements, *, bool assume_unique=False, bool invert=False) -> Tensor
  variants: function
  structured_delegate: isin.Tensor_Tensor_out

- func: isin.Tensor_Scalar_out(Tensor elements, Scalar test_element, *, bool assume_unique=False, bool invert=False, Tensor(a!) out) -> Tensor(a!)
  variants: function
  structured: True
  dispatch:
    CPU, CUDA: isin_Tensor_Scalar_out

- func: isin.Tensor_Scalar(Tensor elements, Scalar test_element, *, bool assume_unique=False, bool invert=False) -> Tensor
  variants: function
  structured_delegate: isin.Tensor_Scalar_out

- func: isin.Scalar_Tensor_out(Scalar element, Tensor test_elements, *, bool assume_unique=False, bool invert=False, Tensor(a!) out) -> Tensor(a!)
  variants: function
  structured: True
  dispatch:
    CPU, CUDA: isin_Scalar_Tensor_out

- func: isin.Scalar_Tensor(Scalar element, Tensor test_elements, *, bool assume_unique=False, bool invert=False) -> Tensor
  variants: function
  structured_delegate: isin.Scalar_Tensor_out

- func: isnan(Tensor self) -> Tensor
  variants: function, method
  device_check: NoCheck
  device_guard: False
  dispatch:
    CPU, CUDA, MPS: isnan
    SparseCPU, SparseCUDA: isnan_sparse
    SparseCsrCPU, SparseCsrCUDA: isnan_sparse_csr

- func: is_distributed(Tensor self) -> bool
  variants: function, method
  device_check: NoCheck
  device_guard: False

- func: is_floating_point(Tensor self) -> bool
  variants: function, method
  device_check: NoCheck
  device_guard: False
  manual_cpp_binding: True

- func: is_complex(Tensor self) -> bool
  variants: function, method
  device_check: NoCheck
  device_guard: False
  manual_cpp_binding: True

- func: is_conj(Tensor self) -> bool
  variants: function, method
  device_guard: False
  manual_cpp_binding: True

- func: _is_zerotensor(Tensor self) -> bool
  variants: function, method
  device_guard: False
  manual_cpp_binding: True

- func: is_neg(Tensor self) -> bool
  variants: function, method
  device_guard: False
  manual_cpp_binding: True

- func: isreal(Tensor self) -> Tensor
  variants: function, method

- func: is_nonzero(Tensor self) -> bool
  variants: function, method
  device_check: NoCheck
  device_guard: False

- func: is_same_size(Tensor self, Tensor other) -> bool
  variants: function, method
  device_check: NoCheck
  device_guard: False
  dispatch:
    NestedTensorCPU, NestedTensorCUDA: nested_is_same_size
    CompositeExplicitAutograd: is_same_size

- func: is_signed(Tensor self) -> bool
  variants: function, method
  device_check: NoCheck
  device_guard: False
  manual_cpp_binding: True

- func: is_inference(Tensor self) -> bool
  variants: function, method
  device_check: NoCheck
  device_guard: False
  manual_cpp_binding: True

- func: kl_div(Tensor self, Tensor target, int reduction=Mean, *, bool log_target=False) -> Tensor
  dispatch:
    CompositeExplicitAutograd: kl_div

- func: kl_div_backward(Tensor grad_output, Tensor self, Tensor target, int reduction=Mean, *, bool log_target=False) -> Tensor
  dispatch:
    CPU: kl_div_backward_cpu
    CUDA: kl_div_backward_cuda

- func: kron(Tensor self, Tensor other) -> Tensor
  variants: function, method

- func: kron.out(Tensor self, Tensor other, *, Tensor(a!) out) -> Tensor(a!)

- func: kthvalue(Tensor self, int k, int dim=-1, bool keepdim=False) -> (Tensor values, Tensor indices)
  variants: function, method
  dispatch:
    CompositeExplicitAutograd: kthvalue

- func: kthvalue.values(Tensor self, int k, int dim=-1, bool keepdim=False, *, Tensor(a!) values, Tensor(b!) indices) -> (Tensor(a!) values, Tensor(b!) indices)
  dispatch:
    CPU: kthvalue_out_cpu
    CUDA: kthvalue_out_cuda

- func: kthvalue.dimname(Tensor self, int k, Dimname dim, bool keepdim=False) -> (Tensor values, Tensor indices)
  variants: function, method

- func: kthvalue.dimname_out(Tensor self, int k, Dimname dim, bool keepdim=False, *, Tensor(a!) values, Tensor(b!) indices) -> (Tensor(a!) values, Tensor(b!) indices)

- func: layer_norm(Tensor input, int[] normalized_shape, Tensor? weight=None, Tensor? bias=None, float eps=1e-05, bool cudnn_enable=True) -> Tensor

- func: native_layer_norm(Tensor input, int[] normalized_shape, Tensor? weight, Tensor? bias, float eps) -> (Tensor, Tensor, Tensor)
  dispatch:
    CPU: layer_norm_cpu
    CUDA: layer_norm_cuda
    MPS: layer_norm_mps
    CompositeExplicitAutograd: math_native_layer_norm

- func: native_layer_norm_backward(Tensor grad_out, Tensor input, int[] normalized_shape, Tensor mean, Tensor rstd, Tensor? weight, Tensor? bias, bool[3] output_mask) -> (Tensor, Tensor, Tensor)
  dispatch:
    CPU: layer_norm_backward_cpu
    CUDA: layer_norm_backward_cuda
    MPS: layer_norm_backward_mps

- func: nan_to_num(Tensor self, float? nan=None, float? posinf=None, float? neginf=None) -> Tensor
  variants: function, method
  dispatch:
    CompositeExplicitAutograd: nan_to_num
    SparseCPU, SparseCUDA: nan_to_num_sparse

- func: nan_to_num_(Tensor(a!) self, float? nan=None, float? posinf=None, float? neginf=None) -> Tensor(a!)
  variants: function, method
  dispatch:
    CompositeExplicitAutograd: nan_to_num_
    SparseCPU, SparseCUDA: nan_to_num_sparse_

- func: nan_to_num.out(Tensor self, float? nan=None, float? posinf=None, float? neginf=None, *, Tensor(a!) out) -> Tensor(a!)
  dispatch:
    CPU, CUDA: nan_to_num_out
    SparseCPU, SparseCUDA: nan_to_num_sparse_out

- func: linear(Tensor input, Tensor weight, Tensor? bias=None) -> Tensor
  python_module: nn

- func: linear.out(Tensor input, Tensor weight, Tensor? bias=None, *, Tensor(a!) out) -> Tensor(a!)
  python_module: nn

# TODO: Add this function to MPS dispatch key so that we avoid declaring it in
# native_functions.yaml
# https://github.com/pytorch/pytorch/issues/77394
- func: _mps_linear(Tensor self, Tensor weight, Tensor? bias=None) -> Tensor
  python_module: nn
  dispatch:
    MPS: _mps_linear

- func: mkldnn_linear(Tensor self, Tensor weight, Tensor? bias=None) -> Tensor
  python_module: nn
  dispatch:
    MkldnnCPU: mkldnn_linear

- func: mkldnn_linear_backward_input(int[] input_size, Tensor grad_output, Tensor weight) -> Tensor
  dispatch:
    MkldnnCPU: mkldnn_linear_backward_input

- func: mkldnn_linear_backward_weights(Tensor grad_output, Tensor input, Tensor weight, bool bias_defined) -> (Tensor, Tensor)
  dispatch:
    MkldnnCPU: mkldnn_linear_backward_weights

- func: mkldnn_linear_backward(Tensor self, Tensor grad_output, Tensor weight, bool[3] output_mask) -> (Tensor, Tensor, Tensor)
  dispatch:
    MkldnnCPU: mkldnn_linear_backward

- func: _mps_linear_backward_input(int[] input_size, Tensor grad_output, Tensor weight) -> Tensor
  dispatch:
    MPS: _mps_linear_backward_input

- func: _mps_linear_backward_weights(Tensor grad_output, Tensor input, Tensor weight, bool bias_defined) -> (Tensor, Tensor)
  dispatch:
    MPS: _mps_linear_backward_weights

- func: mps_linear_backward(Tensor self, Tensor grad_output, Tensor weight, bool[3] output_mask) -> (Tensor, Tensor, Tensor)
  dispatch:
    MPS: mps_linear_backward

- func: fbgemm_linear_int8_weight_fp32_activation(Tensor input, Tensor weight, Tensor packed, Tensor col_offsets, Scalar weight_scale, Scalar weight_zero_point, Tensor bias) -> Tensor

- func: fbgemm_linear_int8_weight(Tensor input, Tensor weight, Tensor packed, Tensor col_offsets, Scalar weight_scale, Scalar weight_zero_point, Tensor bias) -> Tensor

- func: fbgemm_linear_quantize_weight(Tensor input) -> (Tensor, Tensor, float, int)

- func: fbgemm_pack_gemm_matrix_fp16(Tensor input) -> Tensor

- func: fbgemm_linear_fp16_weight_fp32_activation(Tensor input, Tensor packed_weight, Tensor bias) -> Tensor

- func: fbgemm_linear_fp16_weight(Tensor input, Tensor packed_weight, Tensor bias) -> Tensor

- func: fbgemm_pack_quantized_matrix(Tensor input) -> Tensor

- func: fbgemm_pack_quantized_matrix.KN(Tensor input, int K, int N) -> Tensor

- func: ldexp.Tensor(Tensor self, Tensor other) -> Tensor
  variants: function, method

- func: ldexp_(Tensor(a!) self, Tensor other) -> Tensor(a!)
  variants: function, method

- func: ldexp.out(Tensor self, Tensor other, *, Tensor(a!) out) -> Tensor(a!)

- func: linspace(Scalar start, Scalar end, int steps, *, ScalarType? dtype=None, Layout? layout=None, Device? device=None, bool? pin_memory=None) -> Tensor

- func: linspace.out(Scalar start, Scalar end, int steps, *, Tensor(a!) out) -> Tensor(a!)
  dispatch:
    CPU, Meta: linspace_out
    CUDA: linspace_cuda_out
    MPS: linspace_out_mps

- func: log(Tensor self) -> Tensor
  device_check: NoCheck   # TensorIterator
  structured_delegate: log.out
  variants: function, method

- func: log_(Tensor(a!) self) -> Tensor(a!)
  device_check: NoCheck   # TensorIterator
  structured_delegate: log.out
  variants: function, method

- func: log.out(Tensor self, *, Tensor(a!) out) -> Tensor(a!)
  device_check: NoCheck   # TensorIterator
  structured: True
  structured_inherits: TensorIteratorBase
  dispatch:
    CPU, CUDA: log_out
    MPS: log_out_mps

- func: log10(Tensor self) -> Tensor
  device_check: NoCheck   # TensorIterator
  structured_delegate: log10.out
  variants: function, method

- func: log10_(Tensor(a!) self) -> Tensor(a!)
  device_check: NoCheck   # TensorIterator
  structured_delegate: log10.out
  variants: function, method

- func: log10.out(Tensor self, *, Tensor(a!) out) -> Tensor(a!)
  device_check: NoCheck   # TensorIterator
  structured: True
  structured_inherits: TensorIteratorBase
  dispatch:
    CPU, CUDA: log10_out
    MPS: log10_out_mps

- func: log1p(Tensor self) -> Tensor
  device_check: NoCheck   # TensorIterator
  structured_delegate: log1p.out
  variants: function, method
  dispatch:
    SparseCPU, SparseCUDA: log1p_sparse
    SparseCsrCPU, SparseCsrCUDA: log1p_sparse_csr

- func: log1p_(Tensor(a!) self) -> Tensor(a!)
  device_check: NoCheck   # TensorIterator
  structured_delegate: log1p.out
  variants: function, method
  dispatch:
    SparseCPU, SparseCUDA: log1p_sparse_
    SparseCsrCPU, SparseCsrCUDA: log1p_sparse_csr_

- func: log1p.out(Tensor self, *, Tensor(a!) out) -> Tensor(a!)
  device_check: NoCheck   # TensorIterator
  structured: True
  structured_inherits: TensorIteratorBase
  dispatch:
    CPU, CUDA: log1p_out
    MPS: log1p_out_mps
    SparseCPU, SparseCUDA: log1p_sparse_out
    SparseCsrCPU, SparseCsrCUDA: log1p_sparse_csr_out

- func: log2(Tensor self) -> Tensor
  device_check: NoCheck   # TensorIterator
  structured_delegate: log2.out
  variants: function, method

- func: log2_(Tensor(a!) self) -> Tensor(a!)
  device_check: NoCheck   # TensorIterator
  structured_delegate: log2.out
  variants: function, method

- func: log2.out(Tensor self, *, Tensor(a!) out) -> Tensor(a!)
  device_check: NoCheck   # TensorIterator
  structured: True
  structured_inherits: TensorIteratorBase
  dispatch:
    CPU, CUDA: log2_out
    MPS: log2_out_mps

- func: logaddexp.out(Tensor self, Tensor other, *, Tensor(a!) out) -> Tensor(a!)
  structured: True
  structured_inherits: TensorIteratorBase
  dispatch:
    CPU, CUDA: logaddexp_out
    MPS: logaddexp_out_mps

- func: logaddexp(Tensor self, Tensor other) -> Tensor
  variants: method, function
  structured_delegate: logaddexp.out

- func: logaddexp2.out(Tensor self, Tensor other, *, Tensor(a!) out) -> Tensor(a!)
  structured: True
  structured_inherits: TensorIteratorBase
  dispatch:
    CPU, CUDA: logaddexp2_out
    MPS: logaddexp2_out_mps

- func: logaddexp2(Tensor self, Tensor other) -> Tensor
  variants: method, function
  structured_delegate: logaddexp2.out

- func: xlogy.Tensor(Tensor self, Tensor other) -> Tensor
  device_check: NoCheck   # TensorIterator
  structured_delegate: xlogy.OutTensor
  variants: function, method

- func: xlogy.Scalar_Self(Scalar self, Tensor other) -> Tensor
  device_check: NoCheck   # TensorIterator
  variants: function
  dispatch:
    CompositeExplicitAutograd: xlogy

- func: xlogy.Scalar_Other(Tensor self, Scalar other) -> Tensor
  device_check: NoCheck   # TensorIterator
  variants: function, method
  dispatch:
    CompositeExplicitAutograd: xlogy

# xlogy: inplace variant
- func: xlogy_.Tensor(Tensor(a!) self, Tensor other) -> Tensor(a!)
  device_check: NoCheck   # TensorIterator
  variants: function, method
  structured_delegate: xlogy.OutTensor

- func: xlogy_.Scalar_Other(Tensor(a!) self, Scalar other) -> Tensor(a!)
  device_check: NoCheck   # TensorIterator
  variants: function, method
  dispatch:
    CompositeExplicitAutograd: xlogy_

# xlogy: out variant
- func: xlogy.OutTensor(Tensor self, Tensor other, *, Tensor(a!) out) -> Tensor(a!)
  device_check: NoCheck   # TensorIterator
  structured: True
  structured_inherits: TensorIteratorBase
  variants: function
  dispatch:
    CPU, CUDA: xlogy_out

- func: xlogy.OutScalar_Self(Scalar self, Tensor other, *, Tensor(a!) out) -> Tensor(a!)
  device_check: NoCheck   # TensorIterator
  variants: function
  dispatch:
    CompositeExplicitAutograd: xlogy_out

- func: xlogy.OutScalar_Other(Tensor self, Scalar other, *, Tensor(a!) out) -> Tensor(a!)
  device_check: NoCheck   # TensorIterator
  variants: function
  dispatch:
    CompositeExplicitAutograd: xlogy_out

- func: logspace(Scalar start, Scalar end, int steps, float base=10.0, *, ScalarType? dtype=None, Layout? layout=None, Device? device=None, bool? pin_memory=None) -> Tensor

- func: logspace.out(Scalar start, Scalar end, int steps, float base=10.0, *, Tensor(a!) out) -> Tensor(a!)
  dispatch:
    CPU, Meta: logspace_out
    CUDA: logspace_cuda_out

# log_softmax allows positional dtype, unlike most operators, because kwonly is BC-breaking when loading jit models.
- func: log_softmax.int(Tensor self, int dim, ScalarType? dtype=None) -> Tensor
  variants: function, method

- func: log_softmax.int_out(Tensor self, int dim, ScalarType? dtype=None, *, Tensor(a!) out) -> Tensor(a!)
  variants: function
  dispatch:
    CompositeExplicitAutograd: log_softmax_out

- func: log_softmax.Dimname(Tensor self, Dimname dim, *, ScalarType? dtype=None) -> Tensor
  variants: function, method

- func: _log_softmax(Tensor self, int dim, bool half_to_float) -> Tensor
  structured_delegate: _log_softmax.out

- func: _log_softmax.out(Tensor self, int dim, bool half_to_float, *, Tensor(a!) out) -> Tensor(a!)
  structured: True
  dispatch:
    CPU: log_softmax_cpu_out
    CUDA: log_softmax_cuda_out
    MPS: log_softmax_mps_out

- func: _log_softmax_backward_data(Tensor grad_output, Tensor output, int dim, ScalarType input_dtype) -> Tensor
  structured_delegate: _log_softmax_backward_data.out

- func: _log_softmax_backward_data.out(Tensor grad_output, Tensor output, int dim, ScalarType input_dtype, *, Tensor(a!) out) -> Tensor(a!)
  structured: True
  dispatch:
    CPU: log_softmax_backward_cpu_out
    CUDA: log_softmax_backward_cuda_out
    MPS: log_softmax_backward_mps_out

- func: _logcumsumexp(Tensor self, int dim) -> Tensor
  dispatch:
    CPU: _logcumsumexp_cpu
    CUDA: _logcumsumexp_cuda

- func: _logcumsumexp.out(Tensor self, int dim, *, Tensor(a!) out) -> Tensor(a!)
  dispatch:
    CPU: _logcumsumexp_out_cpu
    CUDA: _logcumsumexp_out_cuda

- func: logcumsumexp(Tensor self, int dim) -> Tensor
  variants: function, method
  dispatch:
    CompositeExplicitAutograd: logcumsumexp

- func: logcumsumexp.out(Tensor self, int dim, *, Tensor(a!) out) -> Tensor(a!)
  dispatch:
    CompositeExplicitAutograd: logcumsumexp_out

- func: logcumsumexp.dimname(Tensor self, Dimname dim) -> Tensor
  variants: function, method

- func: logcumsumexp.dimname_out(Tensor self, Dimname dim, *, Tensor(a!) out) -> Tensor(a!)

- func: logsumexp(Tensor self, int[1] dim, bool keepdim=False) -> Tensor
  device_check: NoCheck   # TensorIterator
  variants: function, method
  dispatch:
    CompositeExplicitAutograd: logsumexp

- func: logsumexp.out(Tensor self, int[1] dim, bool keepdim=False, *, Tensor(a!) out) -> Tensor(a!)
  device_check: NoCheck   # TensorIterator
  dispatch:
    CompositeExplicitAutograd: logsumexp_out

- func: logsumexp.names(Tensor self, Dimname[1] dim, bool keepdim=False) -> Tensor
  device_check: NoCheck   # TensorIterator
  variants: function, method

- func: logsumexp.names_out(Tensor self, Dimname[1] dim, bool keepdim=False, *, Tensor(a!) out) -> Tensor(a!)
  device_check: NoCheck   # TensorIterator

- func: margin_ranking_loss(Tensor input1, Tensor input2, Tensor target, float margin=0.0, int reduction=Mean) -> Tensor

- func: matmul(Tensor self, Tensor other) -> Tensor
  variants: function, method

- func: matmul.out(Tensor self, Tensor other, *, Tensor(a!) out) -> Tensor(a!)

- func: matrix_rank.tol(Tensor self, float tol, bool symmetric=False) -> Tensor

- func: matrix_rank(Tensor self, bool symmetric=False) -> Tensor

# Alias to linalg.matrix_power
- func: matrix_power(Tensor self, int n) -> Tensor
  variants: function, method

# Alias to linalg.matrix_power
- func: matrix_power.out(Tensor self, int n, *, Tensor(a!) out) -> Tensor(a!)

# Alias to linalg.matrix_exp
- func: matrix_exp(Tensor self) -> Tensor
  variants: function, method

# This function should be deprecated in favor of differential_analytic_matrix_function in FunctionsManual.cpp
- func: matrix_exp_backward(Tensor self, Tensor grad) -> Tensor

# DEPRECATED: Use torch.aminmax instead
- func: _aminmax(Tensor self) -> (Tensor, Tensor)
  dispatch:
    CPU, CUDA: _aminmax_all

# DEPRECATED: Use torch.aminmax instead
- func: _aminmax.dim(Tensor self, int dim, bool keepdim=False) -> (Tensor, Tensor)
  dispatch:
    CPU, CUDA: _aminmax

- func: aminmax(Tensor self, *, int? dim=None, bool keepdim=False) -> (Tensor min, Tensor max)
  device_check: NoCheck   # TensorIterator
  structured_delegate: aminmax.out
  variants: function, method

- func: aminmax.out(Tensor self, *, int? dim=None, bool keepdim=False, Tensor(a!) min, Tensor(b!) max) -> (Tensor(a!) min, Tensor(b!) max)
  device_check: NoCheck   # TensorIterator
  structured: True
  dispatch:
    CPU, CUDA: aminmax_out

- func: _compute_linear_combination(Tensor input, Tensor coefficients) -> Tensor
  dispatch:
    CPU, CUDA: _compute_linear_combination

- func: _compute_linear_combination.out(Tensor input, Tensor coefficients, *, Tensor(a!) out) -> Tensor(a!)
  dispatch:
    CPU, CUDA: _compute_linear_combination_out

- func: max.dim(Tensor self, int dim, bool keepdim=False) -> (Tensor values, Tensor indices)
  device_check: NoCheck   # TensorIterator
  structured_delegate: max.dim_max
  variants: function, method
  dispatch:
    QuantizedCPU, QuantizedCUDA: qmax

- func: max.dim_max(Tensor self, int dim, bool keepdim=False, *, Tensor(a!) max, Tensor(b!) max_values) -> (Tensor(a!) values, Tensor(b!) indices)
  device_check: NoCheck   # TensorIterator
  structured: True
  precomputed:
  - dim -> int dim
  dispatch:
    CPU, CUDA: max_out
    MPS: max_out_mps

- func: max.names_dim(Tensor self, Dimname dim, bool keepdim=False) -> (Tensor values, Tensor indices)
  device_check: NoCheck   # TensorIterator
  variants: function, method

- func: max.names_dim_max(Tensor self, Dimname dim, bool keepdim=False, *, Tensor(a!) max, Tensor(b!) max_values) -> (Tensor(a!) values, Tensor(b!) indices)
  device_check: NoCheck   # TensorIterator

- func: value_selecting_reduction_backward(Tensor grad, int dim, Tensor indices, int[] sizes, bool keepdim) -> Tensor
  variants: function
  device_check: NoCheck
  device_guard: False

- func: amax(Tensor self, int[1] dim=[], bool keepdim=False) -> Tensor
  variants: function, method
  structured_delegate: amax.out

- func: amax.out(Tensor self, int[1] dim=[], bool keepdim=False, *, Tensor(a!) out) -> Tensor(a!)
  structured: True
  dispatch:
    CPU, CUDA: amax_out
    MPS: amax_out_mps

# Return: (Tensor output, Tensor indices)
- func: max_pool1d_with_indices(Tensor self, int[1] kernel_size, int[1] stride=[], int[1] padding=0, int[1] dilation=1, bool ceil_mode=False) -> (Tensor, Tensor)

- func: max_pool1d(Tensor self, int[1] kernel_size, int[1] stride=[], int[1] padding=0, int[1] dilation=1, bool ceil_mode=False) -> Tensor

- func: max_pool2d(Tensor self, int[2] kernel_size, int[2] stride=[], int[2] padding=0, int[2] dilation=1, bool ceil_mode=False) -> Tensor

# TODO: Add this function to MPS dispatch key so that we avoid declaring it in
# native_functions.yaml
# https://github.com/pytorch/pytorch/issues/77394
- func: _mps_max_pool2d(Tensor self, int[2] kernel_size, int[2] stride=[], int[2] padding=0, int[2] dilation=1, bool ceil_mode=False) -> Tensor
  dispatch:
    MPS: _mps_max_pool2d

- func: mps_max_pool2d_backward(Tensor grad_output, Tensor self, int[2] kernel_size, int[2] stride=[], int[2] padding=0, int[2] dilation=1, bool ceil_mode=False) -> Tensor
  dispatch:
    MPS: mps_max_pool2d_backward

- func: mkldnn_max_pool2d(Tensor self, int[2] kernel_size, int[2] stride=[], int[2] padding=0, int[2] dilation=1, bool ceil_mode=False) -> Tensor
  dispatch:
    MkldnnCPU: mkldnn_max_pool2d

- func: mkldnn_max_pool2d_backward(Tensor grad_output, Tensor output, Tensor input, int[2] kernel_size, int[2] stride=[], int[2] padding=0, int[2] dilation=1, bool ceil_mode=False) -> Tensor
  dispatch:
    MkldnnCPU: mkldnn_max_pool2d_backward

- func: mkldnn_max_pool3d(Tensor self, int[3] kernel_size, int[3] stride=[], int[3] padding=0, int[3] dilation=1, bool ceil_mode=False) -> Tensor
  dispatch:
    MkldnnCPU: mkldnn_max_pool3d

- func: mkldnn_max_pool3d_backward(Tensor grad_output, Tensor output, Tensor input, int[3] kernel_size, int[3] stride=[], int[3] padding=0, int[3] dilation=1, bool ceil_mode=False) -> Tensor
  dispatch:
    MkldnnCPU: mkldnn_max_pool3d_backward

- func: quantized_max_pool1d(Tensor self, int[1] kernel_size, int[1] stride=[], int[1] padding=0, int[1] dilation=1, bool ceil_mode=False) -> Tensor
  dispatch:
    QuantizedCPU: quantized_max_pool1d

- func: quantized_max_pool2d(Tensor self, int[2] kernel_size, int[2] stride=[], int[2] padding=0, int[2] dilation=1, bool ceil_mode=False) -> Tensor
  dispatch:
    QuantizedCPU: quantized_max_pool2d
    QuantizedCUDA: quantized_max_pool2d_cudnn

- func: max_pool3d(Tensor self, int[3] kernel_size, int[3] stride=[], int[3] padding=0, int[3] dilation=1, bool ceil_mode=False) -> Tensor

# The CPU and GPU dispatch variants are named weirdly here because otherwise there
# are namespacing issues in C++
- func: mean(Tensor self, *, ScalarType? dtype=None) -> Tensor
  device_check: NoCheck   # TensorIterator
  variants: function, method
  dispatch:
    CompositeExplicitAutograd: mean

- func: mean.dim(Tensor self, int[1] dim, bool keepdim=False, *, ScalarType? dtype=None) -> Tensor
  structured_delegate: mean.out
  device_check: NoCheck   # TensorIterator
  variants: function, method
  dispatch:
    QuantizedCPU: mean_quantized_cpu

- func: mean.out(Tensor self, int[1] dim, bool keepdim=False, *, ScalarType? dtype=None, Tensor(a!) out) -> Tensor(a!)
  structured: True
  device_check: NoCheck   # TensorIterator
  dispatch:
    CPU, CUDA: mean_out
    MPS: mean_out_mps
    QuantizedCPU: mean_out_quantized_cpu

- func: mean.names_dim(Tensor self, Dimname[1] dim, bool keepdim=False, *, ScalarType? dtype=None) -> Tensor
  device_check: NoCheck   # TensorIterator
  variants: function, method

- func: mean.names_out(Tensor self, Dimname[1] dim, bool keepdim=False, *, ScalarType? dtype=None, Tensor(a!) out) -> Tensor(a!)
  device_check: NoCheck   # TensorIterator

- func: nanmean(Tensor self, int[1] dim=[], bool keepdim=False, *, ScalarType? dtype=None) -> Tensor
  device_check: NoCheck   # Composite
  variants: function, method

- func: nanmean.out(Tensor self, int[1] dim=[], bool keepdim=False, *, ScalarType? dtype=None, Tensor(a!) out) -> Tensor(a!)
  device_check: NoCheck   # Composite

- func: median(Tensor self) -> Tensor
  variants: function, method
  dispatch:
    CPU: median_cpu
    CUDA: median_cuda

- func: median.dim(Tensor self, int dim, bool keepdim=False) -> (Tensor values, Tensor indices)
  variants: function, method
  dispatch:
    CompositeExplicitAutograd: median

- func: median.dim_values(Tensor self, int dim, bool keepdim=False, *, Tensor(a!) values, Tensor(b!) indices) -> (Tensor(a!) values, Tensor(b!) indices)
  dispatch:
    CPU: median_out_cpu
    CUDA: median_out_cuda

- func: median.names_dim(Tensor self, Dimname dim, bool keepdim=False) -> (Tensor values, Tensor indices)
  variants: function, method

- func: median.names_dim_values(Tensor self, Dimname dim, bool keepdim=False, *, Tensor(a!) values, Tensor(b!) indices) -> (Tensor(a!) values, Tensor(b!) indices)

- func: nanmedian(Tensor self) -> Tensor
  variants: function, method
  dispatch:
    CPU: nanmedian_cpu
    CUDA: nanmedian_cuda

- func: nanmedian.dim(Tensor self, int dim, bool keepdim=False) -> (Tensor values, Tensor indices)
  variants: function, method
  dispatch:
    CompositeExplicitAutograd: nanmedian

- func: nanmedian.dim_values(Tensor self, int dim, bool keepdim=False, *, Tensor(a!) values, Tensor(b!) indices) -> (Tensor(a!) values, Tensor(b!) indices)
  dispatch:
    CPU: nanmedian_out_cpu
    CUDA: nanmedian_out_cuda

- func: nanmedian.names_dim(Tensor self, Dimname dim, bool keepdim=False) -> (Tensor values, Tensor indices)
  variants: function, method

- func: nanmedian.names_dim_values(Tensor self, Dimname dim, bool keepdim=False, *, Tensor(a!) values, Tensor(b!) indices) -> (Tensor(a!) values, Tensor(b!) indices)

- func: min.dim(Tensor self, int dim, bool keepdim=False) -> (Tensor values, Tensor indices)
  device_check: NoCheck   # TensorIterator
  structured_delegate: min.dim_min
  variants: function, method
  dispatch:
    QuantizedCPU, QuantizedCUDA: qmin

- func: min.dim_min(Tensor self, int dim, bool keepdim=False, *, Tensor(a!) min, Tensor(b!) min_indices) -> (Tensor(a!) values, Tensor(b!) indices)
  device_check: NoCheck   # TensorIterator
  structured: True
  precomputed:
  - dim -> int dim
  dispatch:
    CPU, CUDA: min_out
    MPS: min_out_mps

- func: min.names_dim(Tensor self, Dimname dim, bool keepdim=False) -> (Tensor values, Tensor indices)
  device_check: NoCheck   # TensorIterator
  variants: function, method

- func: min.names_dim_min(Tensor self, Dimname dim, bool keepdim=False, *, Tensor(a!) min, Tensor(b!) min_indices) -> (Tensor(a!) values, Tensor(b!) indices)
  device_check: NoCheck   # TensorIterator

- func: amin(Tensor self, int[1] dim=[], bool keepdim=False) -> Tensor
  variants: function, method
  structured_delegate: amin.out

- func: amin.out(Tensor self, int[1] dim=[], bool keepdim=False, *, Tensor(a!) out) -> Tensor(a!)
  structured: True
  dispatch:
    CPU, CUDA: amin_out
    MPS: amin_out_mps

# TODO: Add this function to MPS dispatch key so that we avoid declaring it in
# native_functions.yaml
# https://github.com/pytorch/pytorch/issues/77394
- func: _mps_convolution(Tensor self, Tensor weight, Tensor? bias, int[] padding, int[] stride, int[] dilation, int groups) -> Tensor
  dispatch:
    MPS: _mps_convolution

- func: mps_convolution_backward(Tensor self, Tensor grad_output, Tensor weight, int[] padding, int[] stride, int[] dilation, int groups, bool[3] output_mask) -> (Tensor, Tensor, Tensor)
  dispatch:
    MPS: mps_convolution_backward

- func: mkldnn_convolution(Tensor self, Tensor weight, Tensor? bias, int[] padding, int[] stride, int[] dilation, int groups) -> Tensor
  dispatch:
    CompositeExplicitAutograd: mkldnn_convolution

- func: miopen_batch_norm(Tensor input, Tensor weight, Tensor? bias, Tensor? running_mean, Tensor? running_var, bool training, float exponential_average_factor, float epsilon) -> (Tensor, Tensor, Tensor)
  dispatch:
    CUDA: miopen_batch_norm

- func: miopen_batch_norm_backward(Tensor input, Tensor grad_output, Tensor weight, Tensor? running_mean, Tensor? running_var, Tensor? save_mean, Tensor? save_var, float epsilon) -> (Tensor, Tensor, Tensor)
  dispatch:
    CUDA: miopen_batch_norm_backward

- func: miopen_convolution(Tensor self, Tensor weight, Tensor? bias, int[] padding, int[] stride, int[] dilation, int groups, bool benchmark, bool deterministic) -> Tensor
  dispatch:
    CUDA: miopen_convolution

- func: miopen_convolution_transpose(Tensor self, Tensor weight, Tensor? bias, int[] padding, int[] output_padding, int[] stride, int[] dilation, int groups, bool benchmark, bool deterministic) -> Tensor
  dispatch:
    CUDA: miopen_convolution_transpose

- func: miopen_depthwise_convolution(Tensor self, Tensor weight, Tensor? bias, int[] padding, int[] stride, int[] dilation, int groups, bool benchmark, bool deterministic) -> Tensor
  dispatch:
    CUDA: miopen_depthwise_convolution

- func: miopen_rnn(Tensor input, Tensor[] weight, int weight_stride0, Tensor hx, Tensor? cx, int mode, int hidden_size, int num_layers, bool batch_first, float dropout, bool train, bool bidirectional, int[] batch_sizes, Tensor? dropout_state) -> (Tensor, Tensor, Tensor, Tensor, Tensor)
  dispatch:
    CUDA: miopen_rnn

- func: miopen_rnn_backward(Tensor input, Tensor[] weight, int weight_stride0, Tensor weight_buf, Tensor hx, Tensor? cx, Tensor output, Tensor? grad_output, Tensor? grad_hy, Tensor? grad_cy, int mode, int hidden_size, int num_layers, bool batch_first, float dropout, bool train, bool bidirectional, int[] batch_sizes, Tensor? dropout_state, Tensor reserve, bool[4] output_mask) -> (Tensor, Tensor, Tensor, Tensor[])
  dispatch:
    CUDA: miopen_rnn_backward

- func: mm(Tensor self, Tensor mat2) -> Tensor
  structured_delegate: mm.out
  variants: function, method
  dispatch:
    SparseCPU, SparseCUDA: _sparse_mm
    SparseCsrCPU, SparseCsrCUDA: _sparse_csr_mm

- func: mm.out(Tensor self, Tensor mat2, *, Tensor(a!) out) -> Tensor(a!)
  structured: True
  dispatch:
    CPU: mm_out_cpu
    CUDA: mm_out_cuda
    MPS: mm_out_mps
    SparseCPU, SparseCUDA: _sparse_mm_out
    SparseCsrCPU, SparseCsrCUDA: _sparse_csr_mm_out

- func: _sparse_mm(Tensor sparse, Tensor dense) -> Tensor
  python_module: sparse

- func: _sparse_sparse_matmul(Tensor self, Tensor other) -> Tensor
  dispatch:
    SparseCPU: sparse_sparse_matmul_cpu
    SparseCUDA: sparse_sparse_matmul_cuda

- func: _sparse_mask_helper(Tensor t, Tensor mask_indices) -> Tensor
  dispatch:
    SparseCPU: sparse_mask_helper_cpu
    SparseCUDA: sparse_mask_helper_cuda

- func: mode(Tensor self, int dim=-1, bool keepdim=False) -> (Tensor values, Tensor indices)
  variants: function, method
  dispatch:
    CPU, CUDA: mode

- func: mode.values(Tensor self, int dim=-1, bool keepdim=False, *, Tensor(a!) values, Tensor(b!) indices) -> (Tensor(a!) values, Tensor(b!) indices)
  dispatch:
    CompositeExplicitAutograd: mode_out

- func: mode.dimname(Tensor self, Dimname dim, bool keepdim=False) -> (Tensor values, Tensor indices)
  variants: function, method

- func: mode.dimname_out(Tensor self, Dimname dim, bool keepdim=False, *, Tensor(a!) values, Tensor(b!) indices) -> (Tensor(a!) values, Tensor(b!) indices)

- func: mul.Tensor(Tensor self, Tensor other) -> Tensor
  device_check: NoCheck   # TensorIterator
  structured_delegate: mul.out
  variants: function, method
  dispatch:
    SparseCPU, SparseCUDA: mul_sparse
    SparseCsrCPU, SparseCsrCUDA: mul_sparse_csr
    MkldnnCPU: mkldnn_mul
    ZeroTensor: mul_zerotensor
    NestedTensorCPU, NestedTensorCUDA: NestedTensor_mul_Tensor

- func: mul_.Tensor(Tensor(a!) self, Tensor other) -> Tensor(a!)
  device_check: NoCheck   # TensorIterator
  structured_delegate: mul.out
  variants: method
  dispatch:
    SparseCPU, SparseCUDA: mul_sparse_
    SparseCsrCPU, SparseCsrCUDA: mul_sparse_csr_
    MkldnnCPU: mkldnn_mul_
    NestedTensorCPU, NestedTensorCUDA: NestedTensor_mul__Tensor

- func: mul.out(Tensor self, Tensor other, *, Tensor(a!) out) -> Tensor(a!)
  device_check: NoCheck   # TensorIterator
  structured: True
  structured_inherits: TensorIteratorBase
  dispatch:
    CPU, CUDA: mul_out
    MPS: mul_out_mps
    SparseCPU: mul_out_sparse_cpu
    SparseCUDA: mul_out_sparse_cuda
    SparseCsrCPU, SparseCsrCUDA: mul_out_sparse_csr
    MkldnnCPU: mkldnn_mul_out

  # For C++ only, until we have conversion from C++ numbers to Tensor
- func: mul.Scalar(Tensor self, Scalar other) -> Tensor
  device_check: NoCheck   # TensorIterator
  variants: function, method
  dispatch:
    CompositeExplicitAutograd: mul
    SparseCsrCPU, SparseCsrCUDA: mul_scalar_sparse_csr

- func: mul_.Scalar(Tensor(a!) self, Scalar other) -> Tensor(a!)
  device_check: NoCheck   # TensorIterator
  variants: method
  dispatch:
    CompositeExplicitAutograd: mul_
    SparseCsrCPU, SparseCsrCUDA: mul__scalar_sparse_csr
  autogen: mul.Scalar_out

# multiply, alias for mul
- func: multiply.Tensor(Tensor self, Tensor other) -> Tensor
  variants: function, method

- func: multiply_.Tensor(Tensor(a!) self, Tensor other) -> Tensor(a!)
  variants: method

- func: multiply.out(Tensor self, Tensor other, *, Tensor(a!) out) -> Tensor(a!)

- func: multiply.Scalar(Tensor self, Scalar other) -> Tensor
  variants: function, method

- func: multiply_.Scalar(Tensor(a!) self, Scalar other) -> Tensor(a!)
  variants: method

- func: mv(Tensor self, Tensor vec) -> Tensor
  variants: function, method
  dispatch:
    CompositeExplicitAutograd: mv
    SparseCPU, SparseCUDA: mv_sparse

- func: mv.out(Tensor self, Tensor vec, *, Tensor(a!) out) -> Tensor(a!)
  dispatch:
    CompositeExplicitAutograd: mv_out

- func: mvlgamma.out(Tensor self, int p, *, Tensor(a!) out) -> Tensor(a!)
  dispatch:
    CPU, CUDA: mvlgamma_out

- func: mvlgamma(Tensor self, int p) -> Tensor
  device_check: NoCheck   # TensorIterator
  variants: function, method
  dispatch:
    CompositeExplicitAutograd: mvlgamma

- func: mvlgamma_(Tensor(a!) self, int p) -> Tensor(a!)
  device_check: NoCheck   # TensorIterator
  variants: method
  dispatch:
    CompositeExplicitAutograd: mvlgamma_

- func: narrow_copy(Tensor self, int dim, int start, int length) -> Tensor
  variants: function, method
  dispatch:
    CPU: narrow_copy_dense_cpu
    SparseCPU, SparseCUDA: narrow_copy_sparse
    CompositeExplicitAutogradNonFunctional: narrow_copy_dense
  tags: view_copy

- func: narrow_copy.SymInt(Tensor self, int dim, int start, SymInt length) -> Tensor
  variants: function, method
  dispatch:
    CompositeExplicitAutograd: narrow_copy_symint

- func: narrow_copy.out(Tensor self, int dim, int start, int length, *, Tensor(a!) out) -> Tensor(a!)
  dispatch:
    CPU: narrow_copy_dense_cpu_out

- func: narrow(Tensor(a) self, int dim, int start, int length) -> Tensor(a)
  variants: function, method
  device_check: NoCheck
  device_guard: False

- func: narrow.Tensor(Tensor(a) self, int dim, Tensor start, int length) -> Tensor(a)
  variants: function, method
  device_check: NoCheck
  device_guard: False

- func: native_batch_norm(Tensor input, Tensor? weight, Tensor? bias, Tensor? running_mean, Tensor? running_var, bool training, float momentum, float eps) -> (Tensor, Tensor, Tensor)
  dispatch:
    CPU: batch_norm_cpu
    CUDA: batch_norm_cuda
    MPS: batch_norm_mps
    MkldnnCPU: mkldnn_batch_norm

- func: native_batch_norm.out(Tensor input, Tensor? weight, Tensor? bias, Tensor? running_mean, Tensor? running_var, bool training, float momentum, float eps, *, Tensor(a!) out, Tensor(b!) save_mean, Tensor(c!) save_invstd) -> (Tensor(a!), Tensor(b!), Tensor(c!))
  dispatch:
    CUDA: batch_norm_cuda_out
    MPS: batch_norm_mps_out

- func: batch_norm_stats(Tensor input, float eps) -> (Tensor, Tensor)
  dispatch:
    CUDA: batch_norm_stats_cuda

- func: batch_norm_elemt(Tensor input, Tensor? weight, Tensor? bias, Tensor mean, Tensor invstd, float eps) -> Tensor
  dispatch:
    CUDA: batch_norm_elemt_cuda

- func: batch_norm_elemt.out(Tensor input, Tensor? weight, Tensor? bias, Tensor mean, Tensor invstd, float eps, *, Tensor(a!) out) -> Tensor(a!)
  dispatch:
    CUDA: batch_norm_elemt_cuda_out

# for backward compatibility
- func: batch_norm_gather_stats(Tensor input, Tensor mean, Tensor invstd, Tensor? running_mean, Tensor? running_var, float momentum, float eps, int count) -> (Tensor, Tensor)
  dispatch:
    CUDA: batch_norm_gather_stats_cuda

- func: batch_norm_gather_stats_with_counts(Tensor input, Tensor mean, Tensor invstd, Tensor? running_mean, Tensor? running_var, float momentum, float eps, Tensor counts) -> (Tensor, Tensor)
  dispatch:
    CUDA: batch_norm_gather_stats_with_counts_cuda

- func: native_batch_norm_backward(Tensor grad_out, Tensor input, Tensor? weight, Tensor? running_mean, Tensor? running_var, Tensor? save_mean, Tensor? save_invstd, bool train, float eps, bool[3] output_mask) -> (Tensor, Tensor, Tensor)
  dispatch:
    CPU: batch_norm_backward_cpu
    CUDA: batch_norm_backward_cuda
    MPS: batch_norm_backward_mps
    MkldnnCPU: mkldnn_batch_norm_backward

- func: batch_norm_backward_reduce(Tensor grad_out, Tensor input, Tensor mean, Tensor invstd, Tensor? weight, bool input_g, bool weight_g, bool bias_g) -> (Tensor, Tensor, Tensor, Tensor)
  dispatch:
    CUDA: batch_norm_backward_reduce_cuda

- func: batch_norm_backward_elemt(Tensor grad_out, Tensor input, Tensor mean, Tensor invstd, Tensor? weight, Tensor mean_dy, Tensor mean_dy_xmu, Tensor count) -> Tensor
  dispatch:
    CUDA: batch_norm_backward_elemt_cuda

- func: batch_norm_update_stats(Tensor input, Tensor? running_mean, Tensor? running_var, float momentum) -> (Tensor, Tensor)
  dispatch:
    CPU: batch_norm_update_stats_cpu
    CUDA: batch_norm_update_stats_cuda

- func: is_vulkan_available() -> bool

- func: _nnpack_available() -> bool

- func: _nnpack_spatial_convolution(Tensor input, Tensor weight, Tensor? bias, int[2] padding, int[2] stride=1) -> Tensor
  variants: function
  dispatch:
    CompositeExplicitAutograd: _nnpack_spatial_convolution

- func: ones.names(int[] size, *, Dimname[]? names, ScalarType? dtype=None, Layout? layout=None, Device? device=None, bool? pin_memory=None) -> Tensor
  device_check: NoCheck
  device_guard: False

- func: ones(int[] size, *, ScalarType? dtype=None, Layout? layout=None, Device? device=None, bool? pin_memory=None) -> Tensor

- func: ones.out(int[] size, *, Tensor(a!) out) -> Tensor(a!)

- func: ones_like(Tensor self, *, ScalarType? dtype=None, Layout? layout=None, Device? device=None, bool? pin_memory=None, MemoryFormat? memory_format=None) -> Tensor

- func: pairwise_distance(Tensor x1, Tensor x2, float p=2, float eps=1e-06, bool keepdim=False) -> Tensor

- func: cdist(Tensor x1, Tensor x2, float p=2, int? compute_mode=None) -> Tensor

- func: _euclidean_dist(Tensor x1, Tensor x2) -> Tensor
  dispatch:
    CompositeExplicitAutograd: _euclidean_dist

- func: _cdist_forward(Tensor x1, Tensor x2, float p, int? compute_mode) -> Tensor
  dispatch:
    CPU, CUDA: _cdist_forward

- func: _cdist_backward(Tensor grad, Tensor x1, Tensor x2, float p, Tensor cdist) -> Tensor
  dispatch:
    CPU, CUDA: _cdist_backward

- func: pdist(Tensor self, float p=2) -> Tensor

- func: _pdist_forward(Tensor self, float p=2) -> Tensor
  dispatch:
    CPU, CUDA: _pdist_forward

- func: _pdist_backward(Tensor grad, Tensor self, float p, Tensor pdist) -> Tensor
  dispatch:
    CPU, CUDA: _pdist_backward

- func: cosine_similarity(Tensor x1, Tensor x2, int dim=1, float eps=1e-08) -> Tensor
  variants: function

- func: permute(Tensor(a) self, int[] dims) -> Tensor(a)
  variants: function, method
  dispatch:
    CompositeExplicitAutograd: permute
    MPS: permute_mps

- func: movedim.intlist(Tensor(a) self, int[] source, int[] destination) -> Tensor(a)
  variants: function, method

- func: movedim.int(Tensor(a) self, int source, int destination) -> Tensor(a)
  variants: function, method

# moveaxis, alias for movedim
- func: moveaxis.intlist(Tensor(a) self, int[] source, int[] destination) -> Tensor(a)
  variants: function, method

- func: moveaxis.int(Tensor(a) self, int source, int destination) -> Tensor(a)
  variants: function, method

# Only exposed from C++ -- in Python,
# we expose it as an attribute `T`, not a function.
#
# I'd like to name this "T" in C++ too, but
# calling a native function "T" causes undefined
# behavior on Windows, for reasons I don't understand
# (maybe related to capital letter collation somehow...)
- func: numpy_T(Tensor(a) self) -> Tensor(a)
  variants: method

# Exposed on Python as an attribute 'H'
- func: matrix_H(Tensor(a) self) -> Tensor(a)
  variants: method

# Exposed on Python as an attribute 'mT'
- func: mT(Tensor(a) self) -> Tensor(a)
  variants: method

# Exposed on Python as an attribute 'mH'
- func: mH(Tensor(a) self) -> Tensor(a)
  variants: method

- func: adjoint(Tensor(a) self) -> Tensor(a)
  variants: function, method

- func: pixel_shuffle(Tensor self, int upscale_factor) -> Tensor
  dispatch:
    CPU: pixel_shuffle_cpu
    CompositeExplicitAutograd: math_pixel_shuffle

- func: pixel_unshuffle(Tensor self, int downscale_factor) -> Tensor
  dispatch:
    CPU: pixel_unshuffle_cpu
    CompositeExplicitAutograd: math_pixel_unshuffle

- func: channel_shuffle(Tensor self, int groups) -> Tensor
  dispatch:
    CPU: channel_shuffle
    QuantizedCPU: channel_shuffle_quantized_cpu

- func: native_channel_shuffle(Tensor self, int groups) -> Tensor
  dispatch:
    CPU: channel_shuffle_cpu
    CompositeImplicitAutograd: math_channel_shuffle

- func: is_pinned(Tensor self, Device? device=None) -> bool
  variants: method
  dispatch:
    CUDA: is_pinned_cuda
    MPS: is_pinned_mps
    CompositeExplicitAutograd: is_pinned_default

# TODO: add a copy kwarg that guarantees that the tensor is put into fresh
# pinned memory
- func: pin_memory(Tensor(a) self, Device? device=None) -> Tensor(a)
  variants: method

# Unlike pin_memory, this is guaranteed to give a new non-aliasing tensor
- func: _pin_memory(Tensor self, Device? device=None) -> Tensor
  dispatch:
    CUDA: _pin_memory_cuda
    MPS: _pin_memory_mps

- func: pinverse(Tensor self, float rcond=1e-15) -> Tensor
  variants: function, method

- func: poisson_nll_loss(Tensor input, Tensor target, bool log_input, bool full, float eps, int reduction) -> Tensor
  variants: function

- func: rad2deg(Tensor self) -> Tensor
  variants: function, method
  dispatch:
    CompositeExplicitAutograd: rad2deg
    SparseCsrCPU, SparseCsrCUDA: rad2deg_sparse_csr

- func: rad2deg_(Tensor(a!) self) -> Tensor(a!)
  variants: function, method
  dispatch:
    CompositeExplicitAutograd: rad2deg_
    SparseCsrCPU, SparseCsrCUDA: rad2deg_sparse_csr_

- func: rad2deg.out(Tensor self, *, Tensor(a!) out) -> Tensor(a!)
  dispatch:
    CompositeExplicitAutograd: rad2deg_out
    SparseCsrCPU, SparseCsrCUDA: rad2deg_sparse_csr_out

- func: deg2rad(Tensor self) -> Tensor
  variants: function, method
  dispatch:
    CompositeExplicitAutograd: deg2rad

- func: deg2rad_(Tensor(a!) self) -> Tensor(a!)
  variants: function, method
  dispatch:
    CompositeExplicitAutograd: deg2rad_

- func: deg2rad.out(Tensor self, *, Tensor(a!) out) -> Tensor(a!)
  dispatch:
    CompositeExplicitAutograd: deg2rad_out

- func: scalar_tensor(Scalar s, *, ScalarType? dtype=None, Layout? layout=None, Device? device=None, bool? pin_memory=None) -> Tensor

- func: rand.names(int[] size, *, Dimname[]? names, ScalarType? dtype=None, Layout? layout=None, Device? device=None, bool? pin_memory=None) -> Tensor
  device_check: NoCheck
  device_guard: False

- func: rand.generator_with_names(int[] size, *, Generator? generator, Dimname[]? names, ScalarType? dtype=None, Layout? layout=None, Device? device=None, bool? pin_memory=None) -> Tensor
  device_check: NoCheck
  device_guard: False

- func: rand(int[] size, *, ScalarType? dtype=None, Layout? layout=None, Device? device=None, bool? pin_memory=None) -> Tensor

- func: rand.generator(int[] size, *, Generator? generator, ScalarType? dtype=None, Layout? layout=None, Device? device=None, bool? pin_memory=None) -> Tensor

- func: rand.out(int[] size, *, Tensor(a!) out) -> Tensor(a!)

- func: rand.generator_out(int[] size, *, Generator? generator, Tensor(a!) out) -> Tensor(a!)

- func: rand_like(Tensor self, *, ScalarType? dtype=None, Layout? layout=None, Device? device=None, bool? pin_memory=None, MemoryFormat? memory_format=None) -> Tensor

- func: randint(int high, int[] size, *, ScalarType? dtype=None, Layout? layout=None, Device? device=None, bool? pin_memory=None) -> Tensor

- func: randint.generator(int high, int[] size, *, Generator? generator, ScalarType? dtype=None, Layout? layout=None, Device? device=None, bool? pin_memory=None) -> Tensor

- func: randint.low(int low, int high, int[] size, *, ScalarType? dtype=None, Layout? layout=None, Device? device=None, bool? pin_memory=None) -> Tensor

- func: randint.low_generator(int low, int high, int[] size, *, Generator? generator, ScalarType? dtype=None, Layout? layout=None, Device? device=None, bool? pin_memory=None) -> Tensor

- func: randint.out(int high, int[] size, *, Tensor(a!) out) -> Tensor(a!)

- func: randint.generator_out(int high, int[] size, *, Generator? generator, Tensor(a!) out) -> Tensor(a!)

- func: randint.low_out(int low, int high, int[] size, *, Tensor(a!) out) -> Tensor(a!)

- func: randint.low_generator_out(int low, int high, int[] size, *, Generator? generator, Tensor(a!) out) -> Tensor(a!)

- func: randint_like(Tensor self, int high, *, ScalarType? dtype=None, Layout? layout=None, Device? device=None, bool? pin_memory=None, MemoryFormat? memory_format=None) -> Tensor

- func: randint_like.low_dtype(Tensor self, int low, int high, *, ScalarType? dtype=None, Layout? layout=None, Device? device=None, bool? pin_memory=None, MemoryFormat? memory_format=None) -> Tensor

- func: randn(int[] size, *, ScalarType? dtype=None, Layout? layout=None, Device? device=None, bool? pin_memory=None) -> Tensor

- func: randn.generator(int[] size, *, Generator? generator, ScalarType? dtype=None, Layout? layout=None, Device? device=None, bool? pin_memory=None) -> Tensor

- func: randn.names(int[] size, *, Dimname[]? names, ScalarType? dtype=None, Layout? layout=None, Device? device=None, bool? pin_memory=None) -> Tensor
  device_check: NoCheck
  device_guard: False

- func: randn.generator_with_names(int[] size, *, Generator? generator, Dimname[]? names, ScalarType? dtype=None, Layout? layout=None, Device? device=None, bool? pin_memory=None) -> Tensor
  device_check: NoCheck
  device_guard: False

- func: randn.out(int[] size, *, Tensor(a!) out) -> Tensor(a!)

- func: randn.generator_out(int[] size, *, Generator? generator, Tensor(a!) out) -> Tensor(a!)

- func: randn_like(Tensor self, *, ScalarType? dtype=None, Layout? layout=None, Device? device=None, bool? pin_memory=None, MemoryFormat? memory_format=None) -> Tensor

- func: randperm(int n, *, ScalarType? dtype=long, Layout? layout=None, Device? device=None, bool? pin_memory=None) -> Tensor

- func: randperm.generator(int n, *, Generator? generator, ScalarType? dtype=long, Layout? layout=None, Device? device=None, bool? pin_memory=None) -> Tensor

- func: randperm.out(int n, *, Tensor(a!) out) -> Tensor(a!)

- func: randperm.generator_out(int n, *, Generator? generator, Tensor(a!) out) -> Tensor(a!)
  dispatch:
    CPU: randperm_out_cpu
    CUDA: randperm_out_cuda

- func: range.step(Scalar start, Scalar end, Scalar step=1, *, ScalarType? dtype=None, Layout? layout=None, Device? device=None, bool? pin_memory=None) -> Tensor

- func: range(Scalar start, Scalar end, *, ScalarType? dtype=None, Layout? layout=None, Device? device=None, bool? pin_memory=None) -> Tensor

- func: range.out(Scalar start, Scalar end, Scalar step=1, *, Tensor(a!) out) -> Tensor(a!)
  dispatch:
    CPU, Meta: range_out
    CUDA: range_cuda_out

- func: ravel(Tensor(a) self) -> Tensor(a)
  variants: function, method

- func: reciprocal(Tensor self) -> Tensor
  device_check: NoCheck   # TensorIterator
  structured_delegate: reciprocal.out
  variants: function, method

- func: reciprocal_(Tensor(a!) self) -> Tensor(a!)
  device_check: NoCheck   # TensorIterator
  structured_delegate: reciprocal.out
  variants: function, method

- func: reciprocal.out(Tensor self, *, Tensor(a!) out) -> Tensor(a!)
  device_check: NoCheck   # TensorIterator
  structured: True
  structured_inherits: TensorIteratorBase
  dispatch:
    CPU, CUDA: reciprocal_out
    MPS: reciprocal_out_mps

- func: neg(Tensor self) -> Tensor
  device_check: NoCheck   # TensorIterator
  structured_delegate: neg.out
  variants: function, method
  dispatch:
    SparseCPU, SparseCUDA: neg_sparse
    SparseCsrCPU, SparseCsrCUDA: neg_sparse_csr

- func: neg_(Tensor(a!) self) -> Tensor(a!)
  device_check: NoCheck   # TensorIterator
  structured_delegate: neg.out
  variants: function, method
  dispatch:
    SparseCPU, SparseCUDA: neg_sparse_
    SparseCsrCPU, SparseCsrCUDA: neg_sparse_csr_

- func: neg.out(Tensor self, *, Tensor(a!) out) -> Tensor(a!)
  device_check: NoCheck   # TensorIterator
  structured: True
  structured_inherits: TensorIteratorBase
  dispatch:
    CPU, CUDA: neg_out
    MPS: neg_out_mps
    SparseCPU, SparseCUDA: neg_out_sparse
    SparseCsrCPU, SparseCsrCUDA: neg_sparse_csr_out

# Alias for neg
- func: negative(Tensor self) -> Tensor
  variants: function, method

- func: negative_(Tensor(a!) self) -> Tensor(a!)
  variants: function, method

- func: negative.out(Tensor self, *, Tensor(a!) out) -> Tensor(a!)

- func: repeat(Tensor self, int[] repeats) -> Tensor
  variants: method  # This is method-only to match the previous tensor API. In the future we could make this a function too.
  dispatch:
    CompositeExplicitAutograd: repeat
    MPS: repeat_mps

- func: repeat_interleave.Tensor(Tensor repeats, *, int? output_size=None) -> Tensor
  variants: function
  dispatch:
    CPU: repeat_interleave_cpu
    CUDA: repeat_interleave_cuda
  tags: dynamic_output_shape

- func: repeat_interleave.self_Tensor(Tensor self, Tensor repeats, int? dim=None, *, int? output_size=None) -> Tensor
  variants: function, method

- func: repeat_interleave.self_int(Tensor self, int repeats, int? dim=None, *, int? output_size=None) -> Tensor
  variants: function, method

- func: reshape(Tensor(a) self, int[] shape) -> Tensor(a)
  variants: function, method
  device_check: NoCheck
  device_guard: False

# NOTE [ _reshape_alias ] is meant to be used in the implementation of reshape.
# They are not user-facing, hence the leading underscore. Please don't use it
# anywhere else.
- func: _reshape_alias(Tensor(a) self, int[] size, int[] stride) -> Tensor(a)
  variants: function, method
  device_check: NoCheck
  device_guard: False
  dispatch:
    CPU, CUDA, Meta, QuantizedCPU, QuantizedCUDA, ZeroTensor, MPS: _reshape_alias
    # We don't need to support mkldnn since this is handled explicitly by the reshape operator.

- func: _mkldnn_reshape(Tensor self, int[] shape) -> Tensor
  device_check: NoCheck
  device_guard: False
  dispatch:
    MkldnnCPU: mkldnn_reshape

- func: reshape_as(Tensor(a) self, Tensor other) -> Tensor(a)
  variants: method
  device_check: NoCheck
  device_guard: False

- func: round(Tensor self) -> Tensor
  device_check: NoCheck   # TensorIterator
  structured_delegate: round.out
  variants: function, method
  dispatch:
    SparseCPU, SparseCUDA: round_sparse
    SparseCsrCPU, SparseCsrCUDA: round_sparse_csr

- func: round_(Tensor(a!) self) -> Tensor(a!)
  device_check: NoCheck   # TensorIterator
  structured_delegate: round.out
  variants: function, method
  dispatch:
    SparseCPU, SparseCUDA: round_sparse_
    SparseCsrCPU, SparseCsrCUDA: round_sparse_csr_

- func: round.out(Tensor self, *, Tensor(a!) out) -> Tensor(a!)
  device_check: NoCheck   # TensorIterator
  structured: True
  structured_inherits: TensorIteratorBase
  dispatch:
    CPU: round_out
    CUDA: round_out
    MPS: round_out_mps
    SparseCPU, SparseCUDA: round_sparse_out
    SparseCsrCPU, SparseCsrCUDA: round_sparse_csr_out

- func: round.decimals(Tensor self, *, int decimals) -> Tensor
  device_check: NoCheck   # TensorIterator
  structured_delegate: round.decimals_out
  variants: function, method

- func: round_.decimals(Tensor(a!) self, *, int decimals) -> Tensor(a!)
  device_check: NoCheck   # TensorIterator
  structured_delegate: round.decimals_out
  variants: function, method

- func: round.decimals_out(Tensor self, *, int decimals, Tensor(a!) out) -> Tensor(a!)
  device_check: NoCheck   # TensorIterator
  structured: True
  structured_inherits: TensorIteratorBase
  dispatch:
    CPU: round_decimals_out
    CUDA: round_decimals_out

- func: rrelu(Tensor self, Scalar lower=0.125, Scalar upper=0.3333333333333333, bool training=False, Generator? generator=None) -> Tensor
  device_check: NoCheck   # TensorIterator

- func: rrelu_(Tensor(a!) self, Scalar lower=0.125, Scalar upper=0.3333333333333333, bool training=False, Generator? generator=None) -> Tensor(a!)
  device_check: NoCheck   # TensorIterator

- func: relu(Tensor self) -> Tensor
  device_check: NoCheck   # TensorIterator
  variants: function, method
  dispatch:
    CPU, CUDA: relu
    MPS: relu_mps
    MkldnnCPU: mkldnn_relu
    QuantizedCPU: relu_quantized_cpu
    NestedTensorCPU, NestedTensorCUDA: NestedTensor_relu

- func: relu_(Tensor(a!) self) -> Tensor(a!)
  device_check: NoCheck   # TensorIterator
  variants: function, method
  dispatch:
    CPU, CUDA: relu_
    MPS: relu_mps_
    MkldnnCPU: mkldnn_relu_
    QuantizedCPU: relu_quantized_cpu_
    NestedTensorCPU, NestedTensorCUDA: NestedTensor_relu_
  autogen: relu.out

- func: relu6(Tensor self) -> Tensor
  python_module: nn

- func: relu6_(Tensor(a!) self) -> Tensor(a!)
  python_module: nn

- func: prelu(Tensor self, Tensor weight) -> Tensor
  variants: function, method
  dispatch:
    MkldnnCPU: mkldnn_prelu
    CPU: prelu_cpu
    CUDA: prelu_cuda

- func: prelu_backward(Tensor grad_output, Tensor self, Tensor weight) -> (Tensor, Tensor)
  variants: function, method
  dispatch:
    MkldnnCPU: mkldnn_prelu_backward
    CPU: prelu_backward_cpu
    CUDA: prelu_backward_cuda

- func: gelu.out(Tensor self, *, str approximate='none', Tensor(a!) out) -> Tensor(a!)
  structured: True
  structured_inherits: TensorIteratorBase
  device_check: NoCheck   # TensorIterator
  python_module: nn
  dispatch:
    CPU: gelu_out_cpu
    CUDA: gelu_out_cuda
    MPS: gelu_out_mps

- func: gelu_(Tensor(a!) self, *, str approximate='none') -> Tensor(a!)
  structured_delegate: gelu.out
  device_check: NoCheck   # TensorIterator
  python_module: nn
  dispatch:
    NestedTensorCPU, NestedTensorCUDA: NestedTensor_gelu_

- func: gelu(Tensor self, *, str approximate='none') -> Tensor
  structured_delegate: gelu.out
  device_check: NoCheck   # TensorIterator
  python_module: nn
  dispatch:
    MkldnnCPU: mkldnn_gelu
    QuantizedCPU: gelu_quantized_cpu
    QuantizedCUDA: gelu_quantized_cuda
    NestedTensorCPU, NestedTensorCUDA: NestedTensor_gelu

- func: gelu_backward.grad_input(Tensor grad_output, Tensor self, *, str approximate='none', Tensor(a!) grad_input) -> Tensor(a!)
  structured: True
  structured_inherits: TensorIteratorBase
  python_module: nn
  dispatch:
    CPU: gelu_backward_out_cpu
    CUDA: gelu_backward_out_cuda
    MPS: gelu_backward_out_mps

- func: gelu_backward(Tensor grad_output, Tensor self, *, str approximate='none') -> Tensor
  structured_delegate: gelu_backward.grad_input
  python_module: nn
  dispatch:
    MkldnnCPU: mkldnn_gelu_backward

- func: infinitely_differentiable_gelu_backward(Tensor grad, Tensor self) -> Tensor
  variants: function
  python_module: nn
  device_check: NoCheck
  device_guard: False

- func: hardshrink.out(Tensor self, Scalar lambd=0.5, *, Tensor(a!) out) -> Tensor(a!)
  structured: True
  structured_inherits: TensorIteratorBase
  device_check: NoCheck   # TensorIterator
  dispatch:
    CPU, CUDA: hardshrink_out

- func: hardshrink(Tensor self, Scalar lambd=0.5) -> Tensor
  structured_delegate: hardshrink.out
  device_check: NoCheck   # TensorIterator
  variants: function, method

- func: hardshrink_backward.grad_input(Tensor grad_out, Tensor self, Scalar lambd, *, Tensor(a!) grad_input) -> Tensor(a!)
  structured: True
  structured_inherits: TensorIteratorBase
  dispatch:
    CPU, CUDA: hardshrink_backward_out

- func: hardshrink_backward(Tensor grad_out, Tensor self, Scalar lambd) -> Tensor
  structured_delegate: hardshrink_backward.grad_input
  variants: function, method

- func: rsqrt(Tensor self) -> Tensor
  device_check: NoCheck   # TensorIterator
  structured_delegate: rsqrt.out
  variants: function, method

- func: rsqrt_(Tensor(a!) self) -> Tensor(a!)
  device_check: NoCheck   # TensorIterator
  structured_delegate: rsqrt.out
  variants: function, method

- func: rsqrt.out(Tensor self, *, Tensor(a!) out) -> Tensor(a!)
  device_check: NoCheck   # TensorIterator
  structured: True
  structured_inherits: TensorIteratorBase
  dispatch:
    CPU, CUDA: rsqrt_out
    MPS: rsqrt_out_mps

- func: select.Dimname(Tensor(a) self, Dimname dim, int index) -> Tensor(a)
  variants: function, method
  device_check: NoCheck
  device_guard: False

- func: select.int(Tensor(a) self, int dim, int index) -> Tensor(a)
  variants: function, method
  device_check: NoCheck
  device_guard: False
  dispatch:
    CompositeExplicitAutograd: select
    SparseCsrCPU, SparseCsrCUDA: select_sparse_csr
    NestedTensorCPU, NestedTensorCUDA: select_nested

- func: select_backward(Tensor grad_output, int[] input_sizes, int dim, int index) -> Tensor
  variants: function
  device_check: NoCheck
  device_guard: False
  dispatch:
    CompositeExplicitAutograd: select_backward

- func: selu(Tensor self) -> Tensor
  device_check: NoCheck   # TensorIterator

- func: selu_(Tensor(a!) self) -> Tensor(a!)
  device_check: NoCheck   # TensorIterator

- func: celu(Tensor self, Scalar alpha=1.0) -> Tensor
  device_check: NoCheck   # TensorIterator
  dispatch:
    CompositeExplicitAutograd: celu

- func: celu_(Tensor(a!) self, Scalar alpha=1.0) -> Tensor(a!)
  device_check: NoCheck   # TensorIterator
  dispatch:
    CompositeExplicitAutograd: celu_
  autogen: celu.out

- func: silu(Tensor self) -> Tensor
  structured_delegate: silu.out
  python_module: nn

- func: silu_(Tensor(a!) self) -> Tensor(a!)
  structured_delegate: silu.out
  python_module: nn

- func: silu.out(Tensor self, *, Tensor(a!) out) -> Tensor(a!)
  structured: True
  structured_inherits: TensorIteratorBase
  python_module: nn
  dispatch:
    CPU, CUDA: silu_out
    MPS: silu_out_mps

- func: silu_backward.grad_input(Tensor grad_output, Tensor self, *, Tensor(a!) grad_input) -> Tensor(a!)
  structured: True
  structured_inherits: TensorIteratorBase
  python_module: nn
  dispatch:
    CPU, CUDA: silu_backward_out
    MPS: silu_backward_out_mps

- func: silu_backward(Tensor grad_output, Tensor self) -> Tensor
  structured_delegate: silu_backward.grad_input
  python_module: nn
  dispatch:
    CompositeImplicitAutograd: math_silu_backward

- func: mish(Tensor self) -> Tensor
  structured_delegate: mish.out
  python_module: nn

- func: mish_(Tensor(a!) self) -> Tensor(a!)
  structured_delegate: mish.out
  python_module: nn

- func: mish.out(Tensor self, *, Tensor(a!) out) -> Tensor(a!)
  structured: True
  structured_inherits: TensorIteratorBase
  python_module: nn
  dispatch:
    CPU, CUDA: mish_out

- func: mish_backward(Tensor grad_output, Tensor self) -> Tensor
  python_module: nn
  dispatch:
    CPU, CUDA: mish_backward
    CompositeImplicitAutograd: math_mish_backward

- func: sigmoid(Tensor self) -> Tensor
  device_check: NoCheck   # TensorIterator
  structured_delegate: sigmoid.out
  variants: function, method
  dispatch:
    QuantizedCPU: sigmoid_quantized_cpu
    MkldnnCPU: mkldnn_sigmoid

- func: sigmoid_(Tensor(a!) self) -> Tensor(a!)
  device_check: NoCheck   # TensorIterator
  structured_delegate: sigmoid.out
  variants: function, method
  dispatch:
    MkldnnCPU: mkldnn_sigmoid_

- func: sigmoid.out(Tensor self, *, Tensor(a!) out) -> Tensor(a!)
  device_check: NoCheck   # TensorIterator
  structured: True
  structured_inherits: TensorIteratorBase
  dispatch:
    CPU, CUDA: sigmoid_out
    MPS: sigmoid_out_mps

- func: logit(Tensor self, float? eps=None) -> Tensor
  variants: function, method
  dispatch:
    CPU, CUDA: logit

- func: logit_(Tensor(a!) self, float? eps=None) -> Tensor(a!)
  variants: function, method
  dispatch:
    CPU, CUDA: logit_

- func: logit.out(Tensor self, float? eps=None, *, Tensor(a!) out) -> Tensor(a!)
  dispatch:
    CPU, CUDA: logit_out

- func: sin(Tensor self) -> Tensor
  device_check: NoCheck   # TensorIterator
  structured_delegate: sin.out
  variants: function, method
  dispatch:
    SparseCsrCPU, SparseCsrCUDA: sin_sparse_csr
    SparseCPU, SparseCUDA: sin_sparse

- func: sin_(Tensor(a!) self) -> Tensor(a!)
  device_check: NoCheck   # TensorIterator
  structured_delegate: sin.out
  variants: function, method
  dispatch:
    SparseCsrCPU, SparseCsrCUDA: sin_sparse_csr_
    SparseCPU, SparseCUDA: sin_sparse_

- func: sin.out(Tensor self, *, Tensor(a!) out) -> Tensor(a!)
  device_check: NoCheck   # TensorIterator
  structured: True
  structured_inherits: TensorIteratorBase
  dispatch:
    CPU, CUDA: sin_out
    MPS: sin_out_mps
    SparseCsrCPU, SparseCsrCUDA: sin_sparse_csr_out
    SparseCPU, SparseCUDA: sin_sparse_out

- func: sinc(Tensor self) -> Tensor
  structured_delegate: sinc.out
  variants: function, method

- func: sinc_(Tensor(a!) self) -> Tensor(a!)
  structured_delegate: sinc.out
  variants: function, method

- func: sinc.out(Tensor self, *, Tensor(a!) out) -> Tensor(a!)
  structured: True
  structured_inherits: TensorIteratorBase
  dispatch:
    CPU, CUDA: sinc_out

- func: sinh(Tensor self) -> Tensor
  device_check: NoCheck   # TensorIterator
  structured_delegate: sinh.out
  variants: function, method
  dispatch:
    SparseCPU, SparseCUDA: sinh_sparse
    SparseCsrCPU, SparseCsrCUDA: sinh_sparse_csr

- func: sinh_(Tensor(a!) self) -> Tensor(a!)
  device_check: NoCheck   # TensorIterator
  structured_delegate: sinh.out
  variants: function, method
  dispatch:
    SparseCPU, SparseCUDA: sinh_sparse_
    SparseCsrCPU, SparseCsrCUDA: sinh_sparse_csr_

- func: sinh.out(Tensor self, *, Tensor(a!) out) -> Tensor(a!)
  device_check: NoCheck   # TensorIterator
  structured: True
  structured_inherits: TensorIteratorBase
  dispatch:
    CPU, CUDA: sinh_out
    MPS: sinh_out_mps
    SparseCPU, SparseCUDA: sinh_sparse_out
    SparseCsrCPU, SparseCsrCUDA: sinh_sparse_csr_out

# Returns a copy of this `Variable` that is detached from its autograd graph.
# This method is OK to call if the `Variable` is a view.
#
# NOTE: Previously, if we change the tensor metadata (e.g. sizes / strides /
# storage / storage_offset) of a tensor created from `detach()`, those metadata
# in the original tensor will also be updated. However, the new behavior is that
# those metadata changes to the detached tensor will not update the original tensor
# anymore, and in the `detach()` function we need to set `allow_tensor_metadata_change_`
# to false to make such changes explicitly illegal, in order to prevent users from
# changing metadata of the detached tensor and expecting the original tensor to also
# be updated.
- func: detach(Tensor(a) self) -> Tensor(a)
  variants: function, method
  dispatch:
    CompositeExplicitAutograd: detach

# Like `detach()`, but modifies this `Variable` in-place. This method may
# only be called on non-view `Variable`s. You can use `is_view()` to check
# this. If this `Variable` is a view, throws an `std::runtime_error()`.
- func: detach_(Tensor(a!) self) -> Tensor(a!)
  variants: function, method
  tags: inplace_view
  dispatch:
    CompositeExplicitAutograd: detach_

- func: size.int(Tensor self, int dim) -> int
  variants: function
  device_check: NoCheck
  device_guard: False
  manual_cpp_binding: True

- func: size.Dimname(Tensor self, Dimname dim) -> int
  variants: function, method
  device_check: NoCheck
  device_guard: False

- func: slice.Tensor(Tensor(a) self, int dim=0, int? start=None, int? end=None, int step=1) -> Tensor(a)
  variants: function, method
  device_check: NoCheck
  device_guard: False
  dispatch:
    CompositeExplicitAutograd: slice

- func: slice_backward(Tensor grad_output, int[] input_sizes, int dim, int start, int end, int step) -> Tensor
  variants: function
  device_check: NoCheck
  device_guard: False
  dispatch:
    CompositeExplicitAutograd: slice_backward

- func: slice_scatter(Tensor self, Tensor src, int dim=0, int? start=None, int? end=None, int step=1) -> Tensor
  variants: function, method
  device_check: NoCheck
  device_guard: False
  dispatch:
    CompositeExplicitAutograd: slice_scatter

- func: select_scatter(Tensor self, Tensor src, int dim, int index) -> Tensor
  variants: function, method
  device_check: NoCheck
  device_guard: False
  dispatch:
    CompositeExplicitAutograd: select_scatter

- func: diagonal_scatter(Tensor self, Tensor src, int offset=0, int dim1=0, int dim2=1) -> Tensor
  variants: function, method
  device_check: NoCheck
  device_guard: False
  dispatch:
    CompositeExplicitAutograd: diagonal_scatter

- func: as_strided_scatter(Tensor self, Tensor src, int[] size, int[] stride, int? storage_offset=None) -> Tensor
  variants: function, method
  device_check: NoCheck
  device_guard: False
  dispatch:
    CompositeExplicitAutograd: as_strided_scatter

- func: smm(Tensor self, Tensor mat2) -> Tensor
  variants: function, method

# softmax allows positional dtype, unlike most operators, because kwonly is BC-breaking when loading jit models.
- func: softmax.int(Tensor self, int dim, ScalarType? dtype=None) -> Tensor
  variants: function, method

- func: softmax.int_out(Tensor self, int dim, ScalarType? dtype=None, *, Tensor(a!) out) -> Tensor(a!)
  variants: function
  dispatch:
    CompositeExplicitAutograd: softmax_out

- func: softmax.Dimname(Tensor self, Dimname dim, *, ScalarType? dtype=None) -> Tensor
  variants: function, method

- func: _softmax(Tensor self, int dim, bool half_to_float) -> Tensor
  structured_delegate: _softmax.out
  dispatch:
    MkldnnCPU: mkldnn_softmax

- func: _softmax.out(Tensor self, int dim, bool half_to_float, *, Tensor(a!) out) -> Tensor(a!)
  structured: True
  dispatch:
    CPU: softmax_cpu_out
    CUDA: softmax_cuda_out
    MPS: softmax_mps_out

- func: _softmax_backward_data(Tensor grad_output, Tensor output, int dim, ScalarType input_dtype) -> Tensor
  structured_delegate: _softmax_backward_data.out

- func: _softmax_backward_data.out(Tensor grad_output, Tensor output, int dim, ScalarType input_dtype, *, Tensor(a!) grad_input) -> Tensor(a!)
  structured: True
  dispatch:
    CPU: softmax_backward_cpu_out
    CUDA: softmax_backward_cuda_out
    MPS: softmax_backward_mps_out

- func: unsafe_split.Tensor(Tensor self, int split_size, int dim=0) -> Tensor[]
  variants: function, method
  device_check: NoCheck
  device_guard: False
  dispatch:
    CompositeExplicitAutograd: unsafe_split

- func: split.Tensor(Tensor(a -> *) self, int split_size, int dim=0) -> Tensor(a)[]
  variants: function, method
  device_check: NoCheck
  device_guard: False
  dispatch:
    CompositeExplicitAutograd: split

- func: split.sizes(Tensor(a -> *) self, int[] split_size, int dim=0) -> Tensor(a)[]
  variants: function, method
  device_guard: False

- func: unsafe_split_with_sizes(Tensor self, int[] split_sizes, int dim=0) -> Tensor[]
  variants: function, method
  device_check: NoCheck
  device_guard: False
  dispatch:
    CompositeExplicitAutograd: unsafe_split_with_sizes

- func: split_with_sizes(Tensor(a -> *) self, int[] split_sizes, int dim=0) -> Tensor(a)[]
  variants: function, method
  device_check: NoCheck
  device_guard: False
  dispatch:
    CompositeExplicitAutograd: split_with_sizes

- func: hsplit.int(Tensor(a -> *) self, int sections) -> Tensor(a)[]
  variants: function, method

- func: hsplit.array(Tensor(a -> *) self, int[] indices) -> Tensor(a)[]
  variants: function, method

- func: vsplit.int(Tensor(a -> *) self, int sections) -> Tensor(a)[]
  variants: function, method

- func: vsplit.array(Tensor(a -> *) self, int[] indices) -> Tensor(a)[]
  variants: function, method

- func: dsplit.int(Tensor(a -> *) self, int sections) -> Tensor(a)[]
  variants: function, method

- func: dsplit.array(Tensor(a -> *) self, int[] indices) -> Tensor(a)[]
  variants: function, method

- func: squeeze(Tensor(a) self) -> Tensor(a)
  variants: function, method
  device_check: NoCheck
  device_guard: False
  dispatch:
    CompositeExplicitAutograd: squeeze
    QuantizedCPU, QuantizedCUDA: squeeze_quantized

- func: squeeze.dim(Tensor(a) self, int dim) -> Tensor(a)
  variants: function, method
  device_check: NoCheck
  device_guard: False
  dispatch:
    CompositeExplicitAutograd: squeeze
    QuantizedCPU, QuantizedCUDA: squeeze_quantized

- func: squeeze.dimname(Tensor(a) self, Dimname dim) -> Tensor(a)
  variants: function, method
  device_check: NoCheck
  device_guard: False

- func: squeeze_(Tensor(a!) self) -> Tensor(a!)
  variants: method
  device_check: NoCheck
  device_guard: False
  tags: inplace_view
  dispatch:
    CompositeExplicitAutograd: squeeze_

- func: squeeze_.dim(Tensor(a!) self, int dim) -> Tensor(a!)
  variants: method
  device_check: NoCheck
  device_guard: False
  tags: inplace_view
  dispatch:
    CompositeExplicitAutograd: squeeze_

- func: squeeze_.dimname(Tensor(a!) self, Dimname dim) -> Tensor(a!)
  variants: method
  device_check: NoCheck
  device_guard: False
  tags: inplace_view

- func: sspaddmm(Tensor self, Tensor mat1, Tensor mat2, *, Scalar beta=1, Scalar alpha=1) -> Tensor
  variants: function, method

- func: sspaddmm.out(Tensor self, Tensor mat1, Tensor mat2, *, Scalar beta=1, Scalar alpha=1, Tensor(a!) out) -> Tensor(a!)
  dispatch:
    CPU: _sspaddmm_out_only_sparse
    CUDA: _sspaddmm_out_only_sparse_cuda
    SparseCPU: _sspaddmm_out_cpu
    SparseCUDA: _sspaddmm_out_cuda

- func: stack(Tensor[] tensors, int dim=0) -> Tensor
  dispatch:
    CompositeExplicitAutograd: stack

- func: stack.out(Tensor[] tensors, int dim=0, *, Tensor(a!) out) -> Tensor(a!)
  dispatch:
    CompositeExplicitAutograd: stack_out

- func: _stack(Tensor[] tensors, int dim=0) -> Tensor
  dispatch: # match the backends supported by _cat
    CPU: _stack_cpu
    CompositeExplicitAutograd: _stack

- func: _stack.out(Tensor[] tensors, int dim=0, *, Tensor(a!) out) -> Tensor(a!)
  dispatch: # match the backends supported by _cat_out
    CPU: _stack_out_cpu
    CompositeExplicitAutograd: _stack_out

- func: hstack(Tensor[] tensors) -> Tensor

- func: hstack.out(Tensor[] tensors, *, Tensor(a!) out) -> Tensor(a!)

- func: vstack(Tensor[] tensors) -> Tensor

- func: vstack.out(Tensor[] tensors, *, Tensor(a!) out) -> Tensor(a!)

- func: dstack(Tensor[] tensors) -> Tensor

- func: dstack.out(Tensor[] tensors, *, Tensor(a!) out) -> Tensor(a!)

# Overload without center & pad mode, needed for forward-compatibility
- func: stft(Tensor self, int n_fft, int? hop_length=None, int? win_length=None, Tensor? window=None, bool normalized=False, bool? onesided=None, bool? return_complex=None) -> Tensor
  variants: function, method
  cpp_no_default_args: ['hop_length', 'win_length', 'window', 'normalized']

- func: stft.center(Tensor self, int n_fft, int? hop_length=None, int? win_length=None, Tensor? window=None, bool center=True, str pad_mode="reflect", bool normalized=False, bool? onesided=None, bool? return_complex=None) -> Tensor
  variants: function, method

- func: istft(Tensor self, int n_fft, int? hop_length=None, int? win_length=None, Tensor? window=None, bool center=True, bool normalized=False, bool? onesided=None, int? length=None, bool return_complex=False) -> Tensor
  variants: function, method

- func: stride.int(Tensor self, int dim) -> int
  variants: function
  device_check: NoCheck
  device_guard: False
  manual_cpp_binding: True

- func: stride.Dimname(Tensor self, Dimname dim) -> int
  variants: function, method
  device_check: NoCheck
  device_guard: False

- func: sum(Tensor self, *, ScalarType? dtype=None) -> Tensor
  device_check: NoCheck   # TensorIterator
  variants: function, method
  dispatch:
    CompositeExplicitAutograd: sum
    SparseCsrCPU, SparseCsrCUDA: sum_csr

- func: sum.dim_IntList(Tensor self, int[1] dim, bool keepdim=False, *, ScalarType? dtype=None) -> Tensor
  structured_delegate: sum.IntList_out
  device_check: NoCheck   # TensorIterator
  variants: function, method

- func: sum.dim_DimnameList(Tensor self, Dimname[1] dim, bool keepdim=False, *, ScalarType? dtype=None) -> Tensor
  device_check: NoCheck   # TensorIterator
  variants: function, method

- func: sum.IntList_out(Tensor self, int[1] dim, bool keepdim=False, *, ScalarType? dtype=None, Tensor(a!) out) -> Tensor(a!)
  structured: True
  device_check: NoCheck   # TensorIterator
  dispatch:
    CPU, CUDA: sum_out
    MPS: sum_out_mps

- func: sum.DimnameList_out(Tensor self, Dimname[1] dim, bool keepdim=False, *, ScalarType? dtype=None, Tensor(a!) out) -> Tensor(a!)
  device_check: NoCheck   # TensorIterator

- func: nansum(Tensor self, int[1] dim=[], bool keepdim=False, *, ScalarType? dtype=None) -> Tensor
  variants: function, method
  dispatch:
    CPU, CUDA: nansum

- func: nansum.out(Tensor self, int[1] dim=[], bool keepdim=False, *, ScalarType? dtype=None, Tensor(a!) out) -> Tensor(a!)
  dispatch:
    CPU, CUDA: nansum_out

- func: sum_to_size(Tensor self, int[] size) -> Tensor
  variants: method
  device_check: NoCheck
  device_guard: False

- func: sqrt(Tensor self) -> Tensor
  device_check: NoCheck   # TensorIterator
  structured_delegate: sqrt.out
  variants: function, method
  dispatch:
    SparseCPU, SparseCUDA: sqrt_sparse
    SparseCsrCPU, SparseCsrCUDA: sqrt_sparse_csr

- func: sqrt_(Tensor(a!) self) -> Tensor(a!)
  device_check: NoCheck   # TensorIterator
  structured_delegate: sqrt.out
  variants: function, method
  dispatch:
    SparseCPU, SparseCUDA: sqrt_sparse_
    SparseCsrCPU, SparseCsrCUDA: sqrt_sparse_csr_

- func: sqrt.out(Tensor self, *, Tensor(a!) out) -> Tensor(a!)
  device_check: NoCheck   # TensorIterator
  structured: True
  structured_inherits: TensorIteratorBase
  dispatch:
    CPU, CUDA: sqrt_out
    MPS: sqrt_out_mps
    SparseCPU, SparseCUDA: sqrt_sparse_out
    SparseCsrCPU, SparseCsrCUDA: sqrt_sparse_csr_out

- func: square(Tensor self) -> Tensor
  device_check: NoCheck   # TensorIterator
  variants: function, method

- func: square_(Tensor(a!) self) -> Tensor(a!)
  device_check: NoCheck   # TensorIterator
  variants: function, method

- func: square.out(Tensor self, *, Tensor(a!) out) -> Tensor(a!)

- func: std(Tensor self, bool unbiased=True) -> Tensor
  device_check: NoCheck   # TensorIterator
  variants: function, method

- func: std.dim(Tensor self, int[1] dim, bool unbiased=True, bool keepdim=False) -> Tensor
  device_check: NoCheck   # TensorIterator
  variants: function, method

- func: std.correction(Tensor self, int[1]? dim, *, int? correction, bool keepdim=False) -> Tensor
  device_check: NoCheck   # TensorIterator
  variants: function, method
  dispatch:
    CPU, CUDA: std
    MPS: std_mps

- func: std_mean(Tensor self, bool unbiased=True) -> (Tensor, Tensor)
  device_check: NoCheck   # TensorIterator
  variants: function

- func: std_mean.dim(Tensor self, int[1] dim, bool unbiased=True, bool keepdim=False) -> (Tensor, Tensor)
  device_check: NoCheck   # TensorIterator
  variants: function

- func: std_mean.correction(Tensor self, int[1]? dim, *, int? correction, bool keepdim=False) -> (Tensor, Tensor)
  device_check: NoCheck   # TensorIterator
  variants: function
  dispatch:
    CPU, CUDA: std_mean

- func: std_mean.names_dim(Tensor self, Dimname[1] dim, bool unbiased=True, bool keepdim=False) -> (Tensor, Tensor)
  device_check: NoCheck   # TensorIterator
  variants: function

- func: std_mean.correction_names(Tensor self, Dimname[1] dim, *, int? correction, bool keepdim=False) -> (Tensor, Tensor)
  device_check: NoCheck   # TensorIterator
  variants: function

- func: std.out(Tensor self, int[1] dim, bool unbiased=True, bool keepdim=False, *, Tensor(a!) out) -> Tensor(a!)
  device_check: NoCheck   # TensorIterator

- func: std.correction_out(Tensor self, int[1]? dim, *, int? correction, bool keepdim=False, Tensor(a!) out) -> Tensor(a!)
  device_check: NoCheck   # TensorIterator
  dispatch:
    CPU, CUDA: std_out

- func: std.names_dim(Tensor self, Dimname[1] dim, bool unbiased=True, bool keepdim=False) -> Tensor
  device_check: NoCheck   # TensorIterator
  variants: function, method

- func: std.names_out(Tensor self, Dimname[1] dim, bool unbiased=True, bool keepdim=False, *, Tensor(a!) out) -> Tensor(a!)
  device_check: NoCheck   # TensorIterator

- func: std.correction_names(Tensor self, Dimname[1] dim, *, int? correction, bool keepdim=False) -> Tensor
  device_check: NoCheck   # TensorIterator
  variants: function, method

- func: std.correction_names_out(Tensor self, Dimname[1] dim, *, int? correction, bool keepdim=False, Tensor(a!) out) -> Tensor(a!)
  device_check: NoCheck   # TensorIterator
  variants: function

- func: prod(Tensor self, *, ScalarType? dtype=None) -> Tensor
  device_check: NoCheck   # TensorIterator
  variants: function, method
  dispatch:
    CPU, CUDA: prod
    MPS: prod_mps

- func: prod.dim_int(Tensor self, int dim, bool keepdim=False, *, ScalarType? dtype=None) -> Tensor
  structured_delegate: prod.int_out
  device_check: NoCheck   # TensorIterator
  variants: function, method

- func: prod.int_out(Tensor self, int dim, bool keepdim=False, *, ScalarType? dtype=None, Tensor(a!) out) -> Tensor(a!)
  structured: True
  device_check: NoCheck   # TensorIterator
  dispatch:
    CPU, CUDA: prod_out
    MPS: prod_out_mps

- func: prod.dim_Dimname(Tensor self, Dimname dim, bool keepdim=False, *, ScalarType? dtype=None) -> Tensor
  device_check: NoCheck   # TensorIterator
  variants: function, method

- func: prod.Dimname_out(Tensor self, Dimname dim, bool keepdim=False, *, ScalarType? dtype=None, Tensor(a!) out) -> Tensor(a!)
  device_check: NoCheck   # TensorIterator

- func: t(Tensor(a) self) -> Tensor(a)
  device_check: NoCheck
  device_guard: False
  variants: function, method
  dispatch:
    CompositeExplicitAutograd: t

- func: t_(Tensor(a!) self) -> Tensor(a!)
  device_check: NoCheck
  device_guard: False
  variants: method
  tags: inplace_view
  dispatch:
    CompositeExplicitAutograd: t_

- func: tan(Tensor self) -> Tensor
  device_check: NoCheck   # TensorIterator
  structured_delegate: tan.out
  variants: function, method
  dispatch:
    SparseCPU, SparseCUDA: tan_sparse
    SparseCsrCPU, SparseCsrCUDA: tan_sparse_csr

- func: tan_(Tensor(a!) self) -> Tensor(a!)
  device_check: NoCheck   # TensorIterator
  structured_delegate: tan.out
  variants: function, method
  dispatch:
    SparseCPU, SparseCUDA: tan_sparse_
    SparseCsrCPU, SparseCsrCUDA: tan_sparse_csr_

- func: tan.out(Tensor self, *, Tensor(a!) out) -> Tensor(a!)
  device_check: NoCheck   # TensorIterator
  structured: True
  structured_inherits: TensorIteratorBase
  dispatch:
    CPU, CUDA: tan_out
    MPS: tan_out_mps
    SparseCPU, SparseCUDA: tan_sparse_out
    SparseCsrCPU, SparseCsrCUDA: tan_sparse_csr_out

- func: tanh(Tensor self) -> Tensor
  device_check: NoCheck   # TensorIterator
  structured_delegate: tanh.out
  variants: function, method
  dispatch:
    QuantizedCPU: tanh_quantized_cpu
    MkldnnCPU: mkldnn_tanh
    SparseCPU, SparseCUDA: tanh_sparse
    SparseCsrCPU, SparseCsrCUDA: tanh_sparse_csr

- func: tanh_(Tensor(a!) self) -> Tensor(a!)
  device_check: NoCheck   # TensorIterator
  structured_delegate: tanh.out
  variants: function, method
  dispatch:
    MkldnnCPU: mkldnn_tanh_
    SparseCPU, SparseCUDA: tanh_sparse_
    SparseCsrCPU, SparseCsrCUDA: tanh_sparse_csr_

- func: tanh.out(Tensor self, *, Tensor(a!) out) -> Tensor(a!)
  device_check: NoCheck   # TensorIterator
  structured: True
  structured_inherits: TensorIteratorBase
  dispatch:
    CPU, CUDA: tanh_out
    MPS: tanh_out_mps
    SparseCPU, SparseCUDA: tanh_sparse_out
    SparseCsrCPU, SparseCsrCUDA: tanh_sparse_csr_out

- func: tensordot(Tensor self, Tensor other, int[] dims_self, int[] dims_other) -> Tensor
  variants: function

- func: tensordot.out(Tensor self, Tensor other, int[] dims_self, int[] dims_other, *, Tensor(a!) out) -> Tensor(a!)
  variants: function
  dispatch:
    CPU, CUDA: tensordot_out

# TODO: namespace threshold in 'nn'
- func: threshold(Tensor self, Scalar threshold, Scalar value) -> Tensor
  device_check: NoCheck   # TensorIterator
  variants: function
  structured_delegate: threshold.out
  dispatch:
    QuantizedCPU: threshold_quantized_cpu

- func: threshold_(Tensor(a!) self, Scalar threshold, Scalar value) -> Tensor(a!)
  device_check: NoCheck   # TensorIterator
  variants: function
  structured_delegate: threshold.out

- func: threshold.out(Tensor self, Scalar threshold, Scalar value, *, Tensor(a!) out) -> Tensor(a!)
  device_check: NoCheck   # TensorIterator
  structured: True
  structured_inherits: TensorIteratorBase
  dispatch:
    CPU, CUDA: threshold_out
    MPS: threshold_out_mps

- func: threshold_backward.grad_input(Tensor grad_output, Tensor self, Scalar threshold, *, Tensor(a!) grad_input) -> Tensor(a!)
  structured: True
  structured_inherits: TensorIteratorBase
  dispatch:
    CPU, CUDA: threshold_backward_out
    MPS: threshold_backward_out_mps

- func: threshold_backward(Tensor grad_output, Tensor self, Scalar threshold) -> Tensor
  variants: function
  structured_delegate: threshold_backward.grad_input
  dispatch:
    MkldnnCPU: mkldnn_relu_backward

- func: tile(Tensor self, int[] dims) -> Tensor
  variants: function, method

- func: transpose.int(Tensor(a) self, int dim0, int dim1) -> Tensor(a)
  variants: function, method
  device_check: NoCheck
  device_guard: False
  dispatch:
    CompositeExplicitAutograd: transpose

- func: transpose.Dimname(Tensor(a) self, Dimname dim0, Dimname dim1) -> Tensor(a)
  variants: function, method
  device_check: NoCheck
  device_guard: False

- func: _mkldnn_transpose(Tensor self, int dim0, int dim1) -> Tensor
  device_check: NoCheck
  device_guard: False
  dispatch:
    MkldnnCPU: mkldnn_transpose

- func: transpose_(Tensor(a!) self, int dim0, int dim1) -> Tensor(a!)
  variants: method
  device_check: NoCheck
  device_guard: False
  tags: inplace_view
  dispatch:
    CompositeExplicitAutograd: transpose_

- func: _mkldnn_transpose_(Tensor(a!) self, int dim0, int dim1) -> Tensor(a!)
  device_check: NoCheck
  device_guard: False
  dispatch:
    MkldnnCPU: mkldnn_transpose_
  autogen: _mkldnn_transpose.out

- func: one_hot(Tensor self, int num_classes=-1) -> Tensor
  python_module: nn
  variants: function
  tags: dynamic_output_shape

- func: flip(Tensor self, int[] dims) -> Tensor
  variants: function, method
  dispatch:
    CPU, QuantizedCPU, CUDA, QuantizedCUDA: flip

- func: fliplr(Tensor self) -> Tensor
  variants: function, method

- func: flipud(Tensor self) -> Tensor
  variants: function, method

- func: roll(Tensor self, int[1] shifts, int[1] dims=[]) -> Tensor
  variants: function, method
  dispatch:
    CPU: roll_cpu
    CUDA: roll_cuda

# default int[] value [0,1] should not add space after comma, since codegen parser uses ', ' to split args

- func: rot90(Tensor self, int k=1, int[] dims=[0,1]) -> Tensor
  variants: function, method
  dispatch:
    CompositeExplicitAutograd: rot90

- func: trapezoid.x(Tensor y, Tensor x, *, int dim=-1) -> Tensor

- func: trapezoid.dx(Tensor y, *, Scalar dx=1, int dim=-1) -> Tensor

- func: trapz.x(Tensor y, Tensor x, *, int dim=-1) -> Tensor

- func: trapz.dx(Tensor y, *, float dx=1, int dim=-1) -> Tensor

# Fused implementation detail for transformers. Adds in-projection bias to QKV and divides Q by sqrt(D/num_heads).
- func: _transform_bias_rescale_qkv(Tensor qkv, Tensor qkv_bias, int num_heads) -> (Tensor, Tensor, Tensor)
  dispatch:
    CPU, NestedTensorCPU: transform_bias_rescale_qkv_cpu
    CUDA, NestedTensorCUDA: transform_bias_rescale_qkv_cuda

- func: _nested_tensor_from_mask(Tensor t, Tensor mask) -> Tensor
  dispatch:
    CPU, CUDA: NestedTensor_nested_tensor_from_mask

- func: _nested_tensor_from_mask_left_aligned(Tensor t, Tensor mask) -> bool
  dispatch:
    CPU, CUDA: NestedTensor_nested_tensor_from_mask_left_aligned

- func: _nested_from_padded(Tensor padded, Tensor cpu_nested_shape_example, bool fuse_transform_0213=False) -> Tensor
  device_check: NoCheck # cpu_nested_shape_example will always be on CPU
  dispatch:
    CPU: nested_from_padded_generic
    CUDA: nested_from_padded_cuda

- func: _nested_tensor_size(Tensor self) -> Tensor
  variants: method
  dispatch:
    NestedTensorCPU, NestedTensorCUDA: NestedTensor_get_nested_size_tensor

# _nested_from_padded is not usable from Python, so
# _nested_from_padded_and_nested_example is available for testing.
- func: _nested_from_padded_and_nested_example(Tensor padded, Tensor nt_example) -> Tensor
  dispatch:
    NestedTensorCPU, NestedTensorCUDA: NestedTensor_from_padded_and_nested_example

- func: _trilinear(Tensor i1, Tensor i2, Tensor i3, int[] expand1, int[] expand2, int[] expand3, int[] sumdim, int unroll_dim=1) -> Tensor
  dispatch:
    CompositeExplicitAutograd: _trilinear

- func: triplet_margin_loss(Tensor anchor, Tensor positive, Tensor negative, float margin=1.0, float p=2, float eps=1e-06, bool swap=False, int reduction=Mean) -> Tensor

- func: trunc(Tensor self) -> Tensor
  structured_delegate: trunc.out
  device_check: NoCheck   # TensorIterator
  variants: function, method
  dispatch:
    SparseCPU, SparseCUDA: trunc_sparse
    SparseCsrCPU, SparseCsrCUDA: trunc_sparse_csr

- func: trunc_(Tensor(a!) self) -> Tensor(a!)
  structured_delegate: trunc.out
  device_check: NoCheck   # TensorIterator
  variants: function, method
  dispatch:
    SparseCPU, SparseCUDA: trunc_sparse_
    SparseCsrCPU, SparseCsrCUDA: trunc_sparse_csr_

- func: trunc.out(Tensor self, *, Tensor(a!) out) -> Tensor(a!)
  structured: True
  structured_inherits: TensorIteratorBase
  device_check: NoCheck   # TensorIterator
  dispatch:
    CPU, CUDA: trunc_out
    MPS: trunc_out_mps
    SparseCPU, SparseCUDA: trunc_sparse_out
    SparseCsrCPU, SparseCsrCUDA: trunc_sparse_csr_out

# Alias for trunc
- func: fix(Tensor self) -> Tensor
  variants: function, method

- func: fix_(Tensor(a!) self) -> Tensor(a!)
  variants: function, method

- func: fix.out(Tensor self, *, Tensor(a!) out) -> Tensor(a!)

- func: type_as(Tensor self, Tensor other) -> Tensor
  variants: method

- func: _has_compatible_shallow_copy_type(Tensor self, Tensor from) -> bool
  variants: function

- func: _unique(Tensor self, bool sorted=True, bool return_inverse=False) -> (Tensor, Tensor)
  variants: function
  dispatch:
    CPU: _unique_cpu
    CUDA: _unique_cuda

- func: unique_dim(Tensor self, int dim, bool sorted=True, bool return_inverse=False, bool return_counts=False) -> (Tensor, Tensor, Tensor)
  variants: function
  dispatch:
    CPU: unique_dim_cpu
    CUDA: unique_dim_cuda
  tags: dynamic_output_shape

- func: unique_consecutive(Tensor self, bool return_inverse=False, bool return_counts=False, int? dim=None) -> (Tensor, Tensor, Tensor)
  variants: function
  dispatch:
    CPU: unique_consecutive_cpu
    CUDA: unique_consecutive_cuda
  tags: dynamic_output_shape

- func: unique_dim_consecutive(Tensor self, int dim, bool return_inverse=False, bool return_counts=False) -> (Tensor, Tensor, Tensor)
  variants: function
  dispatch:
    CPU: unique_dim_consecutive_cpu
    CUDA: unique_dim_consecutive_cuda
  tags: dynamic_output_shape

# _unique and _unique_dim are fragile and modifying them easily cause internal break
# the below operator is a temporary hack for adding return_counts support
# Please don't rely on these two operators, they will be removed soon

- func: _unique2(Tensor self, bool sorted=True, bool return_inverse=False, bool return_counts=False) -> (Tensor, Tensor, Tensor)
  variants: function
  dispatch:
    CPU: _unique2_cpu
    CUDA: _unique2_cuda
  tags: dynamic_output_shape

- func: _unsafe_view(Tensor self, int[] size) -> Tensor
  dispatch:
    CompositeExplicitAutograd: _unsafe_view

- func: unsqueeze(Tensor(a) self, int dim) -> Tensor(a)
  variants: function, method
  device_check: NoCheck
  device_guard: False
  dispatch:
    CompositeExplicitAutograd: unsqueeze
    SparseCPU, SparseCUDA: unsqueeze_sparse
    QuantizedCPU, QuantizedCUDA: unsqueeze_quantized

- func: unsqueeze_(Tensor(a!) self, int dim) -> Tensor(a!)
  variants: method
  device_check: NoCheck
  device_guard: False
  tags: inplace_view
  dispatch:
    CompositeExplicitAutograd: unsqueeze_

- func: vander(Tensor x, int? N=None, bool increasing=False) -> Tensor

- func: var(Tensor self, bool unbiased=True) -> Tensor
  device_check: NoCheck   # TensorIterator
  variants: function, method

- func: var.dim(Tensor self, int[1] dim, bool unbiased=True, bool keepdim=False) -> Tensor
  device_check: NoCheck   # TensorIterator
  variants: function, method

- func: var.correction(Tensor self, int[1]? dim, *, int? correction, bool keepdim=False) -> Tensor
  device_check: NoCheck   # TensorIterator
  variants: function, method
  dispatch:
    CPU, CUDA: var
    MPS: var_mps

- func: var.out(Tensor self, int[1] dim, bool unbiased=True, bool keepdim=False, *, Tensor(a!) out) -> Tensor(a!)
  device_check: NoCheck   # TensorIterator

- func: var.correction_out(Tensor self, int[1]? dim, *, int? correction, bool keepdim=False, Tensor(a!) out) -> Tensor(a!)
  device_check: NoCheck   # TensorIterator
  dispatch:
    CPU, CUDA: var_out

- func: var.names_dim(Tensor self, Dimname[1] dim, bool unbiased=True, bool keepdim=False) -> Tensor
  device_check: NoCheck   # TensorIterator
  variants: function, method

- func: var.names_out(Tensor self, Dimname[1] dim, bool unbiased=True, bool keepdim=False, *, Tensor(a!) out) -> Tensor(a!)
  device_check: NoCheck   # TensorIterator

- func: var.correction_names(Tensor self, Dimname[1] dim, *, int? correction, bool keepdim=False) -> Tensor
  device_check: NoCheck   # TensorIterator
  variants: function, method

- func: var.correction_names_out(Tensor self, Dimname[1] dim, *, int? correction, bool keepdim=False, Tensor(a!) out) -> Tensor(a!)
  device_check: NoCheck   # TensorIterator
  variants: function

- func: var_mean(Tensor self, bool unbiased=True) -> (Tensor, Tensor)
  device_check: NoCheck   # TensorIterator
  variants: function

- func: var_mean.dim(Tensor self, int[1] dim, bool unbiased=True, bool keepdim=False) -> (Tensor, Tensor)
  device_check: NoCheck   # TensorIterator
  variants: function

- func: var_mean.correction(Tensor self, int[1]? dim, *, int? correction, bool keepdim=False) -> (Tensor, Tensor)
  device_check: NoCheck   # TensorIterator
  variants: function
  dispatch:
    CPU, CUDA: var_mean

- func: var_mean.names_dim(Tensor self, Dimname[1] dim, bool unbiased=True, bool keepdim=False) -> (Tensor, Tensor)
  device_check: NoCheck   # TensorIterator
  variants: function

- func: var_mean.correction_names(Tensor self, Dimname[1] dim, *, int? correction, bool keepdim=False) -> (Tensor, Tensor)
  device_check: NoCheck   # TensorIterator
  variants: function

- func: view_as(Tensor(a) self, Tensor other) -> Tensor(a)
  variants: method
  device_check: NoCheck
  device_guard: False

- func: where.self(Tensor condition, Tensor self, Tensor other) -> Tensor
  device_check: NoCheck   # TensorIterator
  variants: function, method
  dispatch:
    CPU, CUDA: where
    MPS: where_mps

- func: where.self_out(Tensor condition, Tensor self, Tensor other, *, Tensor(a!) out) -> Tensor(a!)
  device_check: NoCheck   # TensorIterator
  dispatch:
    CPU, CUDA: where_self_out
    MPS: where_self_out_mps

- func: where.ScalarSelf(Tensor condition, Scalar self, Tensor other) -> Tensor
  variants: function

- func: where.ScalarOther(Tensor condition, Tensor self, Scalar other) -> Tensor
  variants: function

- func: where.Scalar(Tensor condition, Scalar self, Scalar other) -> Tensor
  variants: function

- func: where(Tensor condition) -> Tensor[]
  device_check: NoCheck   # TensorIterator
  variants: function

- func: norm_except_dim(Tensor v, int pow=2, int dim=0) -> Tensor
  variants: function

# VariableType::_weight_norm does not want to be given a gap in the autograd graph,
# so we don't define "dispatch" variants for it.
- func: _weight_norm(Tensor v, Tensor g, int dim=0) -> Tensor
  variants: function

- func: _weight_norm_interface(Tensor v, Tensor g, int dim=0) -> (Tensor, Tensor)
  variants: function
  dispatch:
    CPU: weight_norm_cpu
    CUDA: weight_norm_cuda

- func: _weight_norm_interface_backward(Tensor grad_w, Tensor saved_v, Tensor saved_g, Tensor saved_norms, int dim) -> (Tensor, Tensor)
  variants: function
  dispatch:
    CPU: weight_norm_backward_cpu
    CUDA: weight_norm_backward_cuda

- func: _weight_norm_differentiable_backward(Tensor grad_w, Tensor saved_v, Tensor saved_g, Tensor saved_norms, int dim) -> (Tensor, Tensor)
  variants: function

- func: zeros.names(int[] size, *, Dimname[]? names, ScalarType? dtype=None, Layout? layout=None, Device? device=None, bool? pin_memory=None) -> Tensor
  device_check: NoCheck
  device_guard: False

- func: _efficientzerotensor(int[] size, *, ScalarType? dtype=None, Layout? layout=None, Device? device=None, bool? pin_memory=None) -> Tensor
  dispatch:
    CPU: _efficientzerotensor
    CUDA: _efficientzerotensor_cuda

- func: zeros(int[] size, *, ScalarType? dtype=None, Layout? layout=None, Device? device=None, bool? pin_memory=None) -> Tensor

- func: zeros.out(int[] size, *, Tensor(a!) out) -> Tensor(a!)

- func: zeros_like(Tensor self, *, ScalarType? dtype=None, Layout? layout=None, Device? device=None, bool? pin_memory=None, MemoryFormat? memory_format=None) -> Tensor

- func: _standard_gamma_grad(Tensor self, Tensor output) -> Tensor
  variants: function
  dispatch:
    CPU: _standard_gamma_grad_cpu
    CUDA: _standard_gamma_grad_cuda

- func: _standard_gamma(Tensor self, Generator? generator=None) -> Tensor
  variants: function
  dispatch:
    CPU: _s_gamma_cpu
    CUDA: _s_gamma_cuda

- func: _dirichlet_grad(Tensor x, Tensor alpha, Tensor total) -> Tensor
  dispatch:
    CPU: _dirichlet_grad_cpu
    CUDA: _dirichlet_grad_cuda

- func: _sample_dirichlet(Tensor self, Generator? generator=None) -> Tensor
  variants: function
  dispatch:
    CPU: _s_dirichlet_cpu
    CUDA: _s_dirichlet_cuda

- func: poisson(Tensor self, Generator? generator=None) -> Tensor
  device_check: NoCheck   # TensorIterator
  dispatch:
    CPU: _s_poisson_cpu
    CUDA: _s_poisson_cuda

- func: binomial(Tensor count, Tensor prob, Generator? generator=None) -> Tensor
  device_check: NoCheck   # TensorIterator
  dispatch:
    CPU: _s_binomial_cpu
    CUDA: _s_binomial_cuda

# When more variants get ported to native, this dispatch will get more
# complicated

- func: native_norm(Tensor self, Scalar p=2) -> Tensor
  dispatch:
    SparseCPU, SparseCUDA: norm_sparse

- func: native_norm.ScalarOpt_dim_dtype(Tensor self, Scalar? p, int[1] dim, bool keepdim, ScalarType? dtype) -> Tensor
  dispatch:
    SparseCPU, SparseCUDA: norm_sparse

# TODO: reduce signatures down to one when optional args is available
- func: _sparse_sum(Tensor self) -> Tensor

- func: _sparse_sum.dtype(Tensor self, *, ScalarType dtype) -> Tensor

- func: _sparse_sum.dim(Tensor self, int[1] dim) -> Tensor
  dispatch:
    CompositeExplicitAutograd: _sparse_sum

- func: _sparse_sum.dim_dtype(Tensor self, int[1] dim, *, ScalarType dtype) -> Tensor

- func: _sparse_sum_backward(Tensor grad, Tensor self, int[] dim) -> Tensor
  dispatch:
    SparseCPU: _sparse_sum_backward_cpu
    SparseCUDA: _sparse_sum_backward_cuda

- func: _sparse_csr_sum.dim_dtype(Tensor self, int[1] dim, bool keepdim=False, *, ScalarType? dtype=None) -> Tensor
  dispatch:
    SparseCsrCPU: _sparse_csr_sum_cpu
    SparseCsrCUDA: _sparse_csr_sum_cuda

- func: _sparse_csr_prod.dim_dtype(Tensor self, int[1] dim, bool keepdim=False, *, ScalarType? dtype=None) -> Tensor
  dispatch:
    SparseCsrCPU: _sparse_csr_prod_cpu
    SparseCsrCUDA: _sparse_csr_prod_cuda

- func: _sparse_softmax.int(Tensor self, int dim, ScalarType? dtype=None) -> Tensor
  python_module: sparse
  variants: function

- func: _sparse_softmax.Dimname(Tensor self, Dimname dim, *, ScalarType? dtype=None) -> Tensor
  python_module: sparse
  variants: function

- func: _sparse_softmax(Tensor self, int dim, bool half_to_float) -> Tensor
  python_module: sparse
  dispatch:
    SparseCPU: softmax_sparse_cpu
    SparseCUDA: softmax_sparse_cuda

- func: _sparse_softmax_backward_data(Tensor grad_output, Tensor output, int dim, Tensor self) -> Tensor
  dispatch:
    SparseCPU: softmax_backward_sparse_cpu
    SparseCUDA: softmax_backward_sparse_cuda

- func: _sparse_log_softmax.int(Tensor self, int dim, ScalarType? dtype=None) -> Tensor
  python_module: sparse
  variants: function

- func: _sparse_log_softmax.Dimname(Tensor self, Dimname dim, *, ScalarType? dtype=None) -> Tensor
  python_module: sparse
  variants: function

- func: _sparse_log_softmax(Tensor self, int dim, bool half_to_float) -> Tensor
  python_module: sparse
  dispatch:
    SparseCPU: log_softmax_sparse_cpu
    SparseCUDA: log_softmax_sparse_cuda

- func: _sparse_log_softmax_backward_data(Tensor grad_output, Tensor output, int dim, Tensor self) -> Tensor
  dispatch:
    SparseCPU: log_softmax_backward_sparse_cpu
    SparseCUDA: log_softmax_backward_sparse_cuda

- func: norm.ScalarOpt_dtype(Tensor self, Scalar? p, *, ScalarType dtype) -> Tensor
  device_check: NoCheck   # TensorIterator
  variants: function, method
  dispatch:
    CompositeExplicitAutograd: norm

- func: norm.Scalar(Tensor self, Scalar p=2) -> Tensor
  device_check: NoCheck   # TensorIterator
  variants: function, method
  dispatch:
    CompositeExplicitAutograd: norm

- func: norm.ScalarOpt_dim_dtype(Tensor self, Scalar? p, int[1] dim, bool keepdim, *, ScalarType dtype) -> Tensor
  structured_delegate: norm.dtype_out
  device_check: NoCheck   # TensorIterator
  variants: function, method
  dispatch:
    SparseCPU, SparseCUDA: sparse_dtype_norm

- func: norm.ScalarOpt_dim(Tensor self, Scalar? p, int[1] dim, bool keepdim=False) -> Tensor
  structured_delegate: norm.out
  device_check: NoCheck   # TensorIterator
  variants: function, method
  dispatch:
    SparseCPU, SparseCUDA: sparse_norm

- func: norm.dtype_out(Tensor self, Scalar? p, int[1] dim, bool keepdim, *, ScalarType dtype, Tensor(a!) out) -> Tensor(a!)
  structured: True
  device_check: NoCheck   # TensorIterator
  dispatch:
    CPU, CUDA: norm_dtype_out

- func: norm.out(Tensor self, Scalar? p, int[1] dim, bool keepdim=False, *, Tensor(a!) out) -> Tensor(a!)
  structured: True
  device_check: NoCheck   # TensorIterator
  dispatch:
    CPU, CUDA: norm_out
    MPS: norm_out_mps

# These four redispatch in their implementation, so OK to be CompositeImplicitAutograd
- func: norm.names_ScalarOpt_dim_dtype(Tensor self, Scalar? p, Dimname[1] dim, bool keepdim, *, ScalarType dtype) -> Tensor
  device_check: NoCheck   # TensorIterator
  variants: function, method

- func: norm.names_ScalarOpt_dim(Tensor self, Scalar? p, Dimname[1] dim, bool keepdim=False) -> Tensor
  device_check: NoCheck   # TensorIterator
  variants: function, method

- func: norm.names_dtype_out(Tensor self, Scalar? p, Dimname[1] dim, bool keepdim, *, ScalarType dtype, Tensor(a!) out) -> Tensor(a!)
  device_check: NoCheck   # TensorIterator

- func: norm.names_out(Tensor self, Scalar? p, Dimname[1] dim, bool keepdim=False, *, Tensor(a!) out) -> Tensor(a!)
  device_check: NoCheck   # TensorIterator

- func: frexp.Tensor(Tensor self) -> (Tensor mantissa, Tensor exponent)
  variants: method, function
  dispatch:
    CompositeExplicitAutograd: frexp

- func: frexp.Tensor_out(Tensor self, *, Tensor(a!) mantissa, Tensor(b!) exponent) -> (Tensor(a!) mantissa, Tensor(b!) exponent)
  dispatch:
    CPU, CUDA: frexp_out

# Deprecated (v.1.12)
- func: frobenius_norm(Tensor self) -> Tensor
  variants: function

# Deprecated (v.1.12)
- func: frobenius_norm.dim(Tensor self, int[1] dim, bool keepdim=False) -> Tensor
  variants: function

# Deprecated (v.1.12)
- func: frobenius_norm.out(Tensor self, int[1] dim, bool keepdim=False, *, Tensor(a!) out) -> Tensor(a!)
  variants: function

# Deprecated (v.1.12)
- func: nuclear_norm(Tensor self, bool keepdim=False) -> Tensor
  variants: function

# Deprecated (v.1.12)
- func: nuclear_norm.out(Tensor self, bool keepdim=False, *, Tensor(a!) out) -> Tensor(a!)
  variants: function

# Deprecated (v.1.12)
- func: nuclear_norm.dim(Tensor self, int[2] dim, bool keepdim=False) -> Tensor
  variants: function

# Deprecated (v.1.12)
- func: nuclear_norm.dim_out(Tensor self, int[2] dim, bool keepdim=False, *, Tensor(a!) out) -> Tensor(a!)
  variants: function

- func: clone(Tensor self, *, MemoryFormat? memory_format=None) -> Tensor
  variants: function, method
  dispatch:
    CompositeExplicitAutograd: clone
    SparseCPU, SparseCUDA: clone_sparse
    SparseCsrCPU, SparseCsrCUDA: clone_sparse_compressed
    MkldnnCPU: mkldnn_clone
    QuantizedCPU, QuantizedCUDA: quantized_clone
    NestedTensorCPU, NestedTensorCUDA: clone_nested

- func: positive(Tensor(a) self) -> Tensor(a)
  variants: function, method

- func: resize_as_(Tensor(a!) self, Tensor the_template, *, MemoryFormat? memory_format=None) -> Tensor(a!)
  use_const_ref_for_mutable_tensors: True
  variants: function, method
  dispatch:
    CompositeExplicitAutograd: resize_as_
  autogen: resize_as.functional, resize_as.out

- func: resize_as_sparse_(Tensor(a!) self, Tensor the_template) -> Tensor(a!)
  use_const_ref_for_mutable_tensors: True
  variants: function, method
  dispatch:
    SparseCPU, SparseCUDA: resize_as_sparse_
    SparseCsrCPU, SparseCsrCUDA: resize_as_sparse_csr_
  autogen: resize_as_sparse.functional, resize_as_sparse.out

- func: zero_(Tensor(a!) self) -> Tensor(a!)
  device_check: NoCheck   # TensorIterator
  variants: method, function
  dispatch:
    CPU, CUDA: zero_
    MPS: zero_mps_
    Meta: zero_meta_
    SparseCPU, SparseCUDA: zero_sparse_
    SparseCsrCPU, SparseCsrCUDA: zero_sparse_csr_
    MkldnnCPU: mkldnn_zero_
  autogen: zero.functional, zero.out

- func: sub.out(Tensor self, Tensor other, *, Scalar alpha=1, Tensor(a!) out) -> Tensor(a!)
  device_check: NoCheck   # TensorIterator
  structured: True
  structured_inherits: TensorIteratorBase
  dispatch:
    CPU, CUDA: sub_out
    MPS: sub_out_mps
    SparseCPU, SparseCUDA: sub_out_sparse

- func: sub.Tensor(Tensor self, Tensor other, *, Scalar alpha=1) -> Tensor
  device_check: NoCheck   # TensorIterator
  variants: function, method
  structured_delegate: sub.out
  dispatch:
    SparseCPU, SparseCUDA: sub_sparse
    ZeroTensor: sub_zerotensor

- func: sub_.Tensor(Tensor(a!) self, Tensor other, *, Scalar alpha=1) -> Tensor(a!)
  device_check: NoCheck   # TensorIterator
  variants: method
  structured_delegate: sub.out
  dispatch:
    SparseCPU, SparseCUDA: sub_sparse_

# For C++ only, until we have conversion from C++ numbers to Tensor
- func: sub.Scalar(Tensor self, Scalar other, Scalar alpha=1) -> Tensor
  device_check: NoCheck   # TensorIterator
  variants: function, method
  dispatch:
    CompositeExplicitAutograd: sub

- func: sub_.Scalar(Tensor(a!) self, Scalar other, Scalar alpha=1) -> Tensor(a!)
  device_check: NoCheck   # TensorIterator
  variants: method
  dispatch:
    CompositeExplicitAutograd: sub_
  autogen: sub.Scalar_out

# subtract, alias for sub
- func: subtract.out(Tensor self, Tensor other, *, Scalar alpha=1, Tensor(a!) out) -> Tensor(a!)

- func: subtract.Tensor(Tensor self, Tensor other, *, Scalar alpha=1) -> Tensor
  variants: function, method

- func: subtract_.Tensor(Tensor(a!) self, Tensor other, *, Scalar alpha=1) -> Tensor(a!)
  variants: method

# For C++ only, until we have conversion from C++ numbers to Tensor
- func: subtract.Scalar(Tensor self, Scalar other, Scalar alpha=1) -> Tensor
  variants: function, method

- func: subtract_.Scalar(Tensor(a!) self, Scalar other, Scalar alpha=1) -> Tensor(a!)
  variants: method

- func: rsub.Tensor(Tensor self, Tensor other, *, Scalar alpha=1) -> Tensor
  device_check: NoCheck   # TensorIterator
  variants: function
  dispatch:
    CPU, CUDA: rsub

- func: heaviside.out(Tensor self, Tensor values, *, Tensor(a!) out) -> Tensor(a!)
  structured: True
  structured_inherits: TensorIteratorBase
  device_check: NoCheck   # TensorIterator
  dispatch:
    CPU, CUDA: heaviside_out

- func: heaviside(Tensor self, Tensor values) -> Tensor
  device_check: NoCheck   # TensorIterator
  variants: function, method
  structured_delegate: heaviside.out

- func: heaviside_(Tensor(a!) self, Tensor values) -> Tensor(a!)
  device_check: NoCheck   # TensorIterator
  variants: method
  structured_delegate: heaviside.out

# For C++ only, until we have conversion from C++ numbers to Tensor
- func: rsub.Scalar(Tensor self, Scalar other, Scalar alpha=1) -> Tensor
  device_check: NoCheck   # TensorIterator
  variants: function
  dispatch:
    CompositeExplicitAutograd: rsub

# Functionally the same as addmm, but we give it a different derivative formula
# that doesn't propagate gradients to non-present entries on sparse.
- func: _sparse_addmm(Tensor self, Tensor mat1, Tensor mat2, *, Scalar beta=1, Scalar alpha=1) -> Tensor
  python_module: sparse
  dispatch:
    CompositeExplicitAutograd: _sparse_addmm

- func: sparse_sampled_addmm.out(Tensor self, Tensor mat1, Tensor mat2, *, Scalar beta=1, Scalar alpha=1, Tensor(a!) out) -> Tensor(a!)
  python_module: sparse
  dispatch:
    SparseCsrCUDA: sparse_sampled_addmm_out_sparse_csr_cuda
    SparseCsrCPU: sparse_sampled_addmm_out_sparse_csr_cpu

- func: sparse_sampled_addmm(Tensor self, Tensor mat1, Tensor mat2, *, Scalar beta=1, Scalar alpha=1) -> Tensor
  python_module: sparse
  dispatch:
    SparseCsrCUDA: sparse_sampled_addmm_sparse_csr_cuda
    SparseCsrCPU: sparse_sampled_addmm_sparse_csr_cpu

- func: addmm.out(Tensor self, Tensor mat1, Tensor mat2, *, Scalar beta=1, Scalar alpha=1, Tensor(a!) out) -> Tensor(a!)
  structured: True
  dispatch:
    CPU: addmm_out_cpu
    CUDA: addmm_out_cuda
    MPS: addmm_out_mps
    SparseCPU: addmm_out_sparse_dense_cpu
    SparseCUDA: addmm_out_sparse_dense_cuda
    SparseCsrCPU: addmm_out_sparse_compressed_cpu
    SparseCsrCUDA: addmm_out_sparse_compressed_cuda

- func: addmm(Tensor self, Tensor mat1, Tensor mat2, *, Scalar beta=1, Scalar alpha=1) -> Tensor
  structured_delegate: addmm.out
  variants: function, method
  dispatch:
    SparseCPU: addmm_sparse_dense_cpu
    SparseCUDA: addmm_sparse_dense_cuda
    SparseCsrCPU, SparseCsrCUDA: addmm_sparse_compressed_dense

- func: addmm_(Tensor(a!) self, Tensor mat1, Tensor mat2, *, Scalar beta=1, Scalar alpha=1) -> Tensor(a!)
  structured_delegate: addmm.out
  variants: method
  dispatch:
    # Warning!  For whatever reason, the inplace sparse addmm is NON
    # broadcasting
    SparseCPU: s_addmm_sparse_dense_cpu_
    SparseCUDA: s_addmm_sparse_dense_cuda_

- func: _addmm_activation.out(Tensor self, Tensor mat1, Tensor mat2, *, Scalar beta=1, Scalar alpha=1, bool use_gelu=False, Tensor(a!) out) -> Tensor(a!)
  structured: True
  dispatch:
    CPU: addmm_activation_out_cpu
    CUDA: addmm_activation_out_cuda

- func: _addmm_activation(Tensor self, Tensor mat1, Tensor mat2, *, Scalar beta=1, Scalar alpha=1, bool use_gelu=False) -> Tensor
  structured_delegate: _addmm_activation.out
  variants: function, method

# NOTE [ Sparse: autograd and API ]
#
#
# Sparse Tensor Constructors
# ~~~~~~~~~~~~~~~~~~~~~~~~~~
#
# The API entry points to sparse tensor construction should be
# `sparse_coo tensor` and `_sparse_coo_tensor_unsafe`. Depending on whether the
# indices and values tensors are given, they eventually dispatch to either
# `sparse_coo_tensor_with_dims` or `sparse_coo_tensor_with_dims_and_tensors`.
#
# The autograd support for ctor is implement on `sparse_coo_tensor_with_dims_and_tensors`.
#
# The API methods `sparse_coo tensor` and `_sparse_coo_tensor_unsafe`
# **must not** have specific type dispatches because otherwise codegen will
# consider them as abstract methods (see Note [Abstract ATen methods]), dispatch
# using **Tensor** type, and thus lose autograd tracking on the actual method
# they dispatch to, e.g., `sparse_coo_tensor_with_dims_and_tensors`.
#
#
# Sparse Methods API Design
# ~~~~~~~~~~~~~~~~~~~~~~~~~
#
# Goals: 1. Flexible API for users to write custom sparse ops
#        2. ctor and member accessor with autograd support
#
# To achieve 1, we need to provide a set of *dangerous* APIs (dangerous in the
# sense that misusing them will break sparse tensor invariant and may out in
# unexpected behavior, e.g., crash). These methods are all prefixed with
# underscore "_" to indicate that they should be used with care. We provide:
#
#   + `_indices()`: returns the *raw* indices within the sparse tensor (not just
#                   sharing storage). Any inplace operation will change the
#                   actual indices, including t_, set_, as_strided_, resize_,
#                   etc.
#   + `_values()`: returns the *raw* values within the sparse tensor. Similar
#                  semantics as `_indices()`
#   + `_nnz()`: returns the number of non-zero entries. This will always be
#               determined by the shapes of indices and values.
#   + `_coalesced_(bool)`: inplace sets whether the tensor is coalesced, and
#                          returns itself.
#
# These methods are very useful in writing new operations, e.g., a custom
# autograd Function.
#
# We also provide other public *safe* APIs:
#   + `indices()`: returns a **view** of the indices tensor if the sparse tensor
#                  is **coalesced**.
#   + `values()`: returns a **view** of the values tensor if the containing
#                 sparse tensor is **coalesced**.
#   + `sparse_dim()`: number of sparse dimensions
#   + `dense_dim()`: number of dense dimensions
#   + `is_coalesced()`: whether the sparse tensor is coalesced
#
# `_indices()` and `_values()` should returns the raw indices and values dense
# tensors within a sparse tensor. They can be quite unsafe with inplace
# operations like `t_()`, and exposes uncoalesced indices and values. The public
# recommended API is `indices()` and `values()`, both of which first check that
# the tensor is coalesced and return views on those tensors.
#
#
# Autograd Support
# ~~~~~~~~~~~~~~~~
#
# Autograd is supported on `values()` and sparse tensor ctor with indices and
# values tensors. E.g., `torch.sparse_coo_tensor(i, v).values().sum()` is
# differentiable w.r.t. `v`.
#
# NB: The `values()` and `_values()` operators are special in that they are
# layout-aware, i.e., the output depends not just on the data it represents, but
# also on the input layout details (in this case, the `indices` tensor). See
# NOTE [ as_strided Backward and layout-aware/agnostic autograd ] in Functions.cpp
# for discussion on layout-aware vs layout-agnostic autograd. Since PyTorch ops
# operate in the layout-agnostic mode, similar to `as_strided`, backward of
# these two operators need to consider them in a layout-agnostic way:
#   + `values()`:
#     Input is coalesced.
#     We just pretend having `input.indices()` as an additional argument
#     `input_indices`, then forward is similar to
#     `input.to(kStrided).index_select(input_indices)` regardless of the layout.
#     Note that `values()` normally is layout-aware even if we constrain
#     ourselves on sparse inputs since it may include all zeros values entries
#     as "present" entries.
#   + `_values()`:
#     Input may be uncoalesced.
#     It is not straightforward to construct a layout-agnostic version because
#     duplicate indices entries may exist and additional parameterization is
#     needed to distribute the value into different values entries. Furthermore,
#     this op is intended to provide ways to write custom sparse ops, rather
#     than being used in autograd graph, so it is marked as *non-differentiable*
#     in derivatives.yaml.
#
# Before reading the following, see NOTE [ Autograd Variable Views ] in
# variable.h for details on views that are tracked by autograd, and views that
# are not.
#
# Moreover, these methods return tensors that share storage with inputs, so we
# mark these methods as view ops to support autograd history tracking.
# The sparse tensor ctor output should technically be view of both input indices
# and values tensors, but currently we only support setting as view of a single
# Variable, so it is only view of the values tensor.
# TODO: clone indices in sparse tensor ctor.
#
# For other methods that return outputs that share storage with inputs, i.e.,
# `indices()` and `_indices()`. We mark their outputs as non-differentiable, so
# the view relation is not tracked by autograd, but the version counter is still
# shared. In other words, their outputs are non-differentiable views of the
# sparse tensor.
# FIXME: would be nicer if TensorOptions was optional based; not adding default arguments for options given
# the default would never make sense.

- func: sparse_compressed_tensor.comp_plain_value_size(Tensor compressed_indices, Tensor plain_indices, Tensor values, int[] size, *, ScalarType? dtype=None, Layout? layout=None, Device? device=None, bool? pin_memory=False) -> Tensor
- func: sparse_csr_tensor.crow_col_value_size(Tensor crow_indices, Tensor col_indices, Tensor values, int[] size, *, ScalarType? dtype=None, Layout? layout=None, Device? device=None, bool? pin_memory=False) -> Tensor
- func: sparse_csc_tensor.ccol_row_value_size(Tensor ccol_indices, Tensor row_indices, Tensor values, int[] size, *, ScalarType? dtype=None, Layout? layout=None, Device? device=None, bool? pin_memory=False) -> Tensor
- func: sparse_bsr_tensor.crow_col_value_size(Tensor crow_indices, Tensor col_indices, Tensor values, int[] size, *, ScalarType? dtype=None, Layout? layout=None, Device? device=None, bool? pin_memory=False) -> Tensor
- func: sparse_bsc_tensor.ccol_row_value_size(Tensor ccol_indices, Tensor row_indices, Tensor values, int[] size, *, ScalarType? dtype=None, Layout? layout=None, Device? device=None, bool? pin_memory=False) -> Tensor

- func: sparse_compressed_tensor.comp_plain_value(Tensor compressed_indices, Tensor plain_indices, Tensor values, *, ScalarType? dtype=None, Layout? layout=None, Device? device=None, bool? pin_memory=False) -> Tensor
- func: sparse_csr_tensor.crow_col_value(Tensor crow_indices, Tensor col_indices, Tensor values, *, ScalarType? dtype=None, Layout? layout=None, Device? device=None, bool? pin_memory=False) -> Tensor
- func: sparse_csc_tensor.ccol_row_value(Tensor ccol_indices, Tensor row_indices, Tensor values, *, ScalarType? dtype=None, Layout? layout=None, Device? device=None, bool? pin_memory=False) -> Tensor
- func: sparse_bsr_tensor.crow_col_value(Tensor crow_indices, Tensor col_indices, Tensor values, *, ScalarType? dtype=None, Layout? layout=None, Device? device=None, bool? pin_memory=False) -> Tensor
- func: sparse_bsc_tensor.ccol_row_value(Tensor ccol_indices, Tensor row_indices, Tensor values, *, ScalarType? dtype=None, Layout? layout=None, Device? device=None, bool? pin_memory=False) -> Tensor

- func: _sparse_compressed_tensor_unsafe(Tensor compressed_indices, Tensor plain_indices, Tensor values, int[] size, *, ScalarType? dtype=None, Layout? layout=None, Device? device=None, bool? pin_memory=None) -> Tensor
- func: _sparse_csr_tensor_unsafe(Tensor crow_indices, Tensor col_indices, Tensor values, int[] size, *, ScalarType? dtype=None, Layout? layout=None, Device? device=None, bool? pin_memory=None) -> Tensor
- func: _sparse_csc_tensor_unsafe(Tensor ccol_indices, Tensor row_indices, Tensor values, int[] size, *, ScalarType? dtype=None, Layout? layout=None, Device? device=None, bool? pin_memory=None) -> Tensor
- func: _sparse_bsr_tensor_unsafe(Tensor crow_indices, Tensor col_indices, Tensor values, int[] size, *, ScalarType? dtype=None, Layout? layout=None, Device? device=None, bool? pin_memory=None) -> Tensor
- func: _sparse_bsc_tensor_unsafe(Tensor ccol_indices, Tensor row_indices, Tensor values, int[] size, *, ScalarType? dtype=None, Layout? layout=None, Device? device=None, bool? pin_memory=None) -> Tensor

- func: sparse_coo_tensor.size(int[] size, *, ScalarType? dtype=None, Layout? layout=None, Device? device=None, bool? pin_memory=False) -> Tensor

- func: sparse_coo_tensor.indices(Tensor indices, Tensor values, *, ScalarType? dtype=None, Layout? layout=None, Device? device=None, bool? pin_memory=None) -> Tensor

- func: sparse_coo_tensor.indices_size(Tensor indices, Tensor values, int[] size, *, ScalarType? dtype=None, Layout? layout=None, Device? device=None, bool? pin_memory=None) -> Tensor

- func: _sparse_coo_tensor_unsafe(Tensor indices, Tensor values, int[] size, *, ScalarType? dtype=None, Layout? layout=None, Device? device=None, bool? pin_memory=None) -> Tensor

- func: _validate_sparse_coo_tensor_args(Tensor indices, Tensor values, int[] size) -> ()

- func: _validate_sparse_compressed_tensor_args(Tensor compressed_indices, Tensor plain_indices, Tensor values, int[] size, Layout layout) -> ()
- func: _validate_sparse_csr_tensor_args(Tensor crow_indices, Tensor col_indices, Tensor values, int[] size) -> ()
- func: _validate_sparse_csc_tensor_args(Tensor ccol_indices, Tensor row_indices, Tensor values, int[] size) -> ()
- func: _validate_sparse_bsr_tensor_args(Tensor crow_indices, Tensor col_indices, Tensor values, int[] size) -> ()
- func: _validate_sparse_bsc_tensor_args(Tensor ccol_indices, Tensor row_indices, Tensor values, int[] size) -> ()

- func: _sparse_coo_tensor_with_dims(int sparse_dim, int dense_dim, int[] size, *, ScalarType? dtype=None, Layout? layout=None, Device? device=None, bool? pin_memory=False) -> Tensor
  dispatch:
    SparseCPU, SparseCUDA: new_with_dims_sparse

- func: _sparse_coo_tensor_with_dims_and_tensors(int sparse_dim, int dense_dim, int[] size, Tensor indices, Tensor values, *, ScalarType? dtype=None, Layout? layout=None, Device? device=None, bool? pin_memory=False) -> Tensor
  dispatch:
    SparseCPU, SparseCUDA: new_with_dims_and_tensor_sparse

- func: sparse_resize_(Tensor(a!) self, int[] size, int sparse_dim, int dense_dim) -> Tensor(a!)
  use_const_ref_for_mutable_tensors: True
  variants: method
  dispatch:
    SparseCPU, SparseCUDA: sparse_resize_
  autogen: sparse_resize.functional, sparse_resize.out

- func: sparse_resize_and_clear_(Tensor(a!) self, int[] size, int sparse_dim, int dense_dim) -> Tensor(a!)
  use_const_ref_for_mutable_tensors: True
  variants: method
  dispatch:
    SparseCPU, SparseCUDA: sparse_resize_and_clear_
  autogen: sparse_resize_and_clear.functional, sparse_resize_and_clear.out

- func: sparse_mask(Tensor self, Tensor mask) -> Tensor
  variants: method
  dispatch:
    SparseCPU: sparse_mask_cpu
    SparseCUDA: sparse_mask_cuda
    SparseCsrCPU, SparseCsrCUDA: sparse_mask_sparse_csr

- func: _to_cpu(Tensor[] tensors) -> Tensor[]
  variants: function

- func: to_dense(Tensor self, ScalarType? dtype=None) -> Tensor
  variants: method

# Special case of to_dense with custom derivative
- func: _to_dense(Tensor self, ScalarType? dtype=None) -> Tensor
  variants: method
  dispatch:
    SparseCPU, SparseCUDA: sparse_to_dense
    SparseCsrCPU, SparseCsrCUDA: sparse_compressed_to_dense
    MkldnnCPU: mkldnn_to_dense

- func: to_dense_backward(Tensor grad, Tensor input) -> Tensor

- func: sparse_dim(Tensor self) -> int
  variants: method
  dispatch:
    SparseCPU, SparseCUDA: sparse_dim_sparse
  device_check: NoCheck
  device_guard: False

# legacy method
- func: _dimI(Tensor self) -> int
  variants: method
  dispatch:
    SparseCPU, SparseCUDA: sparse_dim_sparse
  device_check: NoCheck
  device_guard: False

- func: dense_dim(Tensor self) -> int
  variants: method
  dispatch:
    SparseCPU, SparseCUDA: dense_dim_sparse
  device_check: NoCheck
  device_guard: False

# legacy method
- func: _dimV(Tensor self) -> int
  variants: method
  dispatch:
    SparseCPU, SparseCUDA: dense_dim_sparse
  device_check: NoCheck
  device_guard: False

- func: _nnz(Tensor self) -> int
  variants: method
  dispatch:
    SparseCPU, SparseCUDA: _nnz_sparse
    SparseCsrCPU, SparseCsrCUDA: _nnz_sparse_csr
  device_check: NoCheck
  device_guard: False

# NOTE: [ coalesce autograd ]
# coalesce returns self directly for already coalesced sparse tensors.
# This means coalesce cannot have a derivative registered, otherwise it creates
# circular references in the autograd graph (see gh-52874).
# Instead, the derivative is registered on the slow-path "_coalesce"
- func: coalesce(Tensor(a) self) -> Tensor(a)
  variants: method

- func: _coalesce(Tensor self) -> Tensor
  dispatch:
    SparseCPU: _coalesce_sparse_cpu
    SparseCUDA: _coalesce_sparse_cuda

- func: is_coalesced(Tensor self) -> bool
  variants: method
  dispatch:
    SparseCPU, SparseCUDA: is_coalesced_sparse
  device_check: NoCheck
  device_guard: False

- func: _indices(Tensor(a) self) -> Tensor(a)
  variants: method
  dispatch:
    SparseCPU, SparseCUDA: _indices_sparse
  device_check: NoCheck
  device_guard: False

- func: _values(Tensor(a) self) -> Tensor(a)
  variants: method
  dispatch:
    SparseCPU, SparseCUDA: _values_sparse
  device_check: NoCheck
  device_guard: False

# This method doesn't do any check but only directly sets the flag. So it can be
# a bit unsafe. Similar to _indices and _values, this is useful for implementing
# custom sparse operations in Python/C++ extension.
- func: _coalesced_(Tensor(a!) self, bool coalesced) -> Tensor(a!)
  variants: method
  dispatch:
    SparseCPU, SparseCUDA: _coalesced_sparse_
  device_check: NoCheck
  device_guard: False
  autogen: _coalesced.functional, _coalesced.out

- func: indices(Tensor(a) self) -> Tensor(a)
  variants: method
  dispatch:
    SparseCPU, SparseCUDA: indices_sparse
  device_check: NoCheck
  device_guard: False

- func: values(Tensor(a) self) -> Tensor(a)
  variants: method
  dispatch:
    SparseCPU, SparseCUDA: values_sparse
    SparseCsrCPU, SparseCsrCUDA: values_sparse_csr
  device_check: NoCheck
  device_guard: False

- func: crow_indices(Tensor(a) self) -> Tensor(a)
  variants: method
  dispatch:
    SparseCsrCPU, SparseCsrCUDA: crow_indices_sparse_csr
  device_check: NoCheck
  device_guard: False

- func: col_indices(Tensor(a) self) -> Tensor(a)
  variants: method
  dispatch:
    SparseCsrCPU, SparseCsrCUDA: col_indices_sparse_csr
  device_check: NoCheck
  device_guard: False

- func: ccol_indices(Tensor(a) self) -> Tensor(a)
  variants: method
  dispatch:
    SparseCsrCPU, SparseCsrCUDA: ccol_indices_sparse_csr
  device_check: NoCheck
  device_guard: False

- func: row_indices(Tensor(a) self) -> Tensor(a)
  variants: method
  dispatch:
    SparseCsrCPU, SparseCsrCUDA: row_indices_sparse_csr
  device_check: NoCheck
  device_guard: False

- func: hspmm.out(Tensor mat1, Tensor mat2, *, Tensor(a!) out) -> Tensor(a!)
  dispatch:
    SparseCPU: hspmm_out_sparse_cpu
    SparseCUDA: hspmm_out_sparse_cuda

- func: hspmm(Tensor mat1, Tensor mat2) -> Tensor
  dispatch:
    SparseCPU: hspmm_sparse_cpu
    SparseCUDA: hspmm_sparse_cuda

- func: copy_sparse_to_sparse_(Tensor(a!) self, Tensor src, bool non_blocking=False) -> Tensor(a!)
  device_check: NoCheck  # Allows copy into different device
  variants: function
  dispatch:
    SparseCPU, SparseCUDA: copy_sparse_
  autogen: copy_sparse_to_sparse.functional, copy_sparse_to_sparse.out

- func: unbind.int(Tensor(a -> *) self, int dim=0) -> Tensor(a)[]
  variants: function, method
  dispatch:
    CompositeExplicitAutograd: unbind
    NestedTensorCPU, NestedTensorCUDA: NestedTensor_unbind

- func: unbind.Dimname(Tensor(a -> *) self, Dimname dim) -> Tensor(a)[]
  variants: function, method

- func: to_sparse.sparse_dim(Tensor self, int sparse_dim) -> Tensor
  variants: method
  dispatch:
    CPU, CUDA: dense_to_sparse
    SparseCsrCPU, SparseCsrCUDA: sparse_compressed_to_sparse

- func: to_sparse(Tensor self) -> Tensor
  variants: method
  dispatch:
    CPU, CUDA: dense_to_sparse
    SparseCsrCPU, SparseCsrCUDA: sparse_compressed_to_sparse

- func: to_sparse_csr(Tensor self) -> Tensor
  variants: method
  dispatch:
    CPU, CUDA: dense_to_sparse_csr
    SparseCPU, SparseCUDA: coo_to_sparse_csr
    SparseCsrCPU, SparseCsrCUDA: sparse_compressed_to_sparse_csr

- func: to_sparse_csc(Tensor self) -> Tensor
  variants: method
  dispatch:
    CPU, CUDA: dense_to_sparse_csc
    SparseCPU, SparseCUDA: coo_to_sparse_csc
    SparseCsrCPU, SparseCsrCUDA: sparse_compressed_to_sparse_csc

- func: to_sparse_bsr(Tensor self, int[2] blocksize) -> Tensor
  variants: method
  dispatch:
    CPU, CUDA: dense_to_sparse_bsr
    SparseCPU, SparseCUDA: coo_to_sparse_bsr
    SparseCsrCPU, SparseCsrCUDA: sparse_compressed_to_sparse_bsr

- func: to_sparse_bsc(Tensor self, int[2] blocksize) -> Tensor
  variants: method
  dispatch:
    CPU, CUDA: dense_to_sparse_bsc
    SparseCPU, SparseCUDA: coo_to_sparse_bsc
    SparseCsrCPU, SparseCsrCUDA: sparse_compressed_to_sparse_bsc

- func: to_mkldnn(Tensor self, ScalarType? dtype=None) -> Tensor
  variants: method
  dispatch:
    CPU: dense_to_mkldnn

- func: mkldnn_reorder_conv2d_weight(Tensor self, int[2] padding=0, int[2] stride=1, int[2] dilation=1, int groups=1) -> Tensor
  variants: function
  python_module: nn
  dispatch:
    MkldnnCPU: mkldnn_reorder_conv2d_weight

- func: mkldnn_reorder_conv3d_weight(Tensor self, int[3] padding=0, int[3] stride=1, int[3] dilation=1, int groups=1) -> Tensor
  variants: function
  python_module: nn
  dispatch:
    MkldnnCPU: mkldnn_reorder_conv3d_weight

- func: to_mkldnn_backward(Tensor grad, Tensor input) -> Tensor

- func: quantize_per_tensor_dynamic(Tensor self, ScalarType dtype, bool reduce_range) -> Tensor
  variants: function
  dispatch:
    CPU, CUDA: quantize_per_tensor_dynamic

- func: quantize_per_tensor(Tensor self, float scale, int zero_point, ScalarType dtype) -> Tensor
  variants: function
  dispatch:
    CPU, CUDA: quantize_per_tensor

- func: quantize_per_tensor.tensor_qparams(Tensor self, Tensor scale, Tensor zero_point, ScalarType dtype) -> Tensor
  variants: function
  dispatch:
    CPU, CUDA: quantize_per_tensor_tensor_qparams

- func: quantize_per_tensor.tensors(Tensor[] tensors, Tensor scales, Tensor zero_points, ScalarType dtype) -> Tensor[]
  variants: function
  dispatch:
    CPU: quantize_per_tensor_list_cpu

- func: quantize_per_channel(Tensor self, Tensor scales, Tensor zero_points, int axis, ScalarType dtype) -> Tensor
  variants: function
  dispatch:
    CPU, CUDA: quantize_per_channel

- func: dequantize.self(Tensor self) -> Tensor
  variants: function, method
  dispatch:
    CPU, CUDA: dequantize_cpu_or_cuda
    QuantizedCPU, QuantizedCUDA: dequantize_quantized

- func: dequantize.tensors(Tensor[] tensors) -> Tensor[]
  variants: function
  dispatch:
    QuantizedCPU: dequantize_tensors_quantized_cpu

- func: q_scale(Tensor self) -> float
  variants: function, method
  dispatch:
    QuantizedCPU, QuantizedCUDA: q_scale_quant

- func: q_zero_point(Tensor self) -> int
  variants: function, method
  dispatch:
    QuantizedCPU, QuantizedCUDA: q_zero_point_quant

- func: q_per_channel_scales(Tensor self) -> Tensor
  variants: function, method
  dispatch:
    QuantizedCPU, QuantizedCUDA: q_per_channel_scales

- func: q_per_channel_zero_points(Tensor self) -> Tensor
  variants: function, method
  dispatch:
    QuantizedCPU, QuantizedCUDA: q_per_channel_zero_points

- func: q_per_channel_axis(Tensor self) -> int
  variants: function, method
  dispatch:
    QuantizedCPU, QuantizedCUDA: q_per_channel_axis

- func: int_repr(Tensor self) -> Tensor
  device_check: NoCheck   # TensorIterator
  variants: function, method
  dispatch:
    QuantizedCPU: int_repr_quantized_cpu
    QuantizedCUDA: int_repr_quantized_cuda

- func: _make_per_tensor_quantized_tensor(Tensor self, float scale, int zero_point) -> Tensor
  dispatch:
    CPU: make_per_tensor_quantized_tensor_cpu
    CUDA: make_per_tensor_quantized_tensor_cuda

- func: _make_per_channel_quantized_tensor(Tensor self, Tensor scale, Tensor zero_point, int axis) -> Tensor
  dispatch:
    CPU: make_per_channel_quantized_tensor_cpu
    CUDA: make_per_channel_quantized_tensor_cuda

- func: qscheme(Tensor self) -> QScheme
  variants: method
  dispatch:
    QuantizedCPU, QuantizedCUDA: qscheme_quant

- func: fake_quantize_per_tensor_affine(Tensor self, float scale, int zero_point, int quant_min, int quant_max) -> Tensor
  device_check: NoCheck   # TensorIterator
  variants: function

- func: fake_quantize_per_tensor_affine.tensor_qparams(Tensor self, Tensor scale, Tensor zero_point, int quant_min, int quant_max) -> Tensor
  device_check: NoCheck   # TensorIterator
  variants: function

- func: fake_quantize_per_tensor_affine_cachemask(Tensor self, float scale, int zero_point, int quant_min, int quant_max) -> (Tensor output, Tensor mask)
  variants: function
  dispatch:
    CPU, CUDA: fake_quantize_per_tensor_affine_cachemask

- func: _fake_quantize_per_tensor_affine_cachemask_tensor_qparams(Tensor self, Tensor scale, Tensor zero_point, Tensor fake_quant_enabled, int quant_min, int quant_max) -> (Tensor output, Tensor mask)
  variants: function
  dispatch:
    CPU, CUDA: _fake_quantize_per_tensor_affine_cachemask_tensor_qparams

- func: fake_quantize_per_tensor_affine_cachemask_backward(Tensor grad, Tensor mask) -> Tensor
  variants: function

- func: _fake_quantize_learnable_per_tensor_affine(Tensor self, Tensor scale, Tensor zero_point, int quant_min, int quant_max, float grad_factor=1.0) -> Tensor
  variants: function
  dispatch:
    CPU, CUDA: _fake_quantize_learnable_per_tensor_affine

- func: _fake_quantize_learnable_per_tensor_affine_backward(Tensor grad, Tensor self, Tensor scale, Tensor zero_point, int quant_min, int quant_max, float grad_factor=1.0) -> (Tensor, Tensor, Tensor)
  variants: function

- func: fake_quantize_per_channel_affine(Tensor self, Tensor scale, Tensor zero_point, int axis, int quant_min, int quant_max) -> Tensor
  device_check: NoCheck   # TensorIterator
  variants: function

- func: fake_quantize_per_channel_affine_cachemask(Tensor self, Tensor scale, Tensor zero_point, int axis, int quant_min, int quant_max) -> (Tensor output, Tensor mask)
  variants: function
  dispatch:
    CPU, CUDA: fake_quantize_per_channel_affine_cachemask

- func: fake_quantize_per_channel_affine_cachemask_backward(Tensor grad, Tensor mask) -> Tensor
  variants: function

- func: _fake_quantize_learnable_per_channel_affine(Tensor self, Tensor scale, Tensor zero_point, int axis, int quant_min, int quant_max, float grad_factor=1.0) -> Tensor
  variants: function
  dispatch:
    CPU, CUDA: _fake_quantize_learnable_per_channel_affine

- func: _fake_quantize_learnable_per_channel_affine_backward(Tensor grad, Tensor self, Tensor scale, Tensor zero_point, int axis, int quant_min, int quant_max, float grad_factor=1.0) -> (Tensor, Tensor, Tensor)
  variants: function

- func: fused_moving_avg_obs_fake_quant(Tensor self, Tensor observer_on, Tensor fake_quant_on, Tensor(a!) running_min, Tensor(b!) running_max, Tensor(c!) scale, Tensor(d!) zero_point, float averaging_const, int quant_min, int quant_max, int ch_axis, bool per_row_fake_quant=False, bool symmetric_quant=False) -> Tensor
  variants: function

- func: _fused_moving_avg_obs_fq_helper(Tensor self, Tensor observer_on, Tensor fake_quant_on, Tensor(a!) running_min, Tensor(b!) running_max, Tensor(c!) scale, Tensor(d!) zero_point, float averaging_const, int quant_min, int quant_max, int ch_axis, bool per_row_fake_quant=False, bool symmetric_quant=False) -> (Tensor output, Tensor mask)
  dispatch:
    CPU: fused_moving_avg_obs_fake_quant_cpu
    CUDA: fused_moving_avg_obs_fake_quant_cuda
  autogen: _fused_moving_avg_obs_fq_helper.functional, _fused_moving_avg_obs_fq_helper.out

- func: _choose_qparams_per_tensor(Tensor self, bool reduce_range=False) -> (float, int)
  variants: function

- func: _saturate_weight_to_fp16(Tensor weight) -> Tensor
  variants: function

- func: choose_qparams_optimized(Tensor input, int numel, int n_bins, float ratio, int bit_width) -> (Tensor, Tensor)
  variants: function

- func: _autocast_to_reduced_precision(Tensor(a) self, bool cuda_enabled, bool cpu_enabled, ScalarType cuda_dtype, ScalarType cpu_dtype) -> Tensor(a)
  variants: method
  device_guard: False

- func: _autocast_to_full_precision(Tensor(a) self, bool cuda_enabled, bool cpu_enabled) -> Tensor(a)
  variants: method
  device_guard: False

- func: _to_copy(Tensor self, *, ScalarType? dtype=None, Layout? layout=None, Device? device=None, bool? pin_memory=None, bool non_blocking=False, MemoryFormat? memory_format=None) -> Tensor
  device_check: NoCheck
  device_guard: False
  dispatch:
    CompositeExplicitAutograd: _to_copy

# to(Device) must not exist because all constructors of Device also works for
# TensorOptions. Otherwise, an ambiguity error is thrown.
# See NOTE [ TensorOptions Constructors ].
- func: to.dtype_layout(Tensor(a) self, *, ScalarType? dtype=None, Layout? layout=None, Device? device=None, bool? pin_memory=None, bool non_blocking=False, bool copy=False, MemoryFormat? memory_format=None) -> Tensor(a)
  variants: method
  device_check: NoCheck
  device_guard: False

- func: to.device(Tensor(a) self, Device device, ScalarType dtype, bool non_blocking=False, bool copy=False, MemoryFormat? memory_format=None) -> Tensor(a)
  variants: method
  device_check: NoCheck
  device_guard: False

- func: to.dtype(Tensor(a) self, ScalarType dtype, bool non_blocking=False, bool copy=False, MemoryFormat? memory_format=None) -> Tensor(a)
  variants: method
  device_check: NoCheck
  device_guard: False

- func: to.other(Tensor(a) self, Tensor other, bool non_blocking=False, bool copy=False, MemoryFormat? memory_format=None) -> Tensor(a)
  variants: method
  device_check: NoCheck
  device_guard: False

- func: meshgrid(Tensor[] tensors) -> Tensor[]

# TODO: Two weeks after this lands, combine these two overloads,
#       making "indexing" optional. These are temporarily distinct for
#       forward-compatibility reasons.
- func: meshgrid.indexing(Tensor[] tensors, *, str indexing) -> Tensor[]

- func: cartesian_prod(Tensor[] tensors) -> Tensor
  variants: function

- func: combinations(Tensor self, int r=2, bool with_replacement=False) -> Tensor
  variants: function

- func: item(Tensor self) -> Scalar
  variants: method

- func: result_type.Tensor(Tensor tensor, Tensor other) -> ScalarType
  variants: function

- func: result_type.Scalar(Tensor tensor, Scalar other) -> ScalarType
  variants: function

- func: result_type.Scalar_Tensor(Scalar scalar, Tensor tensor) -> ScalarType
  variants: function

- func: result_type.Scalar_Scalar(Scalar scalar1, Scalar scalar2) -> ScalarType

- func: can_cast(ScalarType from, ScalarType to) -> bool
  variants: function

- func: promote_types(ScalarType type1, ScalarType type2) -> ScalarType
  variants: function

# NB: Does NOT check precondition that numel == 1
- func: _local_scalar_dense(Tensor self) -> Scalar
  dispatch:
    CPU: _local_scalar_dense_cpu
    CUDA: _local_scalar_dense_cuda
    MPS: _local_scalar_dense_mps
  variants: function

# MPS LSTM implementation

- func: _lstm_mps(Tensor input, Tensor[] hx, Tensor[] params, bool has_biases, int num_layers, float dropout, bool train, bool bidirectional, bool batch_first) -> (Tensor, Tensor, Tensor, Tensor, Tensor)
  dispatch:
    MPS: _lstm_mps

- func: lstm_mps_backward(Tensor grad_y, Tensor? grad_hy, Tensor? grad_cy, Tensor z_state, Tensor cell_state_fwd, Tensor input, Tensor[] hx, Tensor[] params, bool has_biases, int num_layers, float dropout, bool train, bool bidirectional, bool batch_first) -> (Tensor, Tensor[], Tensor[])
  dispatch:
    MPS: lstm_mps_backward


# Fused RNN kernels
- func: _thnn_fused_lstm_cell(Tensor input_gates, Tensor hidden_gates, Tensor cx, Tensor? input_bias=None, Tensor? hidden_bias=None) -> (Tensor, Tensor, Tensor)
  dispatch:
    CUDA: _thnn_fused_lstm_cell_cuda

# NB: The composite version of this function below is a simple wrapper that duplicates some of the outputs
#     It is necessary to avoid triggering TensorImpl use count checks in debug mode
# NB: this is function is NOT differentiable
- func: _thnn_fused_lstm_cell_backward_impl(Tensor? grad_hy, Tensor? grad_cy, Tensor cx, Tensor cy, Tensor workspace, bool has_bias) -> (Tensor, Tensor, Tensor)
  dispatch:
    CUDA: _thnn_fused_lstm_cell_backward_impl_cuda

- func: _thnn_fused_lstm_cell_backward(Tensor? grad_hy, Tensor? grad_cy, Tensor cx, Tensor cy, Tensor workspace, bool has_bias) -> (Tensor, Tensor, Tensor, Tensor, Tensor)

- func: _thnn_differentiable_lstm_cell_backward(Tensor? grad_hy, Tensor? grad_cy, Tensor input_gates, Tensor hidden_gates, Tensor? input_bias, Tensor? hidden_bias, Tensor cx, Tensor cy) -> (Tensor, Tensor, Tensor, Tensor, Tensor)

- func: _thnn_fused_gru_cell(Tensor input_gates, Tensor hidden_gates, Tensor hx, Tensor? input_bias=None, Tensor? hidden_bias=None) -> (Tensor, Tensor)
  dispatch:
    CUDA: _thnn_fused_gru_cell_cuda

- func: _thnn_fused_gru_cell_backward(Tensor grad_hy, Tensor workspace, bool has_bias) -> (Tensor, Tensor, Tensor, Tensor, Tensor)
  dispatch:
    CUDA: _thnn_fused_gru_cell_backward_cuda

- func: _thnn_differentiable_gru_cell_backward(Tensor grad_hy, Tensor input_gates, Tensor hidden_gates, Tensor hx, Tensor? input_bias, Tensor? hidden_bias) -> (Tensor, Tensor, Tensor, Tensor, Tensor)

# RNN cells and layers
- func: lstm.input(Tensor input, Tensor[] hx, Tensor[] params, bool has_biases, int num_layers, float dropout, bool train, bool bidirectional, bool batch_first) -> (Tensor, Tensor, Tensor)

- func: lstm.data(Tensor data, Tensor batch_sizes, Tensor[] hx, Tensor[] params, bool has_biases, int num_layers, float dropout, bool train, bool bidirectional) -> (Tensor, Tensor, Tensor)

- func: gru.input(Tensor input, Tensor hx, Tensor[] params, bool has_biases, int num_layers, float dropout, bool train, bool bidirectional, bool batch_first) -> (Tensor, Tensor)

- func: gru.data(Tensor data, Tensor batch_sizes, Tensor hx, Tensor[] params, bool has_biases, int num_layers, float dropout, bool train, bool bidirectional) -> (Tensor, Tensor)

- func: rnn_tanh.input(Tensor input, Tensor hx, Tensor[] params, bool has_biases, int num_layers, float dropout, bool train, bool bidirectional, bool batch_first) -> (Tensor, Tensor)

- func: rnn_tanh.data(Tensor data, Tensor batch_sizes, Tensor hx, Tensor[] params, bool has_biases, int num_layers, float dropout, bool train, bool bidirectional) -> (Tensor, Tensor)

- func: rnn_relu.input(Tensor input, Tensor hx, Tensor[] params, bool has_biases, int num_layers, float dropout, bool train, bool bidirectional, bool batch_first) -> (Tensor, Tensor)

- func: rnn_relu.data(Tensor data, Tensor batch_sizes, Tensor hx, Tensor[] params, bool has_biases, int num_layers, float dropout, bool train, bool bidirectional) -> (Tensor, Tensor)

- func: lstm_cell(Tensor input, Tensor[] hx, Tensor w_ih, Tensor w_hh, Tensor? b_ih=None, Tensor? b_hh=None) -> (Tensor, Tensor)

- func: gru_cell(Tensor input, Tensor hx, Tensor w_ih, Tensor w_hh, Tensor? b_ih=None, Tensor? b_hh=None) -> Tensor

- func: rnn_tanh_cell(Tensor input, Tensor hx, Tensor w_ih, Tensor w_hh, Tensor? b_ih=None, Tensor? b_hh=None) -> Tensor

- func: rnn_relu_cell(Tensor input, Tensor hx, Tensor w_ih, Tensor w_hh, Tensor? b_ih=None, Tensor? b_hh=None) -> Tensor

# Quantized RNN layer registration has been moved to C10 dispatch in `RNN.cpp`

# Quantized RNN layers
# - func: quantized_lstm(Tensor input, Tensor[] hx, Tensor[] params, bool has_biases, int num_layers, float dropout, bool train, bool bidirectional, bool batch_first, *, ScalarType? dtype=None, bool use_dynamic=False) -> (Tensor, Tensor, Tensor)


# - func: quantized_lstm.data(Tensor data, Tensor batch_sizes, Tensor[] hx, Tensor[] params, bool has_biases, int num_layers, float dropout, bool train, bool bidirectional, *, ScalarType? dtype=None, bool use_dynamic=False) -> (Tensor, Tensor, Tensor)


# Quantized GRU layers

# - func: quantized_gru.input(Tensor input, Tensor hx, Tensor[] params, bool has_biases, int num_layers, float dropout, bool train, bool bidirectional, bool batch_first) -> (Tensor, Tensor)
#

# - func: quantized_gru.data(Tensor data, Tensor batch_sizes, Tensor hx, Tensor[] params, bool has_biases, int num_layers, float dropout, bool train, bool bidirectional) -> (Tensor, Tensor)
#

# Quantized RNN cells
- func: quantized_lstm_cell(Tensor input, Tensor[] hx, Tensor w_ih, Tensor w_hh, Tensor b_ih, Tensor b_hh, Tensor packed_ih, Tensor packed_hh, Tensor col_offsets_ih, Tensor col_offsets_hh, Scalar scale_ih, Scalar scale_hh, Scalar zero_point_ih, Scalar zero_point_hh) -> (Tensor, Tensor)

- func: quantized_gru_cell(Tensor input, Tensor hx, Tensor w_ih, Tensor w_hh, Tensor b_ih, Tensor b_hh, Tensor packed_ih, Tensor packed_hh, Tensor col_offsets_ih, Tensor col_offsets_hh, Scalar scale_ih, Scalar scale_hh, Scalar zero_point_ih, Scalar zero_point_hh) -> Tensor

- func: quantized_rnn_relu_cell(Tensor input, Tensor hx, Tensor w_ih, Tensor w_hh, Tensor b_ih, Tensor b_hh, Tensor packed_ih, Tensor packed_hh, Tensor col_offsets_ih, Tensor col_offsets_hh, Scalar scale_ih, Scalar scale_hh, Scalar zero_point_ih, Scalar zero_point_hh) -> Tensor

- func: quantized_rnn_tanh_cell(Tensor input, Tensor hx, Tensor w_ih, Tensor w_hh, Tensor b_ih, Tensor b_hh, Tensor packed_ih, Tensor packed_hh, Tensor col_offsets_ih, Tensor col_offsets_hh, Scalar scale_ih, Scalar scale_hh, Scalar zero_point_ih, Scalar zero_point_hh) -> Tensor

# PackedSequence utilities
- func: _pack_padded_sequence(Tensor input, Tensor lengths, bool batch_first) -> (Tensor, Tensor)
  dispatch:
    CompositeExplicitAutograd: _pack_padded_sequence

- func: _pack_padded_sequence_backward(Tensor grad, int[] input_size, Tensor batch_sizes, bool batch_first) -> Tensor

- func: _pad_packed_sequence(Tensor data, Tensor batch_sizes, bool batch_first, Scalar padding_value, int total_length) -> (Tensor, Tensor)

# wrappers for legacy TH methods

- func: set_.source_Storage(Tensor(a!) self, Storage source) -> Tensor(a!)
  variants: method
  device_check: NoCheck
  device_guard: False
  dispatch:
    CPU, CUDA, Meta, MPS: set_
  autogen: set.source_Storage_functional, set.source_Storage_out

- func: set_.source_Storage_storage_offset(Tensor(a!) self, Storage source, int storage_offset, int[] size, int[] stride=[]) -> Tensor(a!)
  variants: method
  device_check: NoCheck
  device_guard: False
  dispatch:
    CPU, Meta: set_storage_cpu_
    CUDA: set_storage_cuda_
    MPS: set_storage_mps_
    QuantizedCPU, QuantizedCUDA: set_storage_quantized_
  autogen: set.source_Storage_storage_offset_functional, set.source_Storage_storage_offset_out

- func: set_.source_Tensor_storage_offset(Tensor(a!) self, Tensor source, int storage_offset, int[] size, int[] stride=[]) -> Tensor(a!)
  variants: method
  device_check: NoCheck
  device_guard: False

- func: set_.source_Tensor(Tensor(a!) self, Tensor source) -> Tensor(a!)
  variants: method
  device_check: NoCheck
  device_guard: False
  dispatch:
    CPU, CUDA, Meta, MPS: set_tensor_
  autogen: set.source_Tensor_functional, set.source_Tensor_out

- func: set_(Tensor(a!) self) -> Tensor(a!)
  variants: method
  dispatch:
    CPU: set_cpu_
    CUDA: set_cuda_
    Meta: set_meta_
    MPS: set_mps_
  autogen: set.functional, set.out

- func: lift(Tensor self) -> Tensor
  variants: method
  dispatch:
    # Not making it CompositeImplicitAutograd because lift
    # should be a primitive w.r.t. functorch
    CompositeExplicitAutograd: lift

- func: is_set_to(Tensor self, Tensor tensor) -> bool
  variants: method
  device_check: NoCheck
  device_guard: False
  dispatch:
    CPU, CUDA, MPS: is_set_to

- func: masked_fill_.Scalar(Tensor(a!) self, Tensor mask, Scalar value) -> Tensor(a!)
  device_check: NoCheck   # TensorIterator
  variants: method
  dispatch:
    CPU: masked_fill__cpu
    CUDA: masked_fill__cuda
    QuantizedCPU: masked_fill__quantized_cpu
    MPS: masked_fill__mps
  autogen: masked_fill.Scalar_out

- func: masked_fill.Scalar(Tensor self, Tensor mask, Scalar value) -> Tensor
  device_check: NoCheck   # TensorIterator
  variants: function, method
  dispatch:
    CompositeExplicitAutograd: masked_fill

- func: masked_fill_.Tensor(Tensor(a!) self, Tensor mask, Tensor value) -> Tensor(a!)
  device_check: NoCheck   # TensorIterator
  variants: method
  dispatch:
    CPU: masked_fill__cpu
    CUDA: masked_fill__cuda
    QuantizedCPU: masked_fill__quantized_cpu
    MPS: masked_fill__mps
  autogen: masked_fill.Tensor_out

- func: masked_fill.Tensor(Tensor self, Tensor mask, Tensor value) -> Tensor
  device_check: NoCheck   # TensorIterator
  variants: function, method
  dispatch:
    CompositeExplicitAutograd: masked_fill

- func: masked_scatter_(Tensor(a!) self, Tensor mask, Tensor source) -> Tensor(a!)
  variants: method
  dispatch:
    CPU: masked_scatter__cpu
    CUDA: masked_scatter__cuda
  autogen: masked_scatter.out

- func: masked_scatter(Tensor self, Tensor mask, Tensor source) -> Tensor
  variants: function, method
  dispatch:
    CompositeExplicitAutograd: masked_scatter

- func: _masked_softmax(Tensor self, Tensor mask, int? dim=None) -> Tensor
  dispatch:
    CUDA: masked_softmax_cuda
    CPU: masked_softmax_cpu

- func: _masked_softmax_backward(Tensor grad_output, Tensor output, Tensor mask, int? dim=None) -> Tensor
  dispatch:
    CUDA: masked_softmax_backward_cuda
    CPU: masked_softmax_backward_cpu

- func: view(Tensor(a) self, int[] size) -> Tensor(a)
  variants: method
  device_check: NoCheck
  device_guard: False
  dispatch:
    ZeroTensor, CPU, CUDA, Meta, QuantizedCPU, QuantizedCUDA, MPS: view
    MkldnnCPU: mkldnn_view

# Warning: If you want to change the name or overload name of this
# operator, you might also want to change the `isBlockListedSchema`
# function in `torch/csrc/jit/frontend/schema_catching.cpp`.
# The name and overload name of this operator is hardcoded in that
# function in order to workaround a bug:
# https://github.com/pytorch/pytorch/issues/47964
- func: view.dtype(Tensor(a) self, ScalarType dtype) -> Tensor(a)
  variants: method
  device_check: NoCheck
  device_guard: False
  dispatch:
    CompositeExplicitAutograd: view_dtype

- func: put_(Tensor(a!) self, Tensor index, Tensor source, bool accumulate=False) -> Tensor(a!)
  variants: method
  dispatch:
    CPU, CUDA, MPS: put_
  autogen: put.out

- func: put(Tensor self, Tensor index, Tensor source, bool accumulate=False) -> Tensor
  variants: function, method

- func: index_add.out(Tensor self, int dim, Tensor index, Tensor source, *, Scalar alpha=1, Tensor(a!) out) -> Tensor(a!)
  structured: True
  variants: function
  precomputed:
  - dim -> int dim
  dispatch:
    CPU: index_add_cpu_out
    CUDA: index_add_cuda_out

- func: index_add_(Tensor(a!) self, int dim, Tensor index, Tensor source, *, Scalar alpha=1) -> Tensor(a!)
  structured_delegate: index_add.out
  variants: method

- func: index_add(Tensor self, int dim, Tensor index, Tensor source, *, Scalar alpha=1) -> Tensor
  structured_delegate: index_add.out
  variants: function, method

- func: index_add.dimname(Tensor self, Dimname dim, Tensor index, Tensor source, *, Scalar alpha=1) -> Tensor
  variants: function, method

- func: index_reduce.out(Tensor self, int dim, Tensor index, Tensor source, str reduce, *, bool include_self=True, Tensor(a!) out) -> Tensor(a!)
  structured: True
  variants: function
  precomputed:
  - dim -> int dim
  dispatch:
    CPU: index_reduce_cpu_out
    CUDA: index_reduce_cuda_out

- func: index_reduce_(Tensor(a!) self, int dim, Tensor index, Tensor source, str reduce, *, bool include_self=True) -> Tensor(a!)
  structured_delegate: index_reduce.out
  variants: method

- func: index_reduce(Tensor self, int dim, Tensor index, Tensor source, str reduce, *, bool include_self=True) -> Tensor
  structured_delegate: index_reduce.out
  variants: function, method

- func: index_fill_.int_Scalar(Tensor(a!) self, int dim, Tensor index, Scalar value) -> Tensor(a!)
  device_check: NoCheck   # TensorIterator
  variants: method
  dispatch:
    CPU: index_fill_
    CUDA: index_fill_
  autogen: index_fill.int_Scalar_out

- func: index_fill.int_Scalar(Tensor self, int dim, Tensor index, Scalar value) -> Tensor
  device_check: NoCheck   # TensorIterator
  variants: function, method
  dispatch:
    CompositeExplicitAutograd: index_fill

- func: index_fill_.int_Tensor(Tensor(a!) self, int dim, Tensor index, Tensor value) -> Tensor(a!)
  device_check: NoCheck   # TensorIterator
  variants: method
  dispatch:
    CPU, CUDA: index_fill_
  autogen: index_fill.int_Tensor_out

- func: index_fill.int_Tensor(Tensor self, int dim, Tensor index, Tensor value) -> Tensor
  device_check: NoCheck   # TensorIterator
  variants: function, method
  dispatch:
    CompositeExplicitAutograd: index_fill

- func: index_fill_.Dimname_Scalar(Tensor(a!) self, Dimname dim, Tensor index, Scalar value) -> Tensor(a!)
  device_check: NoCheck   # TensorIterator
  variants: method

- func: index_fill_.Dimname_Tensor(Tensor(a!) self, Dimname dim, Tensor index, Tensor value) -> Tensor(a!)
  device_check: NoCheck   # TensorIterator
  variants: method

- func: index_fill.Dimname_Scalar(Tensor self, Dimname dim, Tensor index, Scalar value) -> Tensor
  device_check: NoCheck   # TensorIterator
  variants: function, method

- func: index_fill.Dimname_Tensor(Tensor self, Dimname dim, Tensor index, Tensor value) -> Tensor
  device_check: NoCheck   # TensorIterator
  variants: function, method

- func: scatter.src(Tensor self, int dim, Tensor index, Tensor src) -> Tensor
  structured_delegate: scatter.src_out
  variants: function, method

- func: scatter_.src(Tensor(a!) self, int dim, Tensor index, Tensor src) -> Tensor(a!)
  structured_delegate: scatter.src_out
  variants: method

- func: scatter.src_out(Tensor self, int dim, Tensor index, Tensor src, *, Tensor(a!) out) -> Tensor(a!)
  structured: True
  variants: function
  dispatch:
    CPU, CUDA: scatter_src_out
    MPS: scatter_src_out_mps

- func: scatter.value(Tensor self, int dim, Tensor index, Scalar value) -> Tensor
  structured_delegate: scatter.value_out
  variants: function, method

- func: scatter_.value(Tensor(a!) self, int dim, Tensor index, Scalar value) -> Tensor(a!)
  structured_delegate: scatter.value_out
  variants: method

- func: scatter.value_out(Tensor self, int dim, Tensor index, Scalar value, *, Tensor(a!) out) -> Tensor(a!)
  structured: True
  variants: function
  dispatch:
    CPU, CUDA: scatter_value_out
    MPS: scatter_value_out_mps

- func: scatter.reduce(Tensor self, int dim, Tensor index, Tensor src, *, str reduce) -> Tensor
  structured_delegate: scatter.reduce_out
  variants: function, method

- func: scatter_.reduce(Tensor(a!) self, int dim, Tensor index, Tensor src, *, str reduce) -> Tensor(a!)
  structured_delegate: scatter.reduce_out
  variants: method

- func: scatter.reduce_out(Tensor self, int dim, Tensor index, Tensor src, *, str reduce, Tensor(a!) out) -> Tensor(a!)
  structured: True
  variants: function
  dispatch:
    CPU, CUDA: scatter_reduce_out
    MPS: scatter_reduce_out_mps

- func: scatter.value_reduce(Tensor self, int dim, Tensor index, Scalar value, *, str reduce) -> Tensor
  structured_delegate: scatter.value_reduce_out
  variants: function, method

- func: scatter_.value_reduce(Tensor(a!) self, int dim, Tensor index, Scalar value, *, str reduce) -> Tensor(a!)
  structured_delegate: scatter.value_reduce_out
  variants: method

- func: scatter.value_reduce_out(Tensor self, int dim, Tensor index, Scalar value, *, str reduce, Tensor(a!) out) -> Tensor(a!)
  structured: True
  variants: function
  dispatch:
    CPU, CUDA: scatter_value_reduce_out
    MPS: scatter_value_reduce_out_mps

- func: scatter.dimname_src(Tensor self, Dimname dim, Tensor index, Tensor src) -> Tensor
  variants: function, method

- func: scatter.dimname_value(Tensor self, Dimname dim, Tensor index, Scalar value) -> Tensor
  variants: function, method

- func: scatter_add(Tensor self, int dim, Tensor index, Tensor src) -> Tensor
  structured_delegate: scatter_add.out
  variants: function, method

- func: scatter_add_(Tensor(a!) self, int dim, Tensor index, Tensor src) -> Tensor(a!)
  structured_delegate: scatter_add.out
  variants: method

- func: scatter_add.out(Tensor self, int dim, Tensor index, Tensor src, *, Tensor(a!) out) -> Tensor(a!)
  structured: True
  variants: function
  dispatch:
    CPU, CUDA: scatter_add
    MPS: scatter_add_mps_out

- func: scatter_add.dimname(Tensor self, Dimname dim, Tensor index, Tensor src) -> Tensor
  variants: function, method

- func: scatter_reduce.two(Tensor self, int dim, Tensor index, Tensor src, str reduce, *, bool include_self=True) -> Tensor
  structured_delegate: scatter_reduce.two_out
  variants: function, method

- func: scatter_reduce_.two(Tensor(a!) self, int dim, Tensor index, Tensor src, str reduce, *, bool include_self=True) -> Tensor(a!)
  structured_delegate: scatter_reduce.two_out
  variants: method

- func: scatter_reduce.two_out(Tensor self, int dim, Tensor index, Tensor src, str reduce, *, bool include_self=True, Tensor(a!) out) -> Tensor(a!)
  structured: True
  variants: function
  dispatch:
    CPU, CUDA: scatter_reduce_two

- func: eq_.Scalar(Tensor(a!) self, Scalar other) -> Tensor(a!)
  structured_delegate: eq.Scalar_out
  device_check: NoCheck   # TensorIterator
  variants: method

- func: eq_.Tensor(Tensor(a!) self, Tensor other) -> Tensor(a!)
  structured_delegate: eq.Tensor_out
  device_check: NoCheck   # TensorIterator
  variants: method

- func: bitwise_and.Tensor_out(Tensor self, Tensor other, *, Tensor(a!) out) -> Tensor(a!)
  device_check: NoCheck   # TensorIterator
  structured: True
  structured_inherits: TensorIteratorBase
  variants: function
  dispatch:
    CPU, CUDA: bitwise_and_out

- func: bitwise_and.Scalar_out(Tensor self, Scalar other, *, Tensor(a!) out) -> Tensor(a!)
  device_check: NoCheck   # TensorIterator
  variants: function
  dispatch:
    CompositeExplicitAutograd: bitwise_and_out

- func: bitwise_and.Scalar(Tensor self, Scalar other) -> Tensor
  device_check: NoCheck   # TensorIterator
  variants: method, function
  dispatch:
    CompositeExplicitAutograd: bitwise_and

- func: bitwise_and.Scalar_Tensor(Scalar self, Tensor other) -> Tensor
  device_check: NoCheck   # TensorIterator
  variants: function
  dispatch:
    CompositeExplicitAutograd: bitwise_and

- func: bitwise_and.Tensor(Tensor self, Tensor other) -> Tensor
  device_check: NoCheck   # TensorIterator
  variants: method, function
  structured_delegate: bitwise_and.Tensor_out

- func: bitwise_and_.Scalar(Tensor(a!) self, Scalar other) -> Tensor(a!)
  device_check: NoCheck   # TensorIterator
  variants: method

- func: bitwise_and_.Tensor(Tensor(a!) self, Tensor other) -> Tensor(a!)
  device_check: NoCheck   # TensorIterator
  variants: method
  structured_delegate: bitwise_and.Tensor_out

- func: __and__.Scalar(Tensor self, Scalar other) -> Tensor
  device_check: NoCheck   # TensorIterator
  variants: method, function

- func: __and__.Tensor(Tensor self, Tensor other) -> Tensor
  device_check: NoCheck   # TensorIterator
  variants: method, function

- func: __iand__.Scalar(Tensor(a!) self, Scalar other) -> Tensor(a!)
  device_check: NoCheck   # TensorIterator
  variants: method

- func: __iand__.Tensor(Tensor(a!) self, Tensor other) -> Tensor(a!)
  device_check: NoCheck   # TensorIterator
  variants: method

- func: bitwise_or.Tensor_out(Tensor self, Tensor other, *, Tensor(a!) out) -> Tensor(a!)
  device_check: NoCheck   # TensorIterator
  structured: True
  structured_inherits: TensorIteratorBase
  variants: function
  dispatch:
    CPU, CUDA: bitwise_or_out

- func: bitwise_or.Scalar_out(Tensor self, Scalar other, *, Tensor(a!) out) -> Tensor(a!)
  device_check: NoCheck   # TensorIterator
  variants: function
  dispatch:
    CompositeExplicitAutograd: bitwise_or_out

- func: bitwise_or.Scalar(Tensor self, Scalar other) -> Tensor
  device_check: NoCheck   # TensorIterator
  variants: method, function

- func: bitwise_or.Scalar_Tensor(Scalar self, Tensor other) -> Tensor
  device_check: NoCheck   # TensorIterator
  variants: function
  dispatch:
    CompositeExplicitAutograd: bitwise_or

- func: bitwise_or.Tensor(Tensor self, Tensor other) -> Tensor
  device_check: NoCheck   # TensorIterator
  variants: method, function
  structured_delegate: bitwise_or.Tensor_out

- func: bitwise_or_.Scalar(Tensor(a!) self, Scalar other) -> Tensor(a!)
  device_check: NoCheck   # TensorIterator
  variants: method

- func: bitwise_or_.Tensor(Tensor(a!) self, Tensor other) -> Tensor(a!)
  device_check: NoCheck   # TensorIterator
  variants: method
  structured_delegate: bitwise_or.Tensor_out

- func: __or__.Scalar(Tensor self, Scalar other) -> Tensor
  device_check: NoCheck   # TensorIterator
  variants: method, function

- func: __or__.Tensor(Tensor self, Tensor other) -> Tensor
  device_check: NoCheck   # TensorIterator
  variants: method, function

- func: __ior__.Scalar(Tensor(a!) self, Scalar other) -> Tensor(a!)
  device_check: NoCheck   # TensorIterator
  variants: method

- func: __ior__.Tensor(Tensor(a!) self, Tensor other) -> Tensor(a!)
  device_check: NoCheck   # TensorIterator
  variants: method

- func: bitwise_xor.Tensor_out(Tensor self, Tensor other, *, Tensor(a!) out) -> Tensor(a!)
  device_check: NoCheck   # TensorIterator
  structured: True
  structured_inherits: TensorIteratorBase
  variants: function
  dispatch:
    CPU, CUDA: bitwise_xor_out

- func: bitwise_xor.Scalar_out(Tensor self, Scalar other, *, Tensor(a!) out) -> Tensor(a!)
  device_check: NoCheck   # TensorIterator
  variants: function
  dispatch:
    CompositeExplicitAutograd: bitwise_xor_out

- func: bitwise_xor.Scalar(Tensor self, Scalar other) -> Tensor
  device_check: NoCheck   # TensorIterator
  variants: method, function

- func: bitwise_xor.Scalar_Tensor(Scalar self, Tensor other) -> Tensor
  device_check: NoCheck   # TensorIterator
  variants: function
  dispatch:
    CompositeExplicitAutograd: bitwise_xor

- func: bitwise_xor.Tensor(Tensor self, Tensor other) -> Tensor
  device_check: NoCheck   # TensorIterator
  variants: method, function
  structured_delegate: bitwise_xor.Tensor_out

- func: bitwise_xor_.Scalar(Tensor(a!) self, Scalar other) -> Tensor(a!)
  device_check: NoCheck   # TensorIterator
  variants: method

- func: bitwise_xor_.Tensor(Tensor(a!) self, Tensor other) -> Tensor(a!)
  device_check: NoCheck   # TensorIterator
  variants: method
  structured_delegate: bitwise_xor.Tensor_out

- func: __xor__.Scalar(Tensor self, Scalar other) -> Tensor
  device_check: NoCheck   # TensorIterator
  variants: method, function

- func: __xor__.Tensor(Tensor self, Tensor other) -> Tensor
  device_check: NoCheck   # TensorIterator
  variants: method, function

- func: __ixor__.Scalar(Tensor(a!) self, Scalar other) -> Tensor(a!)
  device_check: NoCheck   # TensorIterator
  variants: method

- func: __ixor__.Tensor(Tensor(a!) self, Tensor other) -> Tensor(a!)
  device_check: NoCheck   # TensorIterator
  variants: method

- func: __lshift__.Scalar(Tensor self, Scalar other) -> Tensor
  device_check: NoCheck   # TensorIterator
  variants: method, function
  dispatch:
    CPU, CUDA: __lshift__

- func: __lshift__.Tensor(Tensor self, Tensor other) -> Tensor
  device_check: NoCheck   # TensorIterator
  variants: method, function
  dispatch:
    CPU, CUDA: __lshift__

- func: __ilshift__.Scalar(Tensor(a!) self, Scalar other) -> Tensor(a!)
  device_check: NoCheck   # TensorIterator
  variants: method
  dispatch:
    CPU, CUDA: __ilshift__
  autogen: __lshift__.Scalar_out

- func: __ilshift__.Tensor(Tensor(a!) self, Tensor other) -> Tensor(a!)
  device_check: NoCheck   # TensorIterator
  variants: method
  dispatch:
    CPU, CUDA: __ilshift__
  autogen: __lshift__.Tensor_out

- func: bitwise_left_shift.Tensor(Tensor self, Tensor other) -> Tensor
  device_check: NoCheck   # TensorIterator
  variants: function, method
  structured_delegate: bitwise_left_shift.Tensor_out

- func: bitwise_left_shift_.Tensor(Tensor(a!) self, Tensor other) -> Tensor(a!)
  device_check: NoCheck   # TensorIterator
  variants: method
  structured_delegate: bitwise_left_shift.Tensor_out

- func: bitwise_left_shift.Tensor_out(Tensor self, Tensor other, *, Tensor(a!) out) -> Tensor(a!)
  device_check: NoCheck   # TensorIterator
  structured: True
  structured_inherits: TensorIteratorBase
  dispatch:
    CPU, CUDA: bitwise_left_shift_out

- func: bitwise_left_shift.Tensor_Scalar(Tensor self, Scalar other) -> Tensor
  device_check: NoCheck   # TensorIterator
  variants: method, function
  dispatch:
    CompositeExplicitAutograd: bitwise_left_shift

- func: bitwise_left_shift_.Tensor_Scalar(Tensor(a!) self, Scalar other) -> Tensor(a!)
  device_check: NoCheck   # TensorIterator
  variants: method
  dispatch:
    CompositeExplicitAutograd: bitwise_left_shift_

- func: bitwise_left_shift.Tensor_Scalar_out(Tensor self, Scalar other, *, Tensor(a!) out) -> Tensor(a!)
  device_check: NoCheck   # TensorIterator
  variants: function
  dispatch:
    CompositeExplicitAutograd: bitwise_left_shift_out

- func: bitwise_left_shift.Scalar_Tensor(Scalar self, Tensor other) -> Tensor
  device_check: NoCheck   # TensorIterator
  variants: function
  dispatch:
    CompositeExplicitAutograd: bitwise_left_shift

- func: __rshift__.Scalar(Tensor self, Scalar other) -> Tensor
  device_check: NoCheck   # TensorIterator
  variants: method, function
  dispatch:
    CPU, CUDA: __rshift__

- func: __rshift__.Tensor(Tensor self, Tensor other) -> Tensor
  device_check: NoCheck   # TensorIterator
  variants: method, function
  dispatch:
    CPU, CUDA: __rshift__

- func: __irshift__.Scalar(Tensor(a!) self, Scalar other) -> Tensor(a!)
  device_check: NoCheck   # TensorIterator
  variants: method
  dispatch:
    CPU, CUDA: __irshift__
  autogen: __rshift__.Scalar_out

- func: __irshift__.Tensor(Tensor(a!) self, Tensor other) -> Tensor(a!)
  device_check: NoCheck   # TensorIterator
  variants: method
  dispatch:
    CPU, CUDA: __irshift__
  autogen: __rshift__.Tensor_out

- func: bitwise_right_shift.Tensor(Tensor self, Tensor other) -> Tensor
  device_check: NoCheck   # TensorIterator
  variants: function, method
  structured_delegate: bitwise_right_shift.Tensor_out

- func: bitwise_right_shift_.Tensor(Tensor(a!) self, Tensor other) -> Tensor(a!)
  device_check: NoCheck   # TensorIterator
  variants: method
  structured_delegate: bitwise_right_shift.Tensor_out

- func: bitwise_right_shift.Tensor_out(Tensor self, Tensor other, *, Tensor(a!) out) -> Tensor(a!)
  device_check: NoCheck   # TensorIterator
  structured: True
  structured_inherits: TensorIteratorBase
  dispatch:
    CPU, CUDA: bitwise_right_shift_out

- func: bitwise_right_shift.Tensor_Scalar(Tensor self, Scalar other) -> Tensor
  device_check: NoCheck   # TensorIterator
  variants: method, function
  dispatch:
    CompositeExplicitAutograd: bitwise_right_shift

- func: bitwise_right_shift_.Tensor_Scalar(Tensor(a!) self, Scalar other) -> Tensor(a!)
  device_check: NoCheck   # TensorIterator
  variants: method
  dispatch:
    CompositeExplicitAutograd: bitwise_right_shift_

- func: bitwise_right_shift.Tensor_Scalar_out(Tensor self, Scalar other, *, Tensor(a!) out) -> Tensor(a!)
  device_check: NoCheck   # TensorIterator
  variants: function
  dispatch:
    CompositeExplicitAutograd: bitwise_right_shift_out

- func: bitwise_right_shift.Scalar_Tensor(Scalar self, Tensor other) -> Tensor
  device_check: NoCheck   # TensorIterator
  variants: function
  dispatch:
    CompositeExplicitAutograd: bitwise_right_shift

- func: tril_(Tensor(a!) self, int diagonal=0) -> Tensor(a!)
  structured_delegate: tril.out
  variants: method

- func: triu_(Tensor(a!) self, int diagonal=0) -> Tensor(a!)
  structured_delegate: triu.out
  variants: method

- func: digamma_(Tensor(a!) self) -> Tensor(a!)
  device_check: NoCheck   # TensorIterator
  structured_delegate: digamma.out
  variants: method

- func: lerp_.Scalar(Tensor(a!) self, Tensor end, Scalar weight) -> Tensor(a!)
  device_check: NoCheck   # TensorIterator
  variants: method
  structured_delegate: lerp.Scalar_out

- func: lerp_.Tensor(Tensor(a!) self, Tensor end, Tensor weight) -> Tensor(a!)
  device_check: NoCheck   # TensorIterator
  variants: method
  structured_delegate: lerp.Tensor_out

- func: addbmm_(Tensor(a!) self, Tensor batch1, Tensor batch2, *, Scalar beta=1, Scalar alpha=1) -> Tensor(a!)
  variants: method
  dispatch:
    CPU, CUDA: addbmm_
    MPS: addbmm_mps_

- func: addbmm.out(Tensor self, Tensor batch1, Tensor batch2, *, Scalar beta=1, Scalar alpha=1, Tensor(a!) out) -> Tensor(a!)
  dispatch:
    CPU, CUDA: addbmm_out
    MPS: addbmm_out_mps

- func: addbmm(Tensor self, Tensor batch1, Tensor batch2, *, Scalar beta=1, Scalar alpha=1) -> Tensor
  variants: method, function
  dispatch:
    CPU, CUDA: addbmm
    MPS: addbmm_mps

- func: random_.from(Tensor(a!) self, int from, int? to, *, Generator? generator=None) -> Tensor(a!)
  device_check: NoCheck   # TensorIterator
  variants: method
  dispatch:
    CPU, CUDA: random_
    Meta: random_meta_
    MPS: random_mps_
  autogen: random.from_functional, random.from_out

- func: random_.to(Tensor(a!) self, int to, *, Generator? generator=None) -> Tensor(a!)
  device_check: NoCheck   # TensorIterator
  variants: method
  dispatch:
    CPU, CUDA: random_
    Meta: random_meta_
    MPS: random_mps_
  autogen: random.to_functional, random.to_out

- func: random_(Tensor(a!) self, *, Generator? generator=None) -> Tensor(a!)
  device_check: NoCheck   # TensorIterator
  variants: method
  dispatch:
    CPU, CUDA: random_
    Meta: random_meta_
  autogen: random.functional, random.out

- func: uniform_(Tensor(a!) self, float from=0, float to=1, *, Generator? generator=None) -> Tensor(a!)
  device_check: NoCheck   # TensorIterator
  variants: method
  dispatch:
    CPU, CUDA: uniform_
    MPS: uniform_mps_
    Meta: uniform_meta_
  autogen: uniform.functional, uniform.out

- func: cauchy_(Tensor(a!) self, float median=0, float sigma=1, *, Generator? generator=None) -> Tensor(a!)
  device_check: NoCheck   # TensorIterator
  variants: method
  dispatch:
    CPU, CUDA: cauchy_
  autogen: cauchy.functional, cauchy.out

- func: log_normal_(Tensor(a!) self, float mean=1, float std=2, *, Generator? generator=None) -> Tensor(a!)
  device_check: NoCheck   # TensorIterator
  variants: method
  dispatch:
    CPU, CUDA: log_normal_
  autogen: log_normal.functional, log_normal.out

- func: exponential_(Tensor(a!) self, float lambd=1, *, Generator? generator=None) -> Tensor(a!)
  device_check: NoCheck   # TensorIterator
  variants: method
  dispatch:
    CPU, CUDA: exponential_
    MPS: exponential_mps_
  autogen: exponential.functional, exponential.out

- func: geometric_(Tensor(a!) self, float p, *, Generator? generator=None) -> Tensor(a!)
  device_check: NoCheck   # TensorIterator
  variants: method
  dispatch:
    CPU, CUDA: geometric_

# wrappers for TH functions
  autogen: geometric.functional, geometric.out

- func: diag.out(Tensor self, int diagonal=0, *, Tensor(a!) out) -> Tensor(a!)
  dispatch:
    CPU: diag_cpu_out
    CUDA: diag_cuda_out
    MPS: diag_mps_out

- func: diag(Tensor self, int diagonal=0) -> Tensor
  variants: method, function
  dispatch:
    CompositeExplicitAutograd: diag

- func: diag_backward(Tensor grad, int[] input_sizes, int diagonal) -> Tensor
  variants: function
  device_check: NoCheck
  device_guard: False

- func: cross.out(Tensor self, Tensor other, int? dim=None, *, Tensor(a!) out) -> Tensor(a!)

- func: cross(Tensor self, Tensor other, int? dim=None) -> Tensor
  variants: method, function

- func: triu.out(Tensor self, int diagonal=0, *, Tensor(a!) out) -> Tensor(a!)
  structured: True
  dispatch:
    CPU: triu_cpu
    CUDA: triu_cuda
    MPS: triu_mps_out

- func: triu(Tensor self, int diagonal=0) -> Tensor
  structured_delegate: triu.out
  variants: method, function

- func: tril.out(Tensor self, int diagonal=0, *, Tensor(a!) out) -> Tensor(a!)
  structured: True
  dispatch:
    CPU: tril_cpu
    CUDA: tril_cuda
    MPS: tril_mps_out

- func: tril(Tensor self, int diagonal=0) -> Tensor
  structured_delegate: tril.out
  variants: method, function

- func: tril_indices(int row, int col, int offset=0, *, ScalarType? dtype=long, Layout? layout=None, Device? device=None, bool? pin_memory=None) -> Tensor
  dispatch:
    CPU: tril_indices_cpu
    CUDA: tril_indices_cuda

- func: triu_indices(int row, int col, int offset=0, *, ScalarType? dtype=long, Layout? layout=None, Device? device=None, bool? pin_memory=None) -> Tensor
  dispatch:
    CPU: triu_indices_cpu
    CUDA: triu_indices_cuda

- func: trace(Tensor self) -> Tensor
  variants: method, function
  dispatch:
    CPU: trace_cpu
    CUDA: trace_cuda

- func: trace_backward(Tensor grad, int[] sizes) -> Tensor
  variants: function
  device_check: NoCheck
  device_guard: False

- func: ne.Scalar_out(Tensor self, Scalar other, *, Tensor(a!) out) -> Tensor(a!)
  structured: True
  structured_inherits: TensorIteratorBase
  device_check: NoCheck   # TensorIterator
  dispatch:
    CPU, CUDA: ne_Scalar_out
    MPS: ne_scalar_out_mps
    QuantizedCPU: ne_out_quantized_cpu

- func: ne.Scalar(Tensor self, Scalar other) -> Tensor
  structured_delegate: ne.Scalar_out
  device_check: NoCheck   # TensorIterator
  variants: method, function
  dispatch:
    QuantizedCPU: ne_quantized_cpu

- func: ne.Tensor_out(Tensor self, Tensor other, *, Tensor(a!) out) -> Tensor(a!)
  structured: True
  structured_inherits: TensorIteratorBase
  device_check: NoCheck   # TensorIterator
  dispatch:
    CPU, CUDA: ne_Tensor_out
    MPS: ne_tensor_out_mps
    QuantizedCPU: ne_out_quantized_cpu

- func: ne.Tensor(Tensor self, Tensor other) -> Tensor
  structured_delegate: ne.Tensor_out
  device_check: NoCheck   # TensorIterator
  variants: method, function
  dispatch:
    QuantizedCPU: ne_quantized_cpu

- func: ne_.Scalar(Tensor(a!) self, Scalar other) -> Tensor(a!)
  structured_delegate: ne.Scalar_out
  device_check: NoCheck   # TensorIterator
  variants: method

- func: ne_.Tensor(Tensor(a!) self, Tensor other) -> Tensor(a!)
  structured_delegate: ne.Tensor_out
  device_check: NoCheck   # TensorIterator
  variants: method

# not_equal, alias for torch.ne
- func: not_equal.Scalar_out(Tensor self, Scalar other, *, Tensor(a!) out) -> Tensor(a!)

- func: not_equal.Scalar(Tensor self, Scalar other) -> Tensor
  variants: method, function

- func: not_equal.Tensor_out(Tensor self, Tensor other, *, Tensor(a!) out) -> Tensor(a!)

- func: not_equal.Tensor(Tensor self, Tensor other) -> Tensor
  variants: method, function

- func: not_equal_.Scalar(Tensor(a!) self, Scalar other) -> Tensor(a!)
  variants: method

- func: not_equal_.Tensor(Tensor(a!) self, Tensor other) -> Tensor(a!)
  variants: method

- func: eq.Scalar_out(Tensor self, Scalar other, *, Tensor(a!) out) -> Tensor(a!)
  structured: True
  structured_inherits: TensorIteratorBase
  device_check: NoCheck   # TensorIterator
  dispatch:
    CPU, CUDA: eq_Scalar_out
    MPS: eq_scalar_out_mps
    QuantizedCPU: eq_out_quantized_cpu

- func: eq.Scalar(Tensor self, Scalar other) -> Tensor
  structured_delegate: eq.Scalar_out
  device_check: NoCheck   # TensorIterator
  variants: method, function
  dispatch:
    QuantizedCPU: eq_quantized_cpu

- func: eq.Tensor_out(Tensor self, Tensor other, *, Tensor(a!) out) -> Tensor(a!)
  structured: True
  structured_inherits: TensorIteratorBase
  device_check: NoCheck   # TensorIterator
  dispatch:
    CPU, CUDA: eq_Tensor_out
    MPS: eq_tensor_out_mps
    QuantizedCPU: eq_out_quantized_cpu

- func: eq.Tensor(Tensor self, Tensor other) -> Tensor
  structured_delegate: eq.Tensor_out
  device_check: NoCheck   # TensorIterator
  variants: method, function
  dispatch:
    QuantizedCPU: eq_quantized_cpu

- func: ge.Scalar_out(Tensor self, Scalar other, *, Tensor(a!) out) -> Tensor(a!)
  structured: True
  structured_inherits: TensorIteratorBase
  device_check: NoCheck   # TensorIterator
  dispatch:
    CPU, CUDA: ge_Scalar_out
    MPS: ge_scalar_out_mps
    QuantizedCPU: ge_out_quantized_cpu

- func: ge.Scalar(Tensor self, Scalar other) -> Tensor
  structured_delegate: ge.Scalar_out
  device_check: NoCheck   # TensorIterator
  variants: method, function
  dispatch:
    QuantizedCPU: ge_quantized_cpu

- func: ge.Tensor_out(Tensor self, Tensor other, *, Tensor(a!) out) -> Tensor(a!)
  structured: True
  structured_inherits: TensorIteratorBase
  device_check: NoCheck   # TensorIterator
  dispatch:
    CPU, CUDA: ge_Tensor_out
    MPS: ge_tensor_out_mps
    QuantizedCPU: ge_out_quantized_cpu

- func: ge.Tensor(Tensor self, Tensor other) -> Tensor
  structured_delegate: ge.Tensor_out
  device_check: NoCheck   # TensorIterator
  variants: method, function
  dispatch:
    QuantizedCPU: ge_quantized_cpu

- func: ge_.Scalar(Tensor(a!) self, Scalar other) -> Tensor(a!)
  structured_delegate: ge.Scalar_out
  device_check: NoCheck   # TensorIterator
  variants: method

- func: ge_.Tensor(Tensor(a!) self, Tensor other) -> Tensor(a!)
  structured_delegate: ge.Tensor_out
  device_check: NoCheck   # TensorIterator
  variants: method

# greater_equal, alias for torch.ge
- func: greater_equal.Scalar_out(Tensor self, Scalar other, *, Tensor(a!) out) -> Tensor(a!)

- func: greater_equal.Scalar(Tensor self, Scalar other) -> Tensor
  variants: method, function

- func: greater_equal.Tensor_out(Tensor self, Tensor other, *, Tensor(a!) out) -> Tensor(a!)

- func: greater_equal.Tensor(Tensor self, Tensor other) -> Tensor
  variants: method, function

- func: greater_equal_.Scalar(Tensor(a!) self, Scalar other) -> Tensor(a!)
  variants: method

- func: greater_equal_.Tensor(Tensor(a!) self, Tensor other) -> Tensor(a!)
  variants: method

- func: le.Scalar_out(Tensor self, Scalar other, *, Tensor(a!) out) -> Tensor(a!)
  structured: True
  structured_inherits: TensorIteratorBase
  device_check: NoCheck   # TensorIterator
  dispatch:
    CPU, CUDA: le_Scalar_out
    MPS: le_scalar_out_mps
    QuantizedCPU: le_out_quantized_cpu

- func: le.Scalar(Tensor self, Scalar other) -> Tensor
  structured_delegate: le.Scalar_out
  device_check: NoCheck   # TensorIterator
  variants: method, function
  dispatch:
    QuantizedCPU: le_quantized_cpu

- func: le.Tensor_out(Tensor self, Tensor other, *, Tensor(a!) out) -> Tensor(a!)
  structured: True
  structured_inherits: TensorIteratorBase
  device_check: NoCheck   # TensorIterator
  dispatch:
    CPU, CUDA: le_Tensor_out
    MPS: le_tensor_out_mps
    QuantizedCPU: le_out_quantized_cpu

- func: le.Tensor(Tensor self, Tensor other) -> Tensor
  structured_delegate: le.Tensor_out
  device_check: NoCheck   # TensorIterator
  variants: method, function
  dispatch:
    QuantizedCPU: le_quantized_cpu

- func: le_.Scalar(Tensor(a!) self, Scalar other) -> Tensor(a!)
  structured_delegate: le.Scalar_out
  device_check: NoCheck   # TensorIterator
  variants: method

- func: le_.Tensor(Tensor(a!) self, Tensor other) -> Tensor(a!)
  structured_delegate: le.Tensor_out
  device_check: NoCheck   # TensorIterator
  variants: method

# less_equal, alias for torch.le
- func: less_equal.Scalar_out(Tensor self, Scalar other, *, Tensor(a!) out) -> Tensor(a!)

- func: less_equal.Scalar(Tensor self, Scalar other) -> Tensor
  variants: method, function

- func: less_equal.Tensor_out(Tensor self, Tensor other, *, Tensor(a!) out) -> Tensor(a!)

- func: less_equal.Tensor(Tensor self, Tensor other) -> Tensor
  variants: method, function

- func: less_equal_.Scalar(Tensor(a!) self, Scalar other) -> Tensor(a!)
  variants: method

- func: less_equal_.Tensor(Tensor(a!) self, Tensor other) -> Tensor(a!)
  variants: method

- func: gt.Scalar_out(Tensor self, Scalar other, *, Tensor(a!) out) -> Tensor(a!)
  structured: True
  structured_inherits: TensorIteratorBase
  device_check: NoCheck   # TensorIterator
  dispatch:
    CPU, CUDA: gt_Scalar_out
    MPS: gt_scalar_out_mps
    QuantizedCPU: gt_out_quantized_cpu

- func: gt.Scalar(Tensor self, Scalar other) -> Tensor
  structured_delegate: gt.Scalar_out
  device_check: NoCheck   # TensorIterator
  variants: method, function
  dispatch:
    QuantizedCPU: gt_quantized_cpu

- func: gt.Tensor_out(Tensor self, Tensor other, *, Tensor(a!) out) -> Tensor(a!)
  structured: True
  structured_inherits: TensorIteratorBase
  device_check: NoCheck   # TensorIterator
  dispatch:
    CPU, CUDA: gt_Tensor_out
    MPS: gt_tensor_out_mps
    QuantizedCPU: gt_out_quantized_cpu

- func: gt.Tensor(Tensor self, Tensor other) -> Tensor
  structured_delegate: gt.Tensor_out
  device_check: NoCheck   # TensorIterator
  variants: method, function
  dispatch:
    QuantizedCPU: gt_quantized_cpu

- func: gt_.Scalar(Tensor(a!) self, Scalar other) -> Tensor(a!)
  structured_delegate: gt.Scalar_out
  device_check: NoCheck   # TensorIterator
  variants: method

- func: gt_.Tensor(Tensor(a!) self, Tensor other) -> Tensor(a!)
  structured_delegate: gt.Tensor_out
  device_check: NoCheck   # TensorIterator
  variants: method

#  greater, alias for torch.gt
- func: greater.Scalar_out(Tensor self, Scalar other, *, Tensor(a!) out) -> Tensor(a!)

- func: greater.Scalar(Tensor self, Scalar other) -> Tensor
  variants: method, function

- func: greater.Tensor_out(Tensor self, Tensor other, *, Tensor(a!) out) -> Tensor(a!)

- func: greater.Tensor(Tensor self, Tensor other) -> Tensor
  variants: method, function

- func: greater_.Scalar(Tensor(a!) self, Scalar other) -> Tensor(a!)
  variants: method

- func: greater_.Tensor(Tensor(a!) self, Tensor other) -> Tensor(a!)
  variants: method

- func: lt.Scalar_out(Tensor self, Scalar other, *, Tensor(a!) out) -> Tensor(a!)
  structured: True
  structured_inherits: TensorIteratorBase
  device_check: NoCheck   # TensorIterator
  dispatch:
    CPU, CUDA: lt_Scalar_out
    MPS: lt_scalar_out_mps
    QuantizedCPU: lt_out_quantized_cpu

- func: lt.Scalar(Tensor self, Scalar other) -> Tensor
  structured_delegate: lt.Scalar_out
  device_check: NoCheck   # TensorIterator
  variants: method, function
  dispatch:
    QuantizedCPU: lt_quantized_cpu

- func: lt.Tensor_out(Tensor self, Tensor other, *, Tensor(a!) out) -> Tensor(a!)
  structured: True
  structured_inherits: TensorIteratorBase
  device_check: NoCheck   # TensorIterator
  dispatch:
    CPU, CUDA: lt_Tensor_out
    MPS: lt_tensor_out_mps
    QuantizedCPU: lt_out_quantized_cpu

- func: lt.Tensor(Tensor self, Tensor other) -> Tensor
  structured_delegate: lt.Tensor_out
  device_check: NoCheck   # TensorIterator
  variants: method, function
  dispatch:
    QuantizedCPU: lt_quantized_cpu

- func: lt_.Scalar(Tensor(a!) self, Scalar other) -> Tensor(a!)
  structured_delegate: lt.Scalar_out
  device_check: NoCheck   # TensorIterator
  variants: method

- func: lt_.Tensor(Tensor(a!) self, Tensor other) -> Tensor(a!)
  structured_delegate: lt.Tensor_out
  device_check: NoCheck   # TensorIterator
  variants: method

#  less, alias for torch.lt
- func: less.Scalar_out(Tensor self, Scalar other, *, Tensor(a!) out) -> Tensor(a!)

- func: less.Scalar(Tensor self, Scalar other) -> Tensor
  variants: method, function

- func: less.Tensor_out(Tensor self, Tensor other, *, Tensor(a!) out) -> Tensor(a!)

- func: less.Tensor(Tensor self, Tensor other) -> Tensor
  variants: method, function

- func: less_.Scalar(Tensor(a!) self, Scalar other) -> Tensor(a!)
  variants: method

- func: less_.Tensor(Tensor(a!) self, Tensor other) -> Tensor(a!)
  variants: method

- func: take.out(Tensor self, Tensor index, *, Tensor(a!) out) -> Tensor(a!)
  dispatch:
    CPU, CUDA: take_out

- func: take(Tensor self, Tensor index) -> Tensor
  variants: method, function
  dispatch:
    CPU, CUDA: take

- func: take_along_dim.out(Tensor self, Tensor indices, int? dim=None, *, Tensor(a!) out) -> Tensor(a!)

- func: take_along_dim(Tensor self, Tensor indices, int? dim=None) -> Tensor
  variants: method, function

- func: index_select.out(Tensor self, int dim, Tensor index, *, Tensor(a!) out) -> Tensor(a!)
  dispatch:
    CPU, QuantizedCPU: index_select_out_cpu_
    CUDA, QuantizedCUDA: index_select_out_cuda
    MPS: index_select_out_mps

- func: index_select(Tensor self, int dim, Tensor index) -> Tensor
  variants: method, function
  dispatch:
    CPU: index_select_cpu_
    QuantizedCPU: index_select_quantized_cpu_
    CUDA: index_select_cuda
    QuantizedCUDA: index_select_quantized_cuda
    SparseCPU: index_select_sparse_cpu
    SparseCUDA: index_select_sparse_cuda
    MPS: index_select_mps

- func: index_select.dimname_out(Tensor self, Dimname dim, Tensor index, *, Tensor(a!) out) -> Tensor(a!)

- func: index_select.dimname(Tensor self, Dimname dim, Tensor index) -> Tensor
  variants: method, function

- func: index_select_backward(Tensor grad, int[] self_sizes, int dim, Tensor index) -> Tensor
  variants: function
  device_check: NoCheck
  device_guard: False

- func: masked_select.out(Tensor self, Tensor mask, *, Tensor(a!) out) -> Tensor(a!)
  dispatch:
    CPU: masked_select_out_cpu
    CUDA: masked_select_out_cuda
  tags: dynamic_output_shape

- func: masked_select(Tensor self, Tensor mask) -> Tensor
  variants: method, function
  dispatch:
    CPU: masked_select_cpu
    CUDA: masked_select_cuda
  tags: dynamic_output_shape

- func: masked_select_backward(Tensor grad, Tensor input, Tensor mask) -> Tensor
  variants: function
  device_check: NoCheck
  device_guard: False

- func: nonzero.out(Tensor self, *, Tensor(a!) out) -> Tensor(a!)
  dispatch:
    CPU: nonzero_out_cpu
    CUDA: nonzero_out_cuda
  tags: dynamic_output_shape

- func: nonzero(Tensor self) -> Tensor
  variants: method, function
  dispatch:
    CPU: nonzero_cpu
    CUDA: nonzero_cuda
  tags: dynamic_output_shape

- func: nonzero_numpy(Tensor self) -> Tensor[]
  variants: method, function

- func: argwhere(Tensor self) -> Tensor
  variants: method, function
  tags: dynamic_output_shape

- func: gather.out(Tensor self, int dim, Tensor index, *, bool sparse_grad=False, Tensor(a!) out) -> Tensor(a!)
  structured: True
  dispatch:
    CPU, CUDA: gather_out
    MPS: gather_out_mps

- func: gather(Tensor self, int dim, Tensor index, *, bool sparse_grad=False) -> Tensor
  variants: method, function
  structured_delegate: gather.out

- func: gather_backward(Tensor grad, Tensor self, int dim, Tensor index, bool sparse_grad) -> Tensor
  variants: function
  device_check: NoCheck
  device_guard: False

- func: gather.dimname_out(Tensor self, Dimname dim, Tensor index, *, bool sparse_grad=False, Tensor(a!) out) -> Tensor(a!)

- func: gather.dimname(Tensor self, Dimname dim, Tensor index, *, bool sparse_grad=False) -> Tensor
  variants: method, function

- func: _gather_sparse_backward(Tensor self, int dim, Tensor index, Tensor grad) -> Tensor

- func: addcmul.out(Tensor self, Tensor tensor1, Tensor tensor2, *, Scalar value=1, Tensor(a!) out) -> Tensor(a!)
  structured: True
  structured_inherits: TensorIteratorBase
  device_check: NoCheck   # TensorIterator
  dispatch:
    CPU, CUDA: addcmul_out
    MPS: addcmul_out_mps

- func: addcmul(Tensor self, Tensor tensor1, Tensor tensor2, *, Scalar value=1) -> Tensor
  structured_delegate: addcmul.out
  device_check: NoCheck   # TensorIterator
  variants: method, function

- func: addcmul_(Tensor(a!) self, Tensor tensor1, Tensor tensor2, *, Scalar value=1) -> Tensor(a!)
  structured_delegate: addcmul.out
  device_check: NoCheck   # TensorIterator
  variants: method

- func: addcdiv.out(Tensor self, Tensor tensor1, Tensor tensor2, *, Scalar value=1, Tensor(a!) out) -> Tensor(a!)
  structured: True
  structured_inherits: TensorIteratorBase
  device_check: NoCheck   # TensorIterator
  dispatch:
    CPU, CUDA: addcdiv_out
    MPS: addcdiv_out_mps

- func: addcdiv(Tensor self, Tensor tensor1, Tensor tensor2, *, Scalar value=1) -> Tensor
  structured_delegate: addcdiv.out
  device_check: NoCheck   # TensorIterator
  variants: method, function

- func: addcdiv_(Tensor(a!) self, Tensor tensor1, Tensor tensor2, *, Scalar value=1) -> Tensor(a!)
  structured_delegate: addcdiv.out
  device_check: NoCheck   # TensorIterator
  variants: method

- func: cross_entropy_loss(Tensor self, Tensor target, Tensor? weight=None, int reduction=Mean, int ignore_index=-100, float label_smoothing=0.0) -> Tensor
  python_module: nn

- func: lstsq.X(Tensor self, Tensor A, *, Tensor(a!) X, Tensor(b!) qr) -> (Tensor(a!) solution, Tensor(b!) QR)
  dispatch:
    CPU: legacy_lstsq_out
    CUDA: legacy_lstsq_out_cuda

- func: lstsq(Tensor self, Tensor A) -> (Tensor solution, Tensor QR)
  variants: method, function
  dispatch:
    CPU: legacy_lstsq
    CUDA: legacy_lstsq_cuda

- func: triangular_solve.X(Tensor self, Tensor A, bool upper=True, bool transpose=False, bool unitriangular=False, *, Tensor(a!) X, Tensor(b!) M) -> (Tensor(a!) solution, Tensor(b!) cloned_coefficient)
  structured: True
  dispatch:
    CPU, CUDA: triangular_solve_out
    SparseCsrCPU: triangular_solve_out_sparse_csr_cpu
    SparseCsrCUDA: triangular_solve_out_sparse_csr_cuda

- func: triangular_solve(Tensor self, Tensor A, bool upper=True, bool transpose=False, bool unitriangular=False) -> (Tensor solution, Tensor cloned_coefficient)
  structured_delegate: triangular_solve.X
  variants: method, function

- func: _linalg_check_errors(Tensor info, str api_name, *, bool is_matrix) -> ()
  dispatch:
    CompositeExplicitAutograd: _linalg_check_errors

- func: linalg_solve_triangular.out(Tensor self, Tensor B, *, bool upper, bool left=True, bool unitriangular=False, Tensor(a!) out) -> Tensor(a!)
  python_module: linalg
  dispatch:
    CPU, CUDA: linalg_solve_triangular_out

- func: linalg_solve_triangular(Tensor self, Tensor B, *, bool upper, bool left=True, bool unitriangular=False) -> Tensor
  python_module: linalg
  variants: function
  dispatch:
    CPU, CUDA: linalg_solve_triangular

- func: linalg_vander(Tensor x, *, int? N=None) -> Tensor
  python_module: linalg

- func: symeig.e(Tensor self, bool eigenvectors=False, bool upper=True, *, Tensor(a!) e, Tensor(b!) V) -> (Tensor(a!) eigenvalues, Tensor(b!) eigenvectors)
  dispatch:
    CompositeExplicitAutograd: symeig_out

- func: symeig(Tensor self, bool eigenvectors=False, bool upper=True) -> (Tensor eigenvalues, Tensor eigenvectors)
  variants: method, function
  dispatch:
    CompositeExplicitAutograd: symeig

- func: _symeig_helper(Tensor self, bool eigenvectors, bool upper) -> (Tensor, Tensor)
  variants: function
  dispatch:
    CPU: _symeig_helper_cpu
    CUDA: _symeig_helper_cuda

- func: eig.e(Tensor self, bool eigenvectors=False, *, Tensor(a!) e, Tensor(b!) v) -> (Tensor(a!) eigenvalues, Tensor(b!) eigenvectors)
  dispatch:
    CompositeExplicitAutograd: eig_out

- func: eig(Tensor self, bool eigenvectors=False) -> (Tensor eigenvalues, Tensor eigenvectors)
  variants: method, function
  dispatch:
    CompositeExplicitAutograd: eig

- func: svd.U(Tensor self, bool some=True, bool compute_uv=True, *, Tensor(a!) U, Tensor(b!) S, Tensor(c!) V) -> (Tensor(a!) U, Tensor(b!) S, Tensor(c!) V)

- func: svd(Tensor self, bool some=True, bool compute_uv=True) -> (Tensor U, Tensor S, Tensor V)
  variants: method, function

# swapaxes, alias for transpose
- func: swapaxes(Tensor(a) self, int axis0, int axis1) -> Tensor(a)
  variants: function, method
  device_check: NoCheck
  device_guard: False

- func: swapaxes_(Tensor(a!) self, int axis0, int axis1) -> Tensor(a!)
  variants: method
  device_check: NoCheck
  device_guard: False
  tags: inplace_view

# swapdims, alias for transpose
- func: swapdims(Tensor(a) self, int dim0, int dim1) -> Tensor(a)
  variants: function, method
  device_check: NoCheck
  device_guard: False

- func: swapdims_(Tensor(a!) self, int dim0, int dim1) -> Tensor(a!)
  variants: method
  device_check: NoCheck
  device_guard: False
  tags: inplace_view

- func: cholesky.out(Tensor self, bool upper=False, *, Tensor(a!) out) -> Tensor(a!)
  dispatch:
    CPU, CUDA: cholesky_out

- func: cholesky(Tensor self, bool upper=False) -> Tensor
  variants: method, function
  dispatch:
    CPU, CUDA: cholesky

- func: cholesky_solve.out(Tensor self, Tensor input2, bool upper=False, *, Tensor(a!) out) -> Tensor(a!)
  dispatch:
    CompositeExplicitAutograd: cholesky_solve_out

- func: cholesky_solve(Tensor self, Tensor input2, bool upper=False) -> Tensor
  variants: method, function
  dispatch:
    CompositeExplicitAutograd: cholesky_solve

- func: _cholesky_solve_helper(Tensor self, Tensor A, bool upper) -> Tensor
  variants: function
  dispatch:
    CPU: _cholesky_solve_helper_cpu
    CUDA: _cholesky_solve_helper_cuda

- func: cholesky_inverse(Tensor self, bool upper=False) -> Tensor
  variants: method, function
  dispatch:
    CPU, CUDA: cholesky_inverse

- func: cholesky_inverse.out(Tensor self, bool upper=False, *, Tensor(a!) out) -> Tensor(a!)
  dispatch:
    CPU, CUDA: cholesky_inverse_out

- func: qr.Q(Tensor self, bool some=True, *, Tensor(a!) Q, Tensor(b!) R) -> (Tensor(a!) Q, Tensor(b!) R)

- func: qr(Tensor self, bool some=True) -> (Tensor Q, Tensor R)
  variants: method, function

- func: geqrf.a(Tensor self, *, Tensor(a!) a, Tensor(b!) tau) -> (Tensor(a!) a, Tensor(b!) tau)
  dispatch:
    CPU, CUDA: geqrf_out

- func: geqrf(Tensor self) -> (Tensor a, Tensor tau)
  variants: method, function
  dispatch:
    CPU, CUDA: geqrf

# orgqr, alias for linalg_householder_product
- func: orgqr(Tensor self, Tensor input2) -> Tensor
  variants: method, function

- func: orgqr.out(Tensor self, Tensor input2, *, Tensor(a!) out) -> Tensor(a!)

- func: ormqr.out(Tensor self, Tensor input2, Tensor input3, bool left=True, bool transpose=False, *, Tensor(a!) out) -> Tensor(a!)
  dispatch:
    CPU, CUDA: ormqr_out

- func: ormqr(Tensor self, Tensor input2, Tensor input3, bool left=True, bool transpose=False) -> Tensor
  variants: method, function
  dispatch:
    CPU, CUDA: ormqr

- func: _lu_with_info(Tensor self, bool pivot=True, bool check_errors=True) -> (Tensor LU, Tensor pivots, Tensor info)
  variants: function

- func: lu_solve.out(Tensor self, Tensor LU_data, Tensor LU_pivots, *, Tensor(a!) out) -> Tensor(a!)

- func: lu_solve(Tensor self, Tensor LU_data, Tensor LU_pivots) -> Tensor
  variants: method, function

# lu_unpack
- func: lu_unpack(Tensor LU_data, Tensor LU_pivots, bool unpack_data=True, bool unpack_pivots=True) -> (Tensor P, Tensor L, Tensor U)
  structured_delegate: lu_unpack.out
  variants: function

- func: lu_unpack.out(Tensor LU_data, Tensor LU_pivots, bool unpack_data=True, bool unpack_pivots=True, *, Tensor(a!) P, Tensor(b!) L, Tensor(c!) U) -> (Tensor(a!) P, Tensor(b!) L, Tensor(c!) U)
  variants: function
  structured: True
  dispatch:
    CPU, CUDA: lu_unpack_out

# TODO: remove dispatch section when porting TH CUDA to ATen
- func: multinomial.out(Tensor self, int num_samples, bool replacement=False, *, Generator? generator=None, Tensor(a!) out) -> Tensor(a!)
  dispatch:
    CPU, CUDA: multinomial_out

- func: multinomial(Tensor self, int num_samples, bool replacement=False, *, Generator? generator=None) -> Tensor
  variants: method, function
  dispatch:
    CPU, CUDA: multinomial

- func: lgamma.out(Tensor self, *, Tensor(a!) out) -> Tensor(a!)
  device_check: NoCheck   # TensorIterator
  structured: True
  structured_inherits: TensorIteratorBase
  dispatch:
    CPU, CUDA: lgamma_out

- func: lgamma_(Tensor(a!) self) -> Tensor(a!)
  device_check: NoCheck   # TensorIterator
  structured_delegate: lgamma.out
  variants: method

- func: lgamma(Tensor self) -> Tensor
  device_check: NoCheck   # TensorIterator
  structured_delegate: lgamma.out
  variants: method, function

- func: digamma.out(Tensor self, *, Tensor(a!) out) -> Tensor(a!)
  device_check: NoCheck   # TensorIterator
  structured: True
  structured_inherits: TensorIteratorBase
  dispatch:
    CPU, CUDA: digamma_out

- func: digamma(Tensor self) -> Tensor
  device_check: NoCheck   # TensorIterator
  structured_delegate: digamma.out
  variants: method, function

- func: polygamma.out(int n, Tensor self, *, Tensor(a!) out) -> Tensor(a!)
  device_check: NoCheck   # TensorIterator
  structured: True
  structured_inherits: TensorIteratorBase
  dispatch:
    CPU, CUDA: polygamma_out

- func: polygamma(int n, Tensor self) -> Tensor
  device_check: NoCheck   # TensorIterator
  structured_delegate: polygamma.out
  variants: method, function

- func: polygamma_(Tensor(a!) self, int n) -> Tensor(a!)
  device_check: NoCheck   # TensorIterator
  variants: method
  dispatch:
    CompositeExplicitAutograd: polygamma_

- func: erfinv(Tensor self) -> Tensor
  device_check: NoCheck   # TensorIterator
  structured_delegate: erfinv.out
  variants: method, function
  dispatch:
    SparseCPU, SparseCUDA: erfinv_sparse
    SparseCsrCPU, SparseCsrCUDA: erfinv_sparse_csr

- func: erfinv_(Tensor(a!) self) -> Tensor(a!)
  device_check: NoCheck   # TensorIterator
  structured_delegate: erfinv.out
  variants: method
  dispatch:
    SparseCPU, SparseCUDA: erfinv_sparse_
    SparseCsrCPU, SparseCsrCUDA: erfinv_sparse_csr_

- func: erfinv.out(Tensor self, *, Tensor(a!) out) -> Tensor(a!)
  device_check: NoCheck   # TensorIterator
  structured: True
  structured_inherits: TensorIteratorBase
  dispatch:
    CPU, CUDA: erfinv_out
    SparseCPU, SparseCUDA: erfinv_sparse_out
    SparseCsrCPU, SparseCsrCUDA: erfinv_sparse_csr_out

- func: i0(Tensor self) -> Tensor
  structured_delegate: i0.out
  variants: function, method

- func: i0_(Tensor(a!) self) -> Tensor(a!)
  structured_delegate: i0.out
  variants: function, method

- func: i0.out(Tensor self, *, Tensor(a!) out) -> Tensor(a!)
  structured: True
  structured_inherits: TensorIteratorBase
  dispatch:
    CPU, CUDA: i0_out

- func: sign(Tensor self) -> Tensor
  device_check: NoCheck   # TensorIterator
  structured_delegate: sign.out
  variants: function, method
  dispatch:
    SparseCPU, SparseCUDA: sign_sparse
    SparseCsrCPU, SparseCsrCUDA: sign_sparse_csr

- func: sign_(Tensor(a!) self) -> Tensor(a!)
  device_check: NoCheck   # TensorIterator
  structured_delegate: sign.out
  variants: method
  dispatch:
    SparseCPU, SparseCUDA: sign_sparse_
    SparseCsrCPU, SparseCsrCUDA: sign_sparse_csr_

- func: sign.out(Tensor self, *, Tensor(a!) out) -> Tensor(a!)
  device_check: NoCheck   # TensorIterator
  structured: True
  structured_inherits: TensorIteratorBase
  dispatch:
    CPU, CUDA: sign_out
    MPS: sign_out_mps
    SparseCPU, SparseCUDA: sign_sparse_out
    SparseCsrCPU, SparseCsrCUDA: sign_sparse_csr_out

- func: signbit(Tensor self) -> Tensor
  variants: function, method
  structured_delegate: signbit.out
  dispatch:
    SparseCPU, SparseCUDA: signbit_sparse
    SparseCsrCPU, SparseCsrCUDA: signbit_sparse_csr

- func: signbit.out(Tensor self, *, Tensor(a!) out) -> Tensor(a!)
  structured: True
  structured_inherits: TensorIteratorBase
  dispatch:
    CPU: signbit_out
    CUDA: signbit_out
    SparseCPU, SparseCUDA: signbit_sparse_out
    SparseCsrCPU, SparseCsrCUDA: signbit_sparse_csr_out

- func: dist(Tensor self, Tensor other, Scalar p=2) -> Tensor
  device_check: NoCheck   # TensorIterator
  variants: method, function
  dispatch:
    CompositeExplicitAutograd: dist

- func: atan2.out(Tensor self, Tensor other, *, Tensor(a!) out) -> Tensor(a!)
  device_check: NoCheck   # TensorIterator
  structured: True
  structured_inherits: TensorIteratorBase
  dispatch:
    CPU, CUDA: atan2_out
    MPS: atan2_mps_out

- func: atan2_(Tensor(a!) self, Tensor other) -> Tensor(a!)
  device_check: NoCheck   # TensorIterator
  structured_delegate: atan2.out
  variants: method

- func: atan2(Tensor self, Tensor other) -> Tensor
  device_check: NoCheck   # TensorIterator
  structured_delegate: atan2.out
  variants: method, function

# arctan2, alias of atan2
- func: arctan2(Tensor self, Tensor other) -> Tensor
  variants: method, function

- func: arctan2.out(Tensor self, Tensor other, *, Tensor(a!) out) -> Tensor(a!)
  device_check: NoCheck   # TensorIterator

- func: arctan2_(Tensor(a!) self, Tensor other) -> Tensor(a!)
  variants: method

- func: lerp.Scalar_out(Tensor self, Tensor end, Scalar weight, *, Tensor(a!) out) -> Tensor(a!)
  device_check: NoCheck   # TensorIterator
  structured: True
  structured_inherits: TensorIteratorBase
  dispatch:
    CPU, CUDA: lerp_Scalar

- func: lerp.Tensor_out(Tensor self, Tensor end, Tensor weight, *, Tensor(a!) out) -> Tensor(a!)
  device_check: NoCheck   # TensorIterator
  structured: True
  structured_inherits: TensorIteratorBase
  dispatch:
    CPU, CUDA: lerp_Tensor

- func: lerp.Scalar(Tensor self, Tensor end, Scalar weight) -> Tensor
  device_check: NoCheck   # TensorIterator
  variants: method, function
  structured_delegate: lerp.Scalar_out

- func: lerp.Tensor(Tensor self, Tensor end, Tensor weight) -> Tensor
  device_check: NoCheck   # TensorIterator
  variants: method, function
  structured_delegate: lerp.Tensor_out

- func: histc.out(Tensor self, int bins=100, Scalar min=0, Scalar max=0, *, Tensor(a!) out) -> Tensor(a!)
  dispatch:
    CPU: histogram_histc_cpu_out
    CUDA: _histc_out_cuda

- func: histc(Tensor self, int bins=100, Scalar min=0, Scalar max=0) -> Tensor
  variants: method, function
  dispatch:
    CPU: histogram_histc_cpu
    CUDA: _histc_cuda

- func: histogram.bins_tensor_out(Tensor self, Tensor bins, *, Tensor? weight=None, bool density=False, Tensor(a!) hist, Tensor(b!) bin_edges) -> (Tensor(a!) hist, Tensor(b!) bin_edges)
  dispatch:
    CPU: histogram_out_cpu

- func: histogram.bins_tensor(Tensor self, Tensor bins, *, Tensor? weight=None, bool density=False) -> (Tensor hist, Tensor bin_edges)
  variants: method, function
  dispatch:
    CPU: histogram_cpu

- func: histogram.bin_ct_out(Tensor self, int bins=100, *, float[]? range=None, Tensor? weight=None, bool density=False, Tensor(a!) hist, Tensor(b!) bin_edges) -> (Tensor(a!) hist, Tensor(b!) bin_edges)
  dispatch:
    CPU: histogram_out_cpu

- func: histogram.bin_ct(Tensor self, int bins=100, *, float[]? range=None, Tensor? weight=None, bool density=False) -> (Tensor hist, Tensor bin_edges)
  variants: method, function
  dispatch:
    CPU: histogram_cpu

- func: _histogramdd_bin_edges(Tensor self, int[] bins, *, float[]? range=None, Tensor? weight=None, bool density=False) -> Tensor[]
  dispatch:
    CPU: histogramdd_bin_edges_cpu

- func: _histogramdd_from_bin_cts(Tensor self, int[] bins, *, float[]? range=None, Tensor? weight=None, bool density=False) -> Tensor
  dispatch:
    CPU: histogramdd_cpu

- func: _histogramdd_from_bin_tensors(Tensor self, Tensor[] bins, *, Tensor? weight=None, bool density=False) -> Tensor
  dispatch:
    CPU: histogramdd_cpu

- func: histogramdd(Tensor self, int[] bins, float[]? range=None, Tensor? weight=None, bool density=False) -> (Tensor hist, Tensor[] bin_edges)

- func: histogramdd.int_bins(Tensor self, int bins, float[]? range=None, Tensor? weight=None, bool density=False) -> (Tensor hist, Tensor[] bin_edges)

- func: histogramdd.TensorList_bins(Tensor self, Tensor[] bins, float[]? range=None, Tensor? weight=None, bool density=False) -> (Tensor hist, Tensor[] bin_edges)

- func: fmod.Scalar_out(Tensor self, Scalar other, *, Tensor(a!) out) -> Tensor(a!)
  device_check: NoCheck   # TensorIterator
  dispatch:
    CompositeExplicitAutograd: fmod_out

- func: fmod.Scalar(Tensor self, Scalar other) -> Tensor
  device_check: NoCheck   # TensorIterator
  variants: method, function
  dispatch:
    CompositeExplicitAutograd: fmod

- func: fmod_.Scalar(Tensor(a!) self, Scalar other) -> Tensor(a!)
  device_check: NoCheck   # TensorIterator
  variants: method
  dispatch:
    CompositeExplicitAutograd: fmod_

- func: fmod.Tensor_out(Tensor self, Tensor other, *, Tensor(a!) out) -> Tensor(a!)
  device_check: NoCheck   # TensorIterator
  structured: True
  structured_inherits: TensorIteratorBase
  dispatch:
    CPU, CUDA: fmod_out

- func: fmod.Tensor(Tensor self, Tensor other) -> Tensor
  device_check: NoCheck   # TensorIterator
  structured_delegate: fmod.Tensor_out
  variants: method, function


- func: fmod_.Tensor(Tensor(a!) self, Tensor other) -> Tensor(a!)
  device_check: NoCheck   # TensorIterator
  variants: method
  structured_delegate: fmod.Tensor_out

- func: hypot.out(Tensor self, Tensor other, *, Tensor(a!) out) -> Tensor(a!)
  structured: True
  structured_inherits: TensorIteratorBase
  dispatch:
    CPU, CUDA: hypot_out

- func: hypot(Tensor self, Tensor other) -> Tensor
  structured_delegate: hypot.out
  variants: method, function

- func: hypot_(Tensor(a!) self, Tensor other) -> Tensor(a!)
  structured_delegate: hypot.out
  variants: method

- func: igamma.out(Tensor self, Tensor other, *, Tensor(a!) out) -> Tensor(a!)
  structured: True
  structured_inherits: TensorIteratorBase
  dispatch:
    CPU, CUDA: igamma_out

- func: igamma(Tensor self, Tensor other) -> Tensor
  structured_delegate: igamma.out
  variants: method, function

- func: igamma_(Tensor(a!) self, Tensor other) -> Tensor(a!)
  structured_delegate: igamma.out
  variants: method

- func: igammac.out(Tensor self, Tensor other, *, Tensor(a!) out) -> Tensor(a!)
  structured: True
  structured_inherits: TensorIteratorBase
  dispatch:
    CPU, CUDA: igammac_out

- func: igammac(Tensor self, Tensor other) -> Tensor
  structured_delegate: igammac.out
  variants: method, function

- func: igammac_(Tensor(a!) self, Tensor other) -> Tensor(a!)
  structured_delegate: igammac.out
  variants: method

- func: nextafter.out(Tensor self, Tensor other, *, Tensor(a!) out) -> Tensor(a!)
  structured: True
  structured_inherits: TensorIteratorBase
  dispatch:
    CPU, CUDA: nextafter_out

- func: nextafter(Tensor self, Tensor other) -> Tensor
  structured_delegate: nextafter.out
  variants: method, function

- func: nextafter_(Tensor(a!) self, Tensor other) -> Tensor(a!)
  structured_delegate: nextafter.out
  variants: method

- func: remainder.Scalar_out(Tensor self, Scalar other, *, Tensor(a!) out) -> Tensor(a!)
  dispatch:
    CompositeExplicitAutograd: remainder_out

- func: remainder.Scalar(Tensor self, Scalar other) -> Tensor
  variants: method, function
  dispatch:
    CompositeExplicitAutograd: remainder

- func: remainder_.Scalar(Tensor(a!) self, Scalar other) -> Tensor(a!)
  variants: method
  dispatch:
    CompositeExplicitAutograd: remainder_

- func: remainder.Tensor_out(Tensor self, Tensor other, *, Tensor(a!) out) -> Tensor(a!)
  device_check: NoCheck   # TensorIterator
  structured: True
  structured_inherits: TensorIteratorBase
  dispatch:
    CPU, CUDA: remainder_out

- func: remainder.Tensor(Tensor self, Tensor other) -> Tensor
  device_check: NoCheck   # TensorIterator
  structured_delegate: remainder.Tensor_out
  variants: method, function

- func: remainder_.Tensor(Tensor(a!) self, Tensor other) -> Tensor(a!)
  device_check: NoCheck   # TensorIterator
  structured_delegate: remainder.Tensor_out
  variants: method

- func: remainder.Scalar_Tensor(Scalar self, Tensor other) -> Tensor
  device_check: NoCheck   # TensorIterator
  variants: function
  dispatch:
    CPU, CUDA: remainder

- func: min(Tensor self) -> Tensor
  device_check: NoCheck   # TensorIterator
  variants: method, function
  dispatch:
    CPU, CUDA: min
    MPS: min_mps
    QuantizedCPU: min_quantized_cpu

- func: fmin(Tensor self, Tensor other) -> Tensor
  structured_delegate: fmin.out
  device_check: NoCheck   # TensorIterator
  variants: method, function

- func: fmin.out(Tensor self, Tensor other, *, Tensor(a!) out) -> Tensor(a!)
  structured: True
  structured_inherits: TensorIteratorBase
  device_check: NoCheck   # TensorIterator
  dispatch:
    CPU, CUDA: fmin_out

- func: max(Tensor self) -> Tensor
  device_check: NoCheck   # TensorIterator
  variants: method, function
  dispatch:
    CPU, CUDA: max
    MPS: max_mps
    QuantizedCPU: max_quantized_cpu

- func: fmax(Tensor self, Tensor other) -> Tensor
  structured_delegate: fmax.out
  device_check: NoCheck   # TensorIterator
  variants: method, function

- func: fmax.out(Tensor self, Tensor other, *, Tensor(a!) out) -> Tensor(a!)
  structured: True
  structured_inherits: TensorIteratorBase
  device_check: NoCheck   # TensorIterator
  dispatch:
    CPU, CUDA: fmax_out

- func: maximum(Tensor self, Tensor other) -> Tensor
  structured_delegate: maximum.out
  device_check: NoCheck   # TensorIterator
  variants: method, function

- func: maximum.out(Tensor self, Tensor other, *, Tensor(a!) out) -> Tensor(a!)
  structured: True
  structured_inherits: TensorIteratorBase
  device_check: NoCheck   # TensorIterator
  dispatch:
    CPU, CUDA: maximum_out
    MPS: maximum_out_mps

# binary max, alias of maximum
# NOTE: max is not an alias for maximum, since there is also unary max
- func: max.other(Tensor self, Tensor other) -> Tensor
  device_check: NoCheck   # TensorIterator
  variants: method, function

- func: max.out(Tensor self, Tensor other, *, Tensor(a!) out) -> Tensor(a!)
  device_check: NoCheck   # TensorIterator

- func: minimum(Tensor self, Tensor other) -> Tensor
  structured_delegate: minimum.out
  device_check: NoCheck   # TensorIterator
  variants: method, function

- func: minimum.out(Tensor self, Tensor other, *, Tensor(a!) out) -> Tensor(a!)
  structured: True
  structured_inherits: TensorIteratorBase
  device_check: NoCheck   # TensorIterator
  dispatch:
    CPU, CUDA: minimum_out
    MPS: minimum_out_mps

# binary min, alias for minimum
# NOTE: min is not an alias for minimum, since there is also unary min
- func: min.out(Tensor self, Tensor other, *, Tensor(a!) out) -> Tensor(a!)
  device_check: NoCheck   # TensorIterator

- func: min.other(Tensor self, Tensor other) -> Tensor
  device_check: NoCheck   # TensorIterator
  variants: method, function

- func: quantile(Tensor self, Tensor q, int? dim=None, bool keepdim=False, *, str interpolation='linear') -> Tensor
  variants: method, function

- func: quantile.out(Tensor self, Tensor q, int? dim=None, bool keepdim=False, *, str interpolation='linear', Tensor(a!) out) -> Tensor(a!)

- func: quantile.scalar(Tensor self, float q, int? dim=None, bool keepdim=False, *, str interpolation='linear') -> Tensor
  variants: method, function

- func: quantile.scalar_out(Tensor self, float q, int? dim=None, bool keepdim=False, *, str interpolation='linear', Tensor(a!) out) -> Tensor(a!)

- func: nanquantile(Tensor self, Tensor q, int? dim=None, bool keepdim=False, *, str interpolation='linear') -> Tensor
  variants: method, function

- func: nanquantile.out(Tensor self, Tensor q, int? dim=None, bool keepdim=False, *, str interpolation='linear', Tensor(a!) out) -> Tensor(a!)

- func: nanquantile.scalar(Tensor self, float q, int? dim=None, bool keepdim=False, *, str interpolation='linear') -> Tensor
  variants: method, function

- func: nanquantile.scalar_out(Tensor self, float q, int? dim=None, bool keepdim=False, *, str interpolation='linear', Tensor(a!) out) -> Tensor(a!)

- func: sort.values(Tensor self, int dim=-1, bool descending=False, *, Tensor(a!) values, Tensor(b!) indices) -> (Tensor(a!) values, Tensor(b!) indices)
  device_check: NoCheck   # TensorIterator
  dispatch:
    CompositeExplicitAutograd: sort_out

- func: sort.values_stable(Tensor self, *, bool? stable, int dim=-1, bool descending=False, Tensor(a!) values, Tensor(b!) indices) -> (Tensor(a!) values, Tensor(b!) indices)
  structured: True
  dispatch:
    CPU, CUDA: sort_stable_out

- func: sort(Tensor self, int dim=-1, bool descending=False) -> (Tensor values, Tensor indices)
  device_check: NoCheck   # TensorIterator
  variants: method, function
  dispatch:
    CompositeExplicitAutograd: sort

- func: sort.stable(Tensor self, *, bool? stable, int dim=-1, bool descending=False) -> (Tensor values, Tensor indices)
  structured_delegate: sort.values_stable
  variants: method, function
  dispatch:
    QuantizedCPU: sort_quantized_cpu_stable

- func: sort.dimname_values(Tensor self, Dimname dim, bool descending=False, *, Tensor(a!) values, Tensor(b!) indices) -> (Tensor(a!) values, Tensor(b!) indices)

- func: sort.dimname_values_stable(Tensor self, *, bool? stable, Dimname dim, bool descending=False, Tensor(a!) values, Tensor(b!) indices) -> (Tensor(a!) values, Tensor(b!) indices)

- func: sort.dimname(Tensor self, Dimname dim, bool descending=False) -> (Tensor values, Tensor indices)
  variants: method, function

- func: sort.dimname_stable(Tensor self, *, bool? stable, Dimname dim, bool descending=False) -> (Tensor values, Tensor indices)
  variants: method, function

- func: msort.out(Tensor self, *, Tensor(a!) out) -> Tensor(a!)

- func: msort(Tensor self) -> Tensor
  variants: method, function

- func: argsort(Tensor self, int dim=-1, bool descending=False) -> Tensor
  device_check: NoCheck   # TensorIterator
  variants: method, function

- func: argsort.stable(Tensor self, *, bool stable, int dim=-1, bool descending=False) -> Tensor
  device_check: NoCheck   # TensorIterator
  variants: method, function
  dispatch:
    CPU, CUDA: argsort_stable

- func: argsort.dimname(Tensor self, Dimname dim, bool descending=False) -> Tensor
  variants: method, function

- func: topk.values(Tensor self, int k, int dim=-1, bool largest=True, bool sorted=True, *, Tensor(a!) values, Tensor(b!) indices) -> (Tensor(a!) values, Tensor(b!) indices)
  structured: True
  dispatch:
    CPU: topk_out_cpu
    CUDA: topk_out_cuda
    MPS: topk_out_mps

- func: topk(Tensor self, int k, int dim=-1, bool largest=True, bool sorted=True) -> (Tensor values, Tensor indices)
  variants: method, function
  structured_delegate: topk.values
  dispatch:
    QuantizedCPU: topk_quantized_cpu

- func: all(Tensor self) -> Tensor
  device_check: NoCheck   # TensorIterator
  structured_delegate: all.all_out
  variants: method, function

- func: all.all_out(Tensor self, *, Tensor(a!) out) -> Tensor(a!)
  device_check: NoCheck
  structured: True
  dispatch:
    CPU, CUDA: all_all_out
    MPS: all_all_out_mps

- func: any(Tensor self) -> Tensor
  device_check: NoCheck   # TensorIterator
  structured_delegate: any.all_out
  variants: method, function
  dispatch:
    SparseCPU, SparseCUDA: any_sparse

- func: any.all_out(Tensor self, *, Tensor(a!) out) -> Tensor(a!)
  device_check: NoCheck
  structured: True
  dispatch:
    CPU, CUDA: any_all_out
    MPS: any_all_out_mps

- func: renorm.out(Tensor self, Scalar p, int dim, Scalar maxnorm, *, Tensor(a!) out) -> Tensor(a!)
  device_check: NoCheck   # TensorIterator
  structured: True
  dispatch:
    CPU, CUDA: renorm_out

- func: renorm(Tensor self, Scalar p, int dim, Scalar maxnorm) -> Tensor
  device_check: NoCheck   # TensorIterator
  variants: method, function
  structured_delegate: renorm.out

- func: renorm_(Tensor(a!) self, Scalar p, int dim, Scalar maxnorm) -> Tensor(a!)
  device_check: NoCheck   # TensorIterator
  variants: method
  structured_delegate: renorm.out

- func: unfold(Tensor(a) self, int dimension, int size, int step) -> Tensor(a)
  variants: method
  device_check: NoCheck
  device_guard: False
  dispatch:
    CPU, CUDA, Meta: unfold
    QuantizedCPU, QuantizedCUDA: unfold

- func: unfold_backward(Tensor grad_in, int[] input_sizes, int dim, int size, int step) -> Tensor
  variants: function
  dispatch:
    CPU, CUDA: unfold_backward

- func: equal(Tensor self, Tensor other) -> bool
  variants: method, function
  dispatch:
    CPU: cpu_equal
    CUDA: cuda_equal
    QuantizedCPU: equal_quantized_cpu

- func: pow.Tensor_Tensor_out(Tensor self, Tensor exponent, *, Tensor(a!) out) -> Tensor(a!)
  device_check: NoCheck   # TensorIterator
  structured: True
  structured_inherits: TensorIteratorBase
  dispatch:
    CPU, CUDA: pow_Tensor_Tensor_out
    MPS: pow_tensor_tensor_out_mps

- func: pow.Tensor_Tensor(Tensor self, Tensor exponent) -> Tensor
  device_check: NoCheck   # TensorIterator
  structured_delegate: pow.Tensor_Tensor_out
  variants: method, function

- func: pow.Scalar_out(Scalar self, Tensor exponent, *, Tensor(a!) out) -> Tensor(a!)
  device_check: NoCheck   # TensorIterator
  structured: True
  dispatch:
    CPU, CUDA: pow_Scalar_out

- func: pow.Scalar(Scalar self, Tensor exponent) -> Tensor
  device_check: NoCheck   # TensorIterator
  structured_delegate: pow.Scalar_out

- func: pow.Tensor_Scalar_out(Tensor self, Scalar exponent, *, Tensor(a!) out) -> Tensor(a!)
  device_check: NoCheck   # TensorIterator
  structured: True
  structured_inherits: TensorIteratorBase
  dispatch:
    CPU, CUDA: pow_Tensor_Scalar_out
    SparseCPU, SparseCUDA: pow_out_sparse_scalar
    MPS: pow_tensor_scalar_out_mps

- func: pow.Tensor_Scalar(Tensor self, Scalar exponent) -> Tensor
  device_check: NoCheck   # TensorIterator
  structured_delegate: pow.Tensor_Scalar_out
  variants: function, method
  dispatch:
    SparseCPU, SparseCUDA: pow_sparse_scalar

- func: pow_.Scalar(Tensor(a!) self, Scalar exponent) -> Tensor(a!)
  device_check: NoCheck   # TensorIterator
  structured_delegate: pow.Tensor_Scalar_out
  variants: method

- func: pow_.Tensor(Tensor(a!) self, Tensor exponent) -> Tensor(a!)
  device_check: NoCheck   # TensorIterator
  structured_delegate: pow.Tensor_Tensor_out
  variants: method

- func: float_power.Tensor_Tensor_out(Tensor self, Tensor exponent, *, Tensor(a!) out) -> Tensor(a!)

- func: float_power.Tensor_Tensor(Tensor self, Tensor exponent) -> Tensor
  variants: function, method

- func: float_power.Scalar_out(Scalar self, Tensor exponent, *, Tensor(a!) out) -> Tensor(a!)

- func: float_power.Scalar(Scalar self, Tensor exponent) -> Tensor

- func: float_power.Tensor_Scalar_out(Tensor self, Scalar exponent, *, Tensor(a!) out) -> Tensor(a!)

- func: float_power.Tensor_Scalar(Tensor self, Scalar exponent) -> Tensor
  variants: function, method

- func: float_power_.Scalar(Tensor(a!) self, Scalar exponent) -> Tensor(a!)
  variants: method

- func: float_power_.Tensor(Tensor(a!) self, Tensor exponent) -> Tensor(a!)
  variants: method

- func: normal_(Tensor(a!) self, float mean=0, float std=1, *, Generator? generator=None) -> Tensor(a!)
  device_check: NoCheck   # TensorIterator
  variants: method
  dispatch:
    CPU, CUDA: normal_
    MPS: normal_mps_
    Meta: normal_meta_
    SparseCsrCPU, SparseCsrCUDA: normal_sparse_csr_
  autogen: normal.functional, normal.out

- func: normal.Tensor_float_out(Tensor mean, float std=1, *, Generator? generator=None, Tensor(a!) out) -> Tensor(a!)
  dispatch:
    CPU, CUDA: normal_out
    MPS: normal_mps_out
    Meta: normal_out_meta

- func: normal.Tensor_float(Tensor mean, float std=1, *, Generator? generator=None) -> Tensor
  dispatch:
    CPU, CUDA: normal
    #MPS: normal_mps
    Meta: normal_meta

- func: normal.float_Tensor_out(float mean, Tensor std, *, Generator? generator=None, Tensor(a!) out) -> Tensor(a!)
  dispatch:
    CPU, CUDA: normal_out
    Meta: normal_out_meta
    MPS: normal_mps_out

- func: normal.float_Tensor(float mean, Tensor std, *, Generator? generator=None) -> Tensor
  dispatch:
    CPU, CUDA: normal
    Meta: normal_meta
    #MPS: normal_mps

- func: normal.Tensor_Tensor_out(Tensor mean, Tensor std, *, Generator? generator=None, Tensor(a!) out) -> Tensor(a!)
  dispatch:
    CPU, CUDA: normal_out
    Meta: normal_out_meta
    MPS: normal_mps_out

- func: normal.Tensor_Tensor(Tensor mean, Tensor std, *, Generator? generator=None) -> Tensor
  dispatch:
    CPU, CUDA: normal
    Meta: normal_meta
    #MPS: normal_mps

- func: normal.float_float(float mean, float std, int[] size, *, Generator? generator=None, ScalarType? dtype=None, Layout? layout=None, Device? device=None, bool? pin_memory=None) -> Tensor

- func: normal.float_float_out(float mean, float std, int[] size, *, Generator? generator=None, Tensor(a!) out) -> Tensor(a!)

- func: alias(Tensor(a) self) -> Tensor(a)
  variants: method, function
  dispatch:
    CompositeExplicitAutograd: alias

- func: _amp_foreach_non_finite_check_and_unscale_(Tensor(a!)[] self, Tensor(b!) found_inf, Tensor inv_scale) -> ()
  variants: function
  dispatch:
    CUDA: _amp_foreach_non_finite_check_and_unscale_cuda_
  autogen: _amp_foreach_non_finite_check_and_unscale.functional, _amp_foreach_non_finite_check_and_unscale.out

- func: _amp_update_scale_(Tensor(a!) self, Tensor(b!) growth_tracker, Tensor found_inf, float scale_growth_factor, float scale_backoff_factor, int growth_interval) -> Tensor(a!)
  variants: function
  dispatch:
    CUDA: _amp_update_scale_cuda_
  autogen: _amp_update_scale.functional, _amp_update_scale.out

#- func: _cat(Tensor[] tensors, int dim=0) -> Tensor
  #dispatch:
    #CPU: _cat_cpu
    #CUDA: cat_cuda
    #MPS: cat_mps
    #QuantizedCPU: cat_quantized_cpu

#- func: _cat.out(Tensor[] tensors, int dim=0, *, Tensor(a!) out) -> Tensor(a!)
  #dispatch:
    #CPU: _cat_out_cpu
    #CUDA: cat_out_cuda
    #QuantizedCPU: cat_out_quantized_cpu

- func: _foreach_add.Scalar(Tensor[] tensors, Scalar scalar) -> Tensor[]
  device_check: NoCheck   # foreach kernels fall back to slow path when tensor are on different devices
  variants: function
  dispatch:
    CPU: foreach_tensor_add_scalar_kernel_slow
    CUDA: foreach_tensor_add_scalar_kernel_cuda

- func: _foreach_add_.Scalar(Tensor(a!)[] self, Scalar scalar) -> ()
  device_check: NoCheck   # foreach kernels fall back to slow path when tensor are on different devices
  variants: function
  dispatch:
    CPU: foreach_tensor_add_scalar_kernel_slow_
    CUDA: foreach_tensor_add_scalar_kernel_cuda_
  autogen: _foreach_add.Scalar_functional, _foreach_add.Scalar_out

- func: _foreach_sub.Scalar(Tensor[] tensors, Scalar scalar) -> Tensor[]
  device_check: NoCheck   # foreach kernels fall back to slow path when tensor are on different devices
  variants: function
  dispatch:
    CPU: foreach_tensor_sub_scalar_kernel_slow
    CUDA: foreach_tensor_sub_scalar_kernel_cuda

- func: _foreach_sub_.Scalar(Tensor(a!)[] self, Scalar scalar) -> ()
  device_check: NoCheck   # foreach kernels fall back to slow path when tensor are on different devices
  variants: function
  dispatch:
    CPU: foreach_tensor_sub_scalar_kernel_slow_
    CUDA: foreach_tensor_sub_scalar_kernel_cuda_
  autogen: _foreach_sub.Scalar_functional, _foreach_sub.Scalar_out

- func: _foreach_mul.Scalar(Tensor[] tensors, Scalar scalar) -> Tensor[]
  device_check: NoCheck   # foreach kernels fall back to slow path when tensor are on different devices
  variants: function
  dispatch:
    CPU: foreach_tensor_mul_scalar_kernel_slow
    CUDA: foreach_tensor_mul_scalar_kernel_cuda

- func: _foreach_mul_.Scalar(Tensor(a!)[] self, Scalar scalar) -> ()
  device_check: NoCheck   # foreach kernels fall back to slow path when tensor are on different devices
  variants: function
  dispatch:
    CPU: foreach_tensor_mul_scalar_kernel_slow_
    CUDA: foreach_tensor_mul_scalar_kernel_cuda_
  autogen: _foreach_mul.Scalar_functional, _foreach_mul.Scalar_out

- func: _foreach_div.Scalar(Tensor[] tensors, Scalar scalar) -> Tensor[]
  device_check: NoCheck   # foreach kernels fall back to slow path when tensor are on different devices
  variants: function
  dispatch:
    CPU: foreach_tensor_div_scalar_kernel_slow
    CUDA: foreach_tensor_div_scalar_kernel_cuda

- func: _foreach_div_.Scalar(Tensor(a!)[] self, Scalar scalar) -> ()
  device_check: NoCheck   # foreach kernels fall back to slow path when tensor are on different devices
  variants: function
  dispatch:
    CPU: foreach_tensor_div_scalar_kernel_slow_
    CUDA: foreach_tensor_div_scalar_kernel_cuda_
  autogen: _foreach_div.Scalar_functional, _foreach_div.Scalar_out

- func: _foreach_add.List(Tensor[] tensors1, Tensor[] tensors2, *, Scalar alpha=1) -> Tensor[]
  device_check: NoCheck   # foreach kernels fall back to slow path when tensor are on different devices
  variants: function
  dispatch:
    CPU: foreach_tensor_add_list_kernel_slow
    CUDA: foreach_tensor_add_list_kernel_cuda

- func: _foreach_add_.List(Tensor(a!)[] self, Tensor[] other, *, Scalar alpha=1) -> ()
  device_check: NoCheck   # foreach kernels fall back to slow path when tensor are on different devices
  variants: function
  dispatch:
    CPU: foreach_tensor_add_list_kernel_slow_
    CUDA: foreach_tensor_add_list_kernel_cuda_
  autogen: _foreach_add.List_functional, _foreach_add.List_out

- func: _foreach_sub.List(Tensor[] tensors1, Tensor[] tensors2, *, Scalar alpha=1) -> Tensor[]
  device_check: NoCheck   # foreach kernels fall back to slow path when tensor are on different devices
  variants: function
  dispatch:
    CPU: foreach_tensor_sub_list_kernel_slow
    CUDA: foreach_tensor_sub_list_kernel_cuda

- func: _foreach_sub_.List(Tensor(a!)[] self, Tensor[] other, *, Scalar alpha=1) -> ()
  device_check: NoCheck   # foreach kernels fall back to slow path when tensor are on different devices
  variants: function
  dispatch:
    CPU: foreach_tensor_sub_list_kernel_slow_
    CUDA: foreach_tensor_sub_list_kernel_cuda_
  autogen: _foreach_sub.List_functional, _foreach_sub.List_out

- func: _foreach_mul.List(Tensor[] tensors1, Tensor[] tensors2) -> Tensor[]
  device_check: NoCheck   # foreach kernels fall back to slow path when tensor are on different devices
  variants: function
  dispatch:
    CPU: foreach_tensor_mul_list_kernel_slow
    CUDA: foreach_tensor_mul_list_kernel_cuda

- func: _foreach_mul_.List(Tensor(a!)[] self, Tensor[] other) -> ()
  device_check: NoCheck   # foreach kernels fall back to slow path when tensor are on different devices
  variants: function
  dispatch:
    CPU: foreach_tensor_mul_list_kernel_slow_
    CUDA: foreach_tensor_mul_list_kernel_cuda_
  autogen: _foreach_mul.List_functional, _foreach_mul.List_out

- func: _foreach_div.List(Tensor[] tensors1, Tensor[] tensors2) -> Tensor[]
  device_check: NoCheck   # foreach kernels fall back to slow path when tensor are on different devices
  variants: function
  dispatch:
    CPU: foreach_tensor_div_list_kernel_slow
    CUDA: foreach_tensor_div_list_kernel_cuda

- func: _foreach_div_.List(Tensor(a!)[] self, Tensor[] other) -> ()
  device_check: NoCheck   # foreach kernels fall back to slow path when tensor are on different devices
  variants: function
  dispatch:
    CPU: foreach_tensor_div_list_kernel_slow_
    CUDA: foreach_tensor_div_list_kernel_cuda_
  autogen: _foreach_div.List_functional, _foreach_div.List_out

- func: _foreach_add.ScalarList(Tensor[] tensors, Scalar[] scalars) -> Tensor[]
  device_check: NoCheck   # foreach kernels fall back to slow path when tensor are on different devices
  variants: function
  dispatch:
    CPU: foreach_tensor_add_scalarlist_kernel_slow
    CUDA: foreach_tensor_add_scalarlist_kernel_cuda

- func: _foreach_add_.ScalarList(Tensor(a!)[] self, Scalar[] scalars) -> ()
  device_check: NoCheck   # foreach kernels fall back to slow path when tensor are on different devices
  variants: function
  dispatch:
    CPU: foreach_tensor_add_scalarlist_kernel_slow_
    CUDA: foreach_tensor_add_scalarlist_kernel_cuda_
  autogen: _foreach_add.ScalarList_functional, _foreach_add.ScalarList_out

- func: _foreach_sub.ScalarList(Tensor[] tensors, Scalar[] scalars) -> Tensor[]
  device_check: NoCheck   # foreach kernels fall back to slow path when tensor are on different devices
  variants: function
  dispatch:
    CPU: foreach_tensor_sub_scalarlist_kernel_slow
    CUDA: foreach_tensor_sub_scalarlist_kernel_cuda

- func: _foreach_sub_.ScalarList(Tensor(a!)[] self, Scalar[] scalars) -> ()
  device_check: NoCheck   # foreach kernels fall back to slow path when tensor are on different devices
  variants: function
  dispatch:
    CPU: foreach_tensor_sub_scalarlist_kernel_slow_
    CUDA: foreach_tensor_sub_scalarlist_kernel_cuda_
  autogen: _foreach_sub.ScalarList_functional, _foreach_sub.ScalarList_out

- func: _foreach_div.ScalarList(Tensor[] tensors, Scalar[] scalars) -> Tensor[]
  device_check: NoCheck   # foreach kernels fall back to slow path when tensor are on different devices
  variants: function
  dispatch:
    CPU: foreach_tensor_div_scalarlist_kernel_slow
    CUDA: foreach_tensor_div_scalarlist_kernel_cuda

- func: _foreach_div_.ScalarList(Tensor(a!)[] self, Scalar[] scalars) -> ()
  device_check: NoCheck   # foreach kernels fall back to slow path when tensor are on different devices
  variants: function
  dispatch:
    CPU: foreach_tensor_div_scalarlist_kernel_slow_
    CUDA: foreach_tensor_div_scalarlist_kernel_cuda_
  autogen: _foreach_div.ScalarList_functional, _foreach_div.ScalarList_out

- func: _foreach_mul.ScalarList(Tensor[] tensors, Scalar[] scalars) -> Tensor[]
  device_check: NoCheck   # foreach kernels fall back to slow path when tensor are on different devices
  variants: function
  dispatch:
    CPU: foreach_tensor_mul_scalarlist_kernel_slow
    CUDA: foreach_tensor_mul_scalarlist_kernel_cuda

- func: _foreach_mul_.ScalarList(Tensor(a!)[] self, Scalar[] scalars) -> ()
  device_check: NoCheck   # foreach kernels fall back to slow path when tensor are on different devices
  variants: function
  dispatch:
    CPU: foreach_tensor_mul_scalarlist_kernel_slow_
    CUDA: foreach_tensor_mul_scalarlist_kernel_cuda_
  autogen: _foreach_mul.ScalarList_functional, _foreach_mul.ScalarList_out

- func: _foreach_exp(Tensor[] tensors) -> Tensor[]
  device_check: NoCheck   # foreach kernels fall back to slow path when tensor are on different devices
  variants: function
  dispatch:
    CPU: foreach_tensor_exp_slow
    CUDA: foreach_tensor_exp_cuda

- func: _foreach_zero_(Tensor(a!)[] self) -> ()
  device_check: NoCheck   # foreach kernels fall back to slow path when tensor are on different devices
  variants: function
  dispatch:
    CPU: foreach_tensor_zero_slow_
    CUDA: foreach_tensor_zero_cuda_
  autogen: _foreach_zero.functional, _foreach_zero.out

- func: _foreach_exp_(Tensor(a!)[] self) -> ()
  device_check: NoCheck   # foreach kernels fall back to slow path when tensor are on different devices
  variants: function
  dispatch:
    CPU: foreach_tensor_exp_slow_
    CUDA: foreach_tensor_exp_cuda_
  autogen: _foreach_exp.functional, _foreach_exp.out

- func: _foreach_sqrt(Tensor[] tensors) -> Tensor[]
  device_check: NoCheck   # foreach kernels fall back to slow path when tensor are on different devices
  variants: function
  dispatch:
    CPU: foreach_tensor_sqrt_slow
    CUDA: foreach_tensor_sqrt_cuda

- func: _foreach_sqrt_(Tensor(a!)[] self) -> ()
  device_check: NoCheck   # foreach kernels fall back to slow path when tensor are on different devices
  variants: function
  dispatch:
    CPU: foreach_tensor_sqrt_slow_
    CUDA: foreach_tensor_sqrt_cuda_
  autogen: _foreach_sqrt.functional, _foreach_sqrt.out

- func: _foreach_abs(Tensor[] tensors) -> Tensor[]
  device_check: NoCheck   # foreach kernels fall back to slow path when tensor are on different devices
  variants: function
  dispatch:
    CPU: foreach_tensor_abs_slow
    CUDA: foreach_tensor_abs_cuda

- func: _foreach_abs_(Tensor(a!)[] self) -> ()
  device_check: NoCheck   # foreach kernels fall back to slow path when tensor are on different devices
  variants: function
  dispatch:
    CPU: foreach_tensor_abs_slow_
    CUDA: foreach_tensor_abs_cuda_
  autogen: _foreach_abs.functional, _foreach_abs.out

- func: _foreach_acos(Tensor[] tensors) -> Tensor[]
  device_check: NoCheck   # foreach kernels fall back to slow path when tensor are on different devices
  variants: function
  dispatch:
    CPU: foreach_tensor_acos_slow
    CUDA: foreach_tensor_acos_cuda

- func: _foreach_acos_(Tensor(a!)[] self) -> ()
  device_check: NoCheck   # foreach kernels fall back to slow path when tensor are on different devices
  variants: function
  dispatch:
    CPU: foreach_tensor_acos_slow_
    CUDA: foreach_tensor_acos_cuda_
  autogen: _foreach_acos.functional, _foreach_acos.out

- func: _foreach_asin(Tensor[] tensors) -> Tensor[]
  device_check: NoCheck   # foreach kernels fall back to slow path when tensor are on different devices
  variants: function
  dispatch:
    CPU: foreach_tensor_asin_slow
    CUDA: foreach_tensor_asin_cuda

- func: _foreach_asin_(Tensor(a!)[] self) -> ()
  device_check: NoCheck   # foreach kernels fall back to slow path when tensor are on different devices
  variants: function
  dispatch:
    CPU: foreach_tensor_asin_slow_
    CUDA: foreach_tensor_asin_cuda_
  autogen: _foreach_asin.functional, _foreach_asin.out

- func: _foreach_atan(Tensor[] tensors) -> Tensor[]
  device_check: NoCheck   # foreach kernels fall back to slow path when tensor are on different devices
  variants: function
  dispatch:
    CPU: foreach_tensor_atan_slow
    CUDA: foreach_tensor_atan_cuda

- func: _foreach_atan_(Tensor(a!)[] self) -> ()
  device_check: NoCheck   # foreach kernels fall back to slow path when tensor are on different devices
  variants: function
  dispatch:
    CPU: foreach_tensor_atan_slow_
    CUDA: foreach_tensor_atan_cuda_
  autogen: _foreach_atan.functional, _foreach_atan.out

- func: _foreach_ceil(Tensor[] tensors) -> Tensor[]
  device_check: NoCheck   # foreach kernels fall back to slow path when tensor are on different devices
  variants: function
  dispatch:
    CPU: foreach_tensor_ceil_slow
    CUDA: foreach_tensor_ceil_cuda

- func: _foreach_ceil_(Tensor(a!)[] self) -> ()
  device_check: NoCheck   # foreach kernels fall back to slow path when tensor are on different devices
  variants: function
  dispatch:
    CPU: foreach_tensor_ceil_slow_
    CUDA: foreach_tensor_ceil_cuda_
  autogen: _foreach_ceil.functional, _foreach_ceil.out

- func: _foreach_cos(Tensor[] tensors) -> Tensor[]
  device_check: NoCheck   # foreach kernels fall back to slow path when tensor are on different devices
  variants: function
  dispatch:
    CPU: foreach_tensor_cos_slow
    CUDA: foreach_tensor_cos_cuda

- func: _foreach_cos_(Tensor(a!)[] self) -> ()
  device_check: NoCheck   # foreach kernels fall back to slow path when tensor are on different devices
  variants: function
  dispatch:
    CPU: foreach_tensor_cos_slow_
    CUDA: foreach_tensor_cos_cuda_
  autogen: _foreach_cos.functional, _foreach_cos.out

- func: _foreach_cosh(Tensor[] tensors) -> Tensor[]
  device_check: NoCheck   # foreach kernels fall back to slow path when tensor are on different devices
  variants: function
  dispatch:
    CPU: foreach_tensor_cosh_slow
    CUDA: foreach_tensor_cosh_cuda

- func: _foreach_cosh_(Tensor(a!)[] self) -> ()
  device_check: NoCheck   # foreach kernels fall back to slow path when tensor are on different devices
  variants: function
  dispatch:
    CPU: foreach_tensor_cosh_slow_
    CUDA: foreach_tensor_cosh_cuda_
  autogen: _foreach_cosh.functional, _foreach_cosh.out

- func: _foreach_erf(Tensor[] tensors) -> Tensor[]
  device_check: NoCheck   # foreach kernels fall back to slow path when tensor are on different devices
  variants: function
  dispatch:
    CPU: foreach_tensor_erf_slow
    CUDA: foreach_tensor_erf_cuda

- func: _foreach_erf_(Tensor(a!)[] self) -> ()
  device_check: NoCheck   # foreach kernels fall back to slow path when tensor are on different devices
  variants: function
  dispatch:
    CPU: foreach_tensor_erf_slow_
    CUDA: foreach_tensor_erf_cuda_
  autogen: _foreach_erf.functional, _foreach_erf.out

- func: _foreach_erfc(Tensor[] tensors) -> Tensor[]
  device_check: NoCheck   # foreach kernels fall back to slow path when tensor are on different devices
  variants: function
  dispatch:
    CPU: foreach_tensor_erfc_slow
    CUDA: foreach_tensor_erfc_cuda

- func: _foreach_erfc_(Tensor(a!)[] self) -> ()
  device_check: NoCheck   # foreach kernels fall back to slow path when tensor are on different devices
  variants: function
  dispatch:
    CPU: foreach_tensor_erfc_slow_
    CUDA: foreach_tensor_erfc_cuda_
  autogen: _foreach_erfc.functional, _foreach_erfc.out

- func: _foreach_expm1(Tensor[] tensors) -> Tensor[]
  device_check: NoCheck   # foreach kernels fall back to slow path when tensor are on different devices
  variants: function
  dispatch:
    CPU: foreach_tensor_expm1_slow
    CUDA: foreach_tensor_expm1_cuda

- func: _foreach_expm1_(Tensor(a!)[] self) -> ()
  device_check: NoCheck   # foreach kernels fall back to slow path when tensor are on different devices
  variants: function
  dispatch:
    CPU: foreach_tensor_expm1_slow_
    CUDA: foreach_tensor_expm1_cuda_
  autogen: _foreach_expm1.functional, _foreach_expm1.out

- func: _foreach_floor(Tensor[] tensors) -> Tensor[]
  device_check: NoCheck   # foreach kernels fall back to slow path when tensor are on different devices
  variants: function
  dispatch:
    CPU: foreach_tensor_floor_slow
    CUDA: foreach_tensor_floor_cuda

- func: _foreach_floor_(Tensor(a!)[] self) -> ()
  device_check: NoCheck   # foreach kernels fall back to slow path when tensor are on different devices
  variants: function
  dispatch:
    CPU: foreach_tensor_floor_slow_
    CUDA: foreach_tensor_floor_cuda_
  autogen: _foreach_floor.functional, _foreach_floor.out

- func: _foreach_log(Tensor[] tensors) -> Tensor[]
  device_check: NoCheck   # foreach kernels fall back to slow path when tensor are on different devices
  variants: function
  dispatch:
    CPU: foreach_tensor_log_slow
    CUDA: foreach_tensor_log_cuda

- func: _foreach_log_(Tensor(a!)[] self) -> ()
  device_check: NoCheck   # foreach kernels fall back to slow path when tensor are on different devices
  variants: function
  dispatch:
    CPU: foreach_tensor_log_slow_
    CUDA: foreach_tensor_log_cuda_
  autogen: _foreach_log.functional, _foreach_log.out

- func: _foreach_log10(Tensor[] tensors) -> Tensor[]
  device_check: NoCheck   # foreach kernels fall back to slow path when tensor are on different devices
  variants: function
  dispatch:
    CPU: foreach_tensor_log10_slow
    CUDA: foreach_tensor_log10_cuda

- func: _foreach_log10_(Tensor(a!)[] self) -> ()
  device_check: NoCheck   # foreach kernels fall back to slow path when tensor are on different devices
  variants: function
  dispatch:
    CPU: foreach_tensor_log10_slow_
    CUDA: foreach_tensor_log10_cuda_
  autogen: _foreach_log10.functional, _foreach_log10.out

- func: _foreach_log1p(Tensor[] tensors) -> Tensor[]
  device_check: NoCheck   # foreach kernels fall back to slow path when tensor are on different devices
  variants: function
  dispatch:
    CPU: foreach_tensor_log1p_slow
    CUDA: foreach_tensor_log1p_cuda

- func: _foreach_log1p_(Tensor(a!)[] self) -> ()
  device_check: NoCheck   # foreach kernels fall back to slow path when tensor are on different devices
  variants: function
  dispatch:
    CPU: foreach_tensor_log1p_slow_
    CUDA: foreach_tensor_log1p_cuda_
  autogen: _foreach_log1p.functional, _foreach_log1p.out

- func: _foreach_log2(Tensor[] tensors) -> Tensor[]
  device_check: NoCheck   # foreach kernels fall back to slow path when tensor are on different devices
  variants: function
  dispatch:
    CPU: foreach_tensor_log2_slow
    CUDA: foreach_tensor_log2_cuda

- func: _foreach_log2_(Tensor(a!)[] self) -> ()
  device_check: NoCheck   # foreach kernels fall back to slow path when tensor are on different devices
  variants: function
  dispatch:
    CPU: foreach_tensor_log2_slow_
    CUDA: foreach_tensor_log2_cuda_
  autogen: _foreach_log2.functional, _foreach_log2.out

- func: _foreach_neg(Tensor[] tensors) -> Tensor[]
  device_check: NoCheck   # foreach kernels fall back to slow path when tensor are on different devices
  variants: function
  dispatch:
    CPU: foreach_tensor_neg_slow
    CUDA: foreach_tensor_neg_cuda

- func: _foreach_neg_(Tensor(a!)[] self) -> ()
  device_check: NoCheck   # foreach kernels fall back to slow path when tensor are on different devices
  variants: function
  dispatch:
    CPU: foreach_tensor_neg_slow_
    CUDA: foreach_tensor_neg_cuda_
  autogen: _foreach_neg.functional, _foreach_neg.out

- func: _foreach_tan(Tensor[] tensors) -> Tensor[]
  device_check: NoCheck   # foreach kernels fall back to slow path when tensor are on different devices
  variants: function
  dispatch:
    CPU: foreach_tensor_tan_slow
    CUDA: foreach_tensor_tan_cuda

- func: _foreach_tan_(Tensor(a!)[] self) -> ()
  device_check: NoCheck   # foreach kernels fall back to slow path when tensor are on different devices
  variants: function
  dispatch:
    CPU: foreach_tensor_tan_slow_
    CUDA: foreach_tensor_tan_cuda_
  autogen: _foreach_tan.functional, _foreach_tan.out

- func: _foreach_tanh(Tensor[] tensors) -> Tensor[]
  device_check: NoCheck   # foreach kernels fall back to slow path when tensor are on different devices
  variants: function
  dispatch:
    CPU: foreach_tensor_tanh_slow
    CUDA: foreach_tensor_tanh_cuda

- func: _foreach_tanh_(Tensor(a!)[] self) -> ()
  device_check: NoCheck   # foreach kernels fall back to slow path when tensor are on different devices
  variants: function
  dispatch:
    CPU: foreach_tensor_tanh_slow_
    CUDA: foreach_tensor_tanh_cuda_
  autogen: _foreach_tanh.functional, _foreach_tanh.out

- func: _foreach_sin(Tensor[] tensors) -> Tensor[]
  device_check: NoCheck   # foreach kernels fall back to slow path when tensor are on different devices
  variants: function
  dispatch:
    CPU: foreach_tensor_sin_slow
    CUDA: foreach_tensor_sin_cuda

- func: _foreach_sin_(Tensor(a!)[] self) -> ()
  device_check: NoCheck   # foreach kernels fall back to slow path when tensor are on different devices
  variants: function
  dispatch:
    CPU: foreach_tensor_sin_slow_
    CUDA: foreach_tensor_sin_cuda_
  autogen: _foreach_sin.functional, _foreach_sin.out

- func: _foreach_sinh(Tensor[] tensors) -> Tensor[]
  device_check: NoCheck   # foreach kernels fall back to slow path when tensor are on different devices
  variants: function
  dispatch:
    CPU: foreach_tensor_sinh_slow
    CUDA: foreach_tensor_sinh_cuda

- func: _foreach_sinh_(Tensor(a!)[] self) -> ()
  device_check: NoCheck   # foreach kernels fall back to slow path when tensor are on different devices
  variants: function
  dispatch:
    CPU: foreach_tensor_sinh_slow_
    CUDA: foreach_tensor_sinh_cuda_
  autogen: _foreach_sinh.functional, _foreach_sinh.out

- func: _foreach_round(Tensor[] tensors) -> Tensor[]
  device_check: NoCheck   # foreach kernels fall back to slow path when tensor are on different devices
  variants: function
  dispatch:
    CPU: foreach_tensor_round_slow
    CUDA: foreach_tensor_round_cuda

- func: _foreach_round_(Tensor(a!)[] self) -> ()
  device_check: NoCheck   # foreach kernels fall back to slow path when tensor are on different devices
  variants: function
  dispatch:
    CPU: foreach_tensor_round_slow_
    CUDA: foreach_tensor_round_cuda_
  autogen: _foreach_round.functional, _foreach_round.out

- func: _foreach_lgamma(Tensor[] tensors) -> Tensor[]
  device_check: NoCheck   # foreach kernels fall back to slow path when tensor are on different devices
  variants: function
  dispatch:
    CPU: foreach_tensor_lgamma_slow
    CUDA: foreach_tensor_lgamma_cuda

- func: _foreach_lgamma_(Tensor(a!)[] self) -> ()
  device_check: NoCheck   # foreach kernels fall back to slow path when tensor are on different devices
  variants: function
  dispatch:
    CPU: foreach_tensor_lgamma_slow_
    CUDA: foreach_tensor_lgamma_cuda_
  autogen: _foreach_lgamma.functional, _foreach_lgamma.out

- func: _foreach_frac(Tensor[] tensors) -> Tensor[]
  device_check: NoCheck   # foreach kernels fall back to slow path when tensor are on different devices
  variants: function
  dispatch:
    CPU: foreach_tensor_frac_slow
    CUDA: foreach_tensor_frac_cuda

- func: _foreach_frac_(Tensor(a!)[] self) -> ()
  device_check: NoCheck   # foreach kernels fall back to slow path when tensor are on different devices
  variants: function
  dispatch:
    CPU: foreach_tensor_frac_slow_
    CUDA: foreach_tensor_frac_cuda_
  autogen: _foreach_frac.functional, _foreach_frac.out

- func: _foreach_reciprocal(Tensor[] tensors) -> Tensor[]
  device_check: NoCheck   # foreach kernels fall back to slow path when tensor are on different devices
  variants: function
  dispatch:
    CPU: foreach_tensor_reciprocal_slow
    CUDA: foreach_tensor_reciprocal_cuda

- func: _foreach_reciprocal_(Tensor(a!)[] self) -> ()
  device_check: NoCheck   # foreach kernels fall back to slow path when tensor are on different devices
  variants: function
  dispatch:
    CPU: foreach_tensor_reciprocal_slow_
    CUDA: foreach_tensor_reciprocal_cuda_
  autogen: _foreach_reciprocal.functional, _foreach_reciprocal.out

- func: _foreach_sigmoid(Tensor[] tensors) -> Tensor[]
  device_check: NoCheck   # foreach kernels fall back to slow path when tensor are on different devices
  variants: function
  dispatch:
    CPU: foreach_tensor_sigmoid_slow
    CUDA: foreach_tensor_sigmoid_cuda

- func: _foreach_sigmoid_(Tensor(a!)[] self) -> ()
  device_check: NoCheck   # foreach kernels fall back to slow path when tensor are on different devices
  variants: function
  dispatch:
    CPU: foreach_tensor_sigmoid_slow_
    CUDA: foreach_tensor_sigmoid_cuda_
  autogen: _foreach_sigmoid.functional, _foreach_sigmoid.out

- func: _foreach_trunc(Tensor[] tensors) -> Tensor[]
  device_check: NoCheck   # foreach kernels fall back to slow path when tensor are on different devices
  variants: function
  dispatch:
    CPU: foreach_tensor_trunc_slow
    CUDA: foreach_tensor_trunc_cuda

- func: _foreach_trunc_(Tensor(a!)[] self) -> ()
  device_check: NoCheck   # foreach kernels fall back to slow path when tensor are on different devices
  variants: function
  dispatch:
    CPU: foreach_tensor_trunc_slow_
    CUDA: foreach_tensor_trunc_cuda_
  autogen: _foreach_trunc.functional, _foreach_trunc.out

- func: _foreach_addcdiv_.Scalar(Tensor(a!)[] self, Tensor[] tensor1, Tensor[] tensor2, Scalar value=1) -> ()
  device_check: NoCheck   # foreach kernels fall back to slow path when tensor are on different devices
  variants: function
  dispatch:
    CPU: foreach_tensor_addcdiv_scalar_slow_
    CUDA: foreach_tensor_addcdiv_scalar_cuda_
  autogen: _foreach_addcdiv.Scalar_functional, _foreach_addcdiv.Scalar_out

- func: _foreach_addcmul_.Scalar(Tensor(a!)[] self, Tensor[] tensor1, Tensor[] tensor2, Scalar value=1) -> ()
  device_check: NoCheck   # foreach kernels fall back to slow path when tensor are on different devices
  variants: function
  dispatch:
    CPU: foreach_tensor_addcmul_scalar_slow_
    CUDA: foreach_tensor_addcmul_scalar_cuda_
  autogen: _foreach_addcmul.Scalar_functional, _foreach_addcmul.Scalar_out

- func: _foreach_addcdiv_.ScalarList(Tensor(a!)[] self, Tensor[] tensor1, Tensor[] tensor2, Scalar[] scalars) -> ()
  device_check: NoCheck   # foreach kernels fall back to slow path when tensor are on different devices
  variants: function
  dispatch:
    CPU: foreach_tensor_addcdiv_scalarlist_slow_
    CUDA: foreach_tensor_addcdiv_scalarlist_cuda_
  autogen: _foreach_addcdiv.ScalarList_functional, _foreach_addcdiv.ScalarList_out

- func: _foreach_addcmul_.ScalarList(Tensor(a!)[] self, Tensor[] tensor1, Tensor[] tensor2, Scalar[] scalars) -> ()
  device_check: NoCheck   # foreach kernels fall back to slow path when tensor are on different devices
  variants: function
  dispatch:
    CPU: foreach_tensor_addcmul_scalarlist_slow_
    CUDA: foreach_tensor_addcmul_scalarlist_cuda_
  autogen: _foreach_addcmul.ScalarList_functional, _foreach_addcmul.ScalarList_out

- func: _foreach_addcdiv.Scalar(Tensor[] input, Tensor[] tensor1, Tensor[] tensor2, Scalar value=1) -> Tensor[]
  device_check: NoCheck   # foreach kernels fall back to slow path when tensor are on different devices
  variants: function
  dispatch:
    CPU: foreach_tensor_addcdiv_scalar_slow
    CUDA: foreach_tensor_addcdiv_scalar_cuda

- func: _foreach_addcmul.Scalar(Tensor[] input, Tensor[] tensor1, Tensor[] tensor2, Scalar value=1) -> Tensor[]
  device_check: NoCheck   # foreach kernels fall back to slow path when tensor are on different devices
  variants: function
  dispatch:
    CPU: foreach_tensor_addcmul_scalar_slow
    CUDA: foreach_tensor_addcmul_scalar_cuda

- func: _foreach_addcdiv.ScalarList(Tensor[] input, Tensor[] tensor1, Tensor[] tensor2, Scalar[] scalars) -> Tensor[]
  device_check: NoCheck   # foreach kernels fall back to slow path when tensor are on different devices
  variants: function
  dispatch:
    CPU: foreach_tensor_addcdiv_scalarlist_slow
    CUDA: foreach_tensor_addcdiv_scalarlist_cuda

- func: _foreach_addcmul.ScalarList(Tensor[] input, Tensor[] tensor1, Tensor[] tensor2, Scalar[] scalars) -> Tensor[]
  device_check: NoCheck   # foreach kernels fall back to slow path when tensor are on different devices
  variants: function
  dispatch:
    CPU: foreach_tensor_addcmul_scalarlist_slow
    CUDA: foreach_tensor_addcmul_scalarlist_cuda

- func: _foreach_maximum.List(Tensor[] tensors1, Tensor[] tensors2) -> Tensor[]
  device_check: NoCheck   # foreach kernels fall back to slow path when tensor are on different devices
  variants: function
  dispatch:
    CPU: foreach_tensor_maximum_slow
    CUDA: foreach_tensor_maximum_cuda

- func: _foreach_minimum.List(Tensor[] tensors1, Tensor[] tensors2) -> Tensor[]
  device_check: NoCheck   # foreach kernels fall back to slow path when tensor are on different devices
  variants: function
  dispatch:
    CPU: foreach_tensor_minimum_slow
    CUDA: foreach_tensor_minimum_cuda

- func: _foreach_norm.Scalar(Tensor[] tensors, Scalar ord=2) -> Tensor[]
  device_check: NoCheck   # foreach kernels fall back to slow path when tensor are on different devices
  variants: function
  dispatch:
    CPU: foreach_tensor_norm_slow
    CUDA: foreach_tensor_norm_cuda

- func: bucketize.Tensor(Tensor self, Tensor boundaries, *, bool out_int32=False, bool right=False) -> Tensor
  dispatch:
    CPU: bucketize_cpu
    CUDA: bucketize_cuda

- func: bucketize.Tensor_out(Tensor self, Tensor boundaries, *, bool out_int32=False, bool right=False, Tensor(a!) out) -> Tensor(a!)
  dispatch:
    CPU: bucketize_out_cpu
    CUDA: bucketize_out_cuda

- func: bucketize.Scalar(Scalar self, Tensor boundaries, *, bool out_int32=False, bool right=False) -> Tensor
  dispatch:
    CPU: bucketize_cpu
    CUDA: bucketize_cuda

- func: searchsorted.Tensor(Tensor sorted_sequence, Tensor self, *, bool out_int32=False, bool right=False, str? side=None, Tensor? sorter=None) -> Tensor
  dispatch:
    CPU: searchsorted_cpu
    CUDA: searchsorted_cuda

# [Note about _torch_cuda_cu_linker_symbol_op and torch_cuda_cu]
# This is a DUMMY function to force the linking against torch_cuda_cu on Windows.
# Otherwise, the Windows linker will optimize and not include torch_cuda_cu even when we
# want it to be included. This is similar to what we do with warp_size for torch_cuda_cpp,
# described as the solution to this issue: https://github.com/pytorch/pytorch/issues/31611
# This op should NOT be used or exposed or edited or else Windows builds (with BUILD_SPLIT_CUDA) will break.
- func: _torch_cuda_cu_linker_symbol_op(Tensor self) -> Tensor
  dispatch:
    CUDA: _torch_cuda_cu_linker_symbol_op_cuda

- func: searchsorted.Tensor_out(Tensor sorted_sequence, Tensor self, *, bool out_int32=False, bool right=False, str? side=None, Tensor? sorter=None, Tensor(a!) out) -> Tensor(a!)
  dispatch:
    CPU: searchsorted_out_cpu
    CUDA: searchsorted_out_cuda

- func: searchsorted.Scalar(Tensor sorted_sequence, Scalar self, *, bool out_int32=False, bool right=False, str? side=None, Tensor? sorter=None) -> Tensor
  dispatch:
    CPU: searchsorted_cpu
    CUDA: searchsorted_cuda

- func: _convert_indices_from_coo_to_csr(Tensor self, int size, *, bool out_int32=False) -> Tensor
  structured_delegate: _convert_indices_from_coo_to_csr.out

- func: _convert_indices_from_coo_to_csr.out(Tensor self, int size, *, bool out_int32=False, Tensor(a!) out) -> Tensor(a!)
  structured: True
  dispatch:
    CPU: _convert_indices_from_coo_to_csr_structured_cpu
    CUDA: _convert_indices_from_coo_to_csr_structured_cuda

- func: _convert_indices_from_csr_to_coo(Tensor crow_indices, Tensor col_indices, *, bool out_int32=False, bool transpose=False) -> Tensor
  structured_delegate: _convert_indices_from_csr_to_coo.out

- func: _convert_indices_from_csr_to_coo.out(Tensor crow_indices, Tensor col_indices, *, bool out_int32=False, bool transpose=False, Tensor(a!) out) -> Tensor(a!)
  structured: True
  dispatch:
    CPU: _convert_indices_from_csr_to_coo_structured_cpu
    CUDA: _convert_indices_from_csr_to_coo_structured_cuda

## NN wrappers

- func: mse_loss.out(Tensor self, Tensor target, int reduction=Mean, *, Tensor(a!) out) -> Tensor(a!)
  device_check: NoCheck   # TensorIterator
  structured: True
  structured_inherits: TensorIteratorBase
  python_module: nn
  dispatch:
    CPU, CUDA: mse_loss_out
    MPS: mse_loss_out_mps

- func: mse_loss(Tensor self, Tensor target, int reduction=Mean) -> Tensor
  device_check: NoCheck   # TensorIterator
  structured_delegate: mse_loss.out
  python_module: nn

- func: mse_loss_backward.grad_input(Tensor grad_output, Tensor self, Tensor target, int reduction, *, Tensor(a!) grad_input) -> Tensor(a!)
  python_module: nn
  dispatch:
    CPU, CUDA: mse_loss_backward_out
    MPS: mse_loss_backward_out_mps

- func: mse_loss_backward(Tensor grad_output, Tensor self, Tensor target, int reduction) -> Tensor
  python_module: nn
  dispatch:
    CPU, CUDA: mse_loss_backward
    MPS: mse_loss_backward_mps

- func: l1_loss(Tensor self, Tensor target, int reduction=Mean) -> Tensor
  python_module: nn

- func: multi_margin_loss.out(Tensor self, Tensor target, Scalar p=1, Scalar margin=1, Tensor? weight=None, int reduction=Mean, *, Tensor(a!) out) -> Tensor(a!)
  python_module: nn
  dispatch:
    CPU: multi_margin_loss_cpu_out
    CUDA: multi_margin_loss_cuda_out

- func: multi_margin_loss(Tensor self, Tensor target, Scalar p=1, Scalar margin=1, Tensor? weight=None, int reduction=Mean) -> Tensor
  python_module: nn
  dispatch:
    CPU: multi_margin_loss_cpu
    CUDA: multi_margin_loss_cuda

- func: multi_margin_loss_backward.grad_input(Tensor grad_output, Tensor self, Tensor target, Scalar p, Scalar margin, Tensor? weight=None, int reduction=Mean, *, Tensor(a!) grad_input) -> Tensor(a!)
  python_module: nn
  dispatch:
    CPU: multi_margin_loss_cpu_backward_out
    CUDA: multi_margin_loss_cuda_backward_out

- func: multi_margin_loss_backward(Tensor grad_output, Tensor self, Tensor target, Scalar p, Scalar margin, Tensor? weight=None, int reduction=Mean) -> Tensor
  python_module: nn
  dispatch:
    CPU: multi_margin_loss_cpu_backward
    CUDA: multi_margin_loss_cuda_backward

- func: multilabel_margin_loss.out(Tensor self, Tensor target, int reduction=Mean, *, Tensor(a!) out) -> Tensor(a!)
  python_module: nn

- func: multilabel_margin_loss(Tensor self, Tensor target, int reduction=Mean) -> Tensor
  python_module: nn

- func: multilabel_margin_loss_forward.output(Tensor self, Tensor target, int reduction, *, Tensor(a!) output, Tensor(b!) is_target) -> (Tensor(a!), Tensor(b!))
  python_module: nn
  dispatch:
    CPU: multilabel_margin_loss_forward_out_cpu
    CUDA: multilabel_margin_loss_forward_out_cuda

- func: multilabel_margin_loss_forward(Tensor self, Tensor target, int reduction) -> (Tensor output, Tensor is_target)
  python_module: nn
  dispatch:
    CPU: multilabel_margin_loss_forward_cpu
    CUDA: multilabel_margin_loss_forward_cuda

- func: multilabel_margin_loss_backward.grad_input(Tensor grad_output, Tensor self, Tensor target, int reduction, Tensor is_target, *, Tensor(a!) grad_input) -> Tensor(a!)
  python_module: nn
  dispatch:
    CPU: multilabel_margin_loss_backward_cpu_out
    CUDA: multilabel_margin_loss_backward_cuda_out

- func: multilabel_margin_loss_backward(Tensor grad_output, Tensor self, Tensor target, int reduction, Tensor is_target) -> Tensor
  python_module: nn
  dispatch:
    CPU: multilabel_margin_loss_backward_cpu
    CUDA: multilabel_margin_loss_backward_cuda

- func: nll_loss.out(Tensor self, Tensor target, Tensor? weight=None, int reduction=Mean, int ignore_index=-100, *, Tensor(a!) out) -> Tensor(a!)
  python_module: nn

- func: nll_loss_nd(Tensor self, Tensor target, Tensor? weight=None, int reduction=Mean, int ignore_index=-100) -> Tensor
  python_module: nn

- func: nll_loss(Tensor self, Tensor target, Tensor? weight=None, int reduction=Mean, int ignore_index=-100) -> Tensor
  python_module: nn

- func: nll_loss_forward.output(Tensor self, Tensor target, Tensor? weight, int reduction, int ignore_index, *, Tensor(a!) output, Tensor(b!) total_weight) -> (Tensor(a!), Tensor(b!))
  python_module: nn
  structured: True
  dispatch:
    CPU: nll_loss_forward_out_cpu
    CUDA: nll_loss_forward_out_cuda
    MPS: nll_loss_forward_out_mps

- func: nll_loss_forward(Tensor self, Tensor target, Tensor? weight, int reduction, int ignore_index) -> (Tensor output, Tensor total_weight)
  python_module: nn
  structured_delegate: nll_loss_forward.output

- func: nll_loss_backward.grad_input(Tensor grad_output, Tensor self, Tensor target, Tensor? weight, int reduction, int ignore_index, Tensor total_weight, *, Tensor(a!) grad_input) -> Tensor(a!)
  python_module: nn
  structured: True
  dispatch:
    CPU: nll_loss_backward_out_cpu
    CUDA: nll_loss_backward_out_cuda
    MPS: nll_loss_backward_out_mps

- func: nll_loss_backward(Tensor grad_output, Tensor self, Tensor target, Tensor? weight, int reduction, int ignore_index, Tensor total_weight) -> Tensor
  python_module: nn
  structured_delegate: nll_loss_backward.grad_input

- func: nll_loss2d.out(Tensor self, Tensor target, Tensor? weight=None, int reduction=Mean, int ignore_index=-100, *, Tensor(a!) out) -> Tensor(a!)
  python_module: nn

- func: nll_loss2d(Tensor self, Tensor target, Tensor? weight=None, int reduction=Mean, int ignore_index=-100) -> Tensor
  python_module: nn

- func: nll_loss2d_forward.output(Tensor self, Tensor target, Tensor? weight, int reduction, int ignore_index, *, Tensor(a!) output, Tensor(b!) total_weight) -> (Tensor(a!), Tensor(b!))
  python_module: nn
  dispatch:
    CPU: nll_loss2d_forward_out_cpu
    CUDA: nll_loss2d_forward_out_cuda
    MPS: nll_loss2d_forward_out_mps

- func: nll_loss2d_forward(Tensor self, Tensor target, Tensor? weight, int reduction, int ignore_index) -> (Tensor output, Tensor total_weight)
  python_module: nn
  dispatch:
    CPU: nll_loss2d_forward_cpu
    CUDA: nll_loss2d_forward_cuda
    MPS: nll_loss2d_forward_mps

- func: nll_loss2d_backward.grad_input(Tensor grad_output, Tensor self, Tensor target, Tensor? weight, int reduction, int ignore_index, Tensor total_weight, *, Tensor(a!) grad_input) -> Tensor(a!)
  python_module: nn
  dispatch:
    CPU: nll_loss2d_backward_out_cpu
    CUDA: nll_loss2d_backward_out_cuda
    MPS: nll_loss2d_backward_out_mps

- func: nll_loss2d_backward(Tensor grad_output, Tensor self, Tensor target, Tensor? weight, int reduction, int ignore_index, Tensor total_weight) -> Tensor
  python_module: nn
  dispatch:
    CPU: nll_loss2d_backward_cpu
    CUDA: nll_loss2d_backward_cuda
    MPS: nll_loss2d_backward_mps

- func: smooth_l1_loss.out(Tensor self, Tensor target, int reduction=Mean, float beta=1.0, *, Tensor(a!) out) -> Tensor(a!)
  device_check: NoCheck   # TensorIterator
  structured: True
  structured_inherits: TensorIteratorBase
  python_module: nn
  dispatch:
    CPU, CUDA: smooth_l1_loss_out
    MPS: smooth_l1_loss_out_mps

- func: smooth_l1_loss(Tensor self, Tensor target, int reduction=Mean, float beta=1.0) -> Tensor
  device_check: NoCheck   # TensorIterator
  structured_delegate: smooth_l1_loss.out
  python_module: nn

- func: smooth_l1_loss_backward.grad_input(Tensor grad_output, Tensor self, Tensor target, int reduction, float beta, *, Tensor(a!) grad_input) -> Tensor(a!)
  python_module: nn
  dispatch:
    CPU: smooth_l1_loss_backward_out
    CUDA: smooth_l1_loss_backward_out
    MPS: smooth_l1_loss_backward_out_mps

- func: smooth_l1_loss_backward(Tensor grad_output, Tensor self, Tensor target, int reduction, float beta) -> Tensor
  python_module: nn
  dispatch:
    CompositeExplicitAutograd: smooth_l1_loss_backward

- func: huber_loss.out(Tensor self, Tensor target, int reduction=Mean, float delta=1.0, *, Tensor(a!) out) -> Tensor(a!)
  python_module: nn
  dispatch:
    CPU, CUDA: huber_loss_out

- func: huber_loss(Tensor self, Tensor target, int reduction=Mean, float delta=1.0) -> Tensor
  python_module: nn
  dispatch:
    CPU, CUDA: huber_loss

- func: huber_loss_backward.out(Tensor grad_output, Tensor self, Tensor target, int reduction, float delta, *, Tensor(a!) grad_input) -> Tensor(a!)
  python_module: nn
  dispatch:
    CPU, CUDA: huber_loss_backward_out

- func: huber_loss_backward(Tensor grad_output, Tensor self, Tensor target, int reduction, float delta) -> Tensor
  python_module: nn
  dispatch:
    CompositeExplicitAutograd: huber_loss_backward

- func: soft_margin_loss.out(Tensor self, Tensor target, int reduction=Mean, *, Tensor(a!) out) -> Tensor(a!)
  python_module: nn
  dispatch:
    CompositeExplicitAutograd: soft_margin_loss_out

- func: soft_margin_loss(Tensor self, Tensor target, int reduction=Mean) -> Tensor
  python_module: nn
  dispatch:
    CompositeExplicitAutograd: soft_margin_loss

- func: soft_margin_loss_backward.grad_input(Tensor grad_output, Tensor self, Tensor target, int reduction, *, Tensor(a!) grad_input) -> Tensor(a!)
  python_module: nn
  dispatch:
    CompositeExplicitAutograd: soft_margin_loss_backward_out

- func: soft_margin_loss_backward(Tensor grad_output, Tensor self, Tensor target, int reduction) -> Tensor
  python_module: nn
  dispatch:
    CompositeExplicitAutograd: soft_margin_loss_backward

- func: elu.out(Tensor self, Scalar alpha=1, Scalar scale=1, Scalar input_scale=1, *, Tensor(a!) out) -> Tensor(a!)
  structured: True
  structured_inherits: TensorIteratorBase
  device_check: NoCheck   # TensorIterator
  python_module: nn
  dispatch:
    CPU, CUDA: elu_out
    MPS: elu_out_mps

- func: elu(Tensor self, Scalar alpha=1, Scalar scale=1, Scalar input_scale=1) -> Tensor
  structured_delegate: elu.out
  device_check: NoCheck   # TensorIterator
  python_module: nn

- func: elu_backward.grad_input(Tensor grad_output, Scalar alpha, Scalar scale, Scalar input_scale, bool is_result, Tensor self_or_result, *, Tensor(a!) grad_input) -> Tensor(a!)
  structured: True
  structured_inherits: TensorIteratorBase
  python_module: nn
  dispatch:
    CPU, CUDA: elu_backward_out
    MPS: elu_backward_out_mps

- func: elu_backward(Tensor grad_output, Scalar alpha, Scalar scale, Scalar input_scale, bool is_result, Tensor self_or_result) -> Tensor
  structured_delegate: elu_backward.grad_input
  python_module: nn

- func: elu_(Tensor(a!) self, Scalar alpha=1, Scalar scale=1, Scalar input_scale=1) -> Tensor(a!)
  structured_delegate: elu.out
  device_check: NoCheck   # TensorIterator
  python_module: nn

- func: glu.out(Tensor self, int dim=-1, *, Tensor(a!) out) -> Tensor(a!)
  structured: True
  structured_inherits: TensorIteratorBase
  python_module: nn
  dispatch:
    CPU, CUDA: glu_out

- func: glu(Tensor self, int dim=-1) -> Tensor
  structured_delegate: glu.out
  device_check: NoCheck   # TensorIterator
  python_module: nn

- func: glu_backward.grad_input(Tensor grad_output, Tensor self, int dim, *, Tensor(a!) grad_input) -> Tensor(a!)
  python_module: nn
  dispatch:
    CPU: glu_backward_cpu_out
    CUDA: glu_backward_cuda_out

- func: glu_backward(Tensor grad_output, Tensor self, int dim) -> Tensor
  python_module: nn
  dispatch:
    CPU: glu_backward_cpu
    CUDA: glu_backward_cuda

- func: glu_jvp(Tensor glu, Tensor x, Tensor dx, int dim) -> Tensor
  python_module: nn
  dispatch:
    CPU, CUDA: glu_jvp

- func: glu_backward_jvp(Tensor grad_x, Tensor grad_glu, Tensor x, Tensor dgrad_glu, Tensor dx, int dim) -> Tensor
  python_module: nn
  dispatch:
    CPU, CUDA: glu_backward_jvp

- func: hardsigmoid.out(Tensor self, *, Tensor(a!) out) -> Tensor(a!)
  structured: True
  structured_inherits: TensorIteratorBase
  device_check: NoCheck   # TensorIterator
  python_module: nn
  dispatch:
    CPU, CUDA: hardsigmoid_out
    QuantizedCPU: hardsigmoid_out_quantized_cpu

- func: hardsigmoid(Tensor self) -> Tensor
  structured_delegate: hardsigmoid.out
  device_check: NoCheck   # TensorIterator
  python_module: nn
  dispatch:
    QuantizedCPU: hardsigmoid_quantized_cpu

- func: hardsigmoid_(Tensor(a!) self) -> Tensor(a!)
  structured_delegate: hardsigmoid.out
  device_check: NoCheck   # TensorIterator
  python_module: nn

- func: hardsigmoid_backward.grad_input(Tensor grad_output, Tensor self, *, Tensor(a!) grad_input) -> Tensor(a!)
  structured: True
  structured_inherits: TensorIteratorBase
  python_module: nn
  dispatch:
    CPU, CUDA: hardsigmoid_backward_out

- func: hardsigmoid_backward(Tensor grad_output, Tensor self) -> Tensor
  structured_delegate: hardsigmoid_backward.grad_input
  python_module: nn

- func: hardtanh.out(Tensor self, Scalar min_val=-1, Scalar max_val=1, *, Tensor(a!) out) -> Tensor(a!)
  device_check: NoCheck   # TensorIterator
  python_module: nn
  dispatch:
    CPU, CUDA, MPS: hardtanh_out
    QuantizedCPU: hardtanh_out_quantized_cpu

- func: hardtanh(Tensor self, Scalar min_val=-1, Scalar max_val=1) -> Tensor
  device_check: NoCheck   # TensorIterator
  python_module: nn
  dispatch:
    CPU, CUDA, MPS: hardtanh
    QuantizedCPU: hardtanh_quantized_cpu

- func: hardtanh_backward.grad_input(Tensor grad_output, Tensor self, Scalar min_val, Scalar max_val, *, Tensor(a!) grad_input) -> Tensor(a!)
  python_module: nn
  dispatch:
    CPU, CUDA: hardtanh_backward_out
    MPS: hardtanh_backward_out_mps

- func: hardtanh_backward(Tensor grad_output, Tensor self, Scalar min_val, Scalar max_val) -> Tensor
  python_module: nn
  dispatch:
    CPU, CUDA: hardtanh_backward
    MPS: hardtanh_backward_mps

- func: hardtanh_(Tensor(a!) self, Scalar min_val=-1, Scalar max_val=1) -> Tensor(a!)
  device_check: NoCheck   # TensorIterator
  python_module: nn
  dispatch:
    CPU, CUDA, MPS: hardtanh_
    QuantizedCPU: hardtanh_quantized_cpu_

- func: hardswish.out(Tensor self, *, Tensor(a!) out) -> Tensor(a!)
  device_check: NoCheck   # TensorIterator
  python_module: nn
  dispatch:
    CPU, CUDA: hardswish_out

- func: hardswish(Tensor self) -> Tensor
  device_check: NoCheck   # TensorIterator
  python_module: nn
  dispatch:
    CPU, CUDA: hardswish

- func: hardswish_(Tensor(a!) self) -> Tensor(a!)
  device_check: NoCheck   # TensorIterator
  python_module: nn
  dispatch:
    CPU, CUDA: hardswish_

- func: hardswish_backward(Tensor grad_output, Tensor self) -> Tensor
  python_module: nn
  dispatch:
    CPU, CUDA: hardswish_backward

- func: leaky_relu.out(Tensor self, Scalar negative_slope=0.01, *, Tensor(a!) out) -> Tensor(a!)
  structured: True
  structured_inherits: TensorIteratorBase
  device_check: NoCheck   # TensorIterator
  python_module: nn
  dispatch:
    CPU, CUDA: leaky_relu_out
    MPS: leaky_relu_out_mps
    QuantizedCPU: leaky_relu_out_quantized_cpu

- func: leaky_relu(Tensor self, Scalar negative_slope=0.01) -> Tensor
  structured_delegate: leaky_relu.out
  device_check: NoCheck   # TensorIterator
  python_module: nn
  dispatch:
    QuantizedCPU: leaky_relu_quantized_cpu

- func: leaky_relu_backward.grad_input(Tensor grad_output, Tensor self, Scalar negative_slope, bool self_is_result, *, Tensor(a!) grad_input) -> Tensor(a!)
  structured: True
  structured_inherits: TensorIteratorBase
  python_module: nn
  dispatch:
    CPU, CUDA: leaky_relu_backward_out
    MPS: leaky_relu_backward_out_mps

- func: leaky_relu_backward(Tensor grad_output, Tensor self, Scalar negative_slope, bool self_is_result) -> Tensor
  structured_delegate: leaky_relu_backward.grad_input
  python_module: nn

- func: leaky_relu_(Tensor(a!) self, Scalar negative_slope=0.01) -> Tensor(a!)
  structured_delegate: leaky_relu.out
  device_check: NoCheck   # TensorIterator
  python_module: nn
  dispatch:
    QuantizedCPU: leaky_relu_quantized_cpu_

- func: log_sigmoid.out(Tensor self, *, Tensor(a!) out) -> Tensor(a!)
  device_check: NoCheck   # TensorIterator
  python_module: nn

- func: log_sigmoid(Tensor self) -> Tensor
  device_check: NoCheck   # TensorIterator
  python_module: nn

- func: log_sigmoid_forward.output(Tensor self, *, Tensor(a!) output, Tensor(b!) buffer) -> (Tensor(a!), Tensor(b!))
  device_check: NoCheck   # TensorIterator
  python_module: nn
  dispatch:
    CPU: log_sigmoid_forward_out_cpu
    CUDA: log_sigmoid_forward_out_cuda

- func: log_sigmoid_forward(Tensor self) -> (Tensor output, Tensor buffer)
  device_check: NoCheck   # TensorIterator
  python_module: nn
  dispatch:
    CPU: log_sigmoid_forward_cpu
    CUDA: log_sigmoid_forward_cuda

- func: log_sigmoid_backward.grad_input(Tensor grad_output, Tensor self, Tensor buffer, *, Tensor(a!) grad_input) -> Tensor(a!)
  python_module: nn
  dispatch:
    CPU: log_sigmoid_backward_cpu_out
    CUDA: log_sigmoid_backward_cuda_out

- func: log_sigmoid_backward(Tensor grad_output, Tensor self, Tensor buffer) -> Tensor
  python_module: nn
  dispatch:
    CPU: log_sigmoid_backward_cpu
    CUDA: log_sigmoid_backward_cuda

- func: rrelu_with_noise.out(Tensor self, Tensor noise, Scalar lower=0.125, Scalar upper=0.3333333333333333, bool training=False, Generator? generator=None, *, Tensor(a!) out) -> Tensor(a!)
  python_module: nn
  dispatch:
    CPU: rrelu_with_noise_out_cpu
    CUDA: rrelu_with_noise_out_cuda

- func: rrelu_with_noise(Tensor self, Tensor noise, Scalar lower=0.125, Scalar upper=0.3333333333333333, bool training=False, Generator? generator=None) -> Tensor
  python_module: nn
  dispatch:
    CPU: rrelu_with_noise_cpu
    CUDA: rrelu_with_noise_cuda

- func: rrelu_with_noise_backward(Tensor grad_output, Tensor self, Tensor noise, Scalar lower, Scalar upper, bool training, bool self_is_result) -> Tensor
  python_module: nn
  dispatch:
    CompositeExplicitAutograd: rrelu_with_noise_backward

- func: rrelu_with_noise_(Tensor(a!) self, Tensor noise, Scalar lower=0.125, Scalar upper=0.3333333333333333, bool training=False, Generator? generator=None) -> Tensor(a!)
  python_module: nn
  dispatch:
    CPU: rrelu_with_noise_cpu_
    CUDA: rrelu_with_noise_cuda_

- func: softplus.out(Tensor self, Scalar beta=1, Scalar threshold=20, *, Tensor(a!) out) -> Tensor(a!)
  structured: True
  structured_inherits: TensorIteratorBase
  device_check: NoCheck   # TensorIterator
  python_module: nn
  dispatch:
    CPU, CUDA: softplus_out
    MPS: softplus_out_mps

- func: softplus(Tensor self, Scalar beta=1, Scalar threshold=20) -> Tensor
  structured_delegate: softplus.out
  device_check: NoCheck   # TensorIterator
  python_module: nn

- func: softplus_backward.grad_input(Tensor grad_output, Tensor self, Scalar beta, Scalar threshold, *, Tensor(a!) grad_input) -> Tensor(a!)
  structured: True
  structured_inherits: TensorIteratorBase
  python_module: nn
  dispatch:
    CPU, CUDA: softplus_backward_out

- func: softplus_backward(Tensor grad_output, Tensor self, Scalar beta, Scalar threshold) -> Tensor
  structured_delegate: softplus_backward.grad_input
  python_module: nn

- func: softshrink.out(Tensor self, Scalar lambd=0.5, *, Tensor(a!) out) -> Tensor(a!)
  structured: True
  structured_inherits: TensorIteratorBase
  device_check: NoCheck   # TensorIterator
  python_module: nn
  dispatch:
    CPU, CUDA: softshrink_out

- func: softshrink(Tensor self, Scalar lambd=0.5) -> Tensor
  structured_delegate: softshrink.out
  device_check: NoCheck   # TensorIterator
  python_module: nn

- func: softshrink_backward.grad_input(Tensor grad_output, Tensor self, Scalar lambd, *, Tensor(a!) grad_input) -> Tensor(a!)
  structured: True
  structured_inherits: TensorIteratorBase
  python_module: nn
  dispatch:
    CPU, CUDA: softshrink_backward_out

- func: softshrink_backward(Tensor grad_output, Tensor self, Scalar lambd) -> Tensor
  structured_delegate: softshrink_backward.grad_input
  python_module: nn

- func: adaptive_avg_pool2d.out(Tensor self, int[2] output_size, *, Tensor(a!) out) -> Tensor(a!)
  python_module: nn
  dispatch:
    CPU: adaptive_avg_pool2d_out_cpu
    CUDA: adaptive_avg_pool2d_out_cuda
    MPS: adaptive_avg_pool2d_out_mps
    MkldnnCPU: mkldnn_adaptive_avg_pool2d_out

- func: adaptive_avg_pool2d(Tensor self, int[2] output_size) -> Tensor
  python_module: nn

- func: mkldnn_adaptive_avg_pool2d(Tensor self, int[2] output_size) -> Tensor
  dispatch:
    MkldnnCPU: mkldnn_adaptive_avg_pool2d

- func: mkldnn_adaptive_avg_pool2d_backward(Tensor grad_output, Tensor self) -> Tensor
  dispatch:
    MkldnnCPU: mkldnn_adaptive_avg_pool2d_backward

- func: _adaptive_avg_pool2d(Tensor self, int[2] output_size) -> Tensor
  dispatch:
    CPU: adaptive_avg_pool2d_cpu
    CUDA: adaptive_avg_pool2d_cuda
    MPS: adaptive_avg_pool2d_mps
    QuantizedCPU: adaptive_avg_pool2d_quantized_cpu
    QuantizedCUDA: adaptive_avg_pool2d_quantized_cuda

- func: _adaptive_avg_pool2d_backward(Tensor grad_output, Tensor self) -> Tensor
  python_module: nn
  dispatch:
    CPU: adaptive_avg_pool2d_backward_cpu
    CUDA: adaptive_avg_pool2d_backward_cuda
    MPS: adaptive_avg_pool2d_backward_mps

- func: adaptive_avg_pool3d.out(Tensor self, int[3] output_size, *, Tensor(a!) out) -> Tensor(a!)
  python_module: nn
  dispatch:
    CPU: adaptive_avg_pool3d_out_cpu
    CUDA: adaptive_avg_pool3d_out_cuda
    QuantizedCPU: adaptive_avg_pool3d_out_quantized_cpu

- func: adaptive_avg_pool3d(Tensor self, int[3] output_size) -> Tensor
  python_module: nn

- func: _adaptive_avg_pool3d(Tensor self, int[3] output_size) -> Tensor
  dispatch:
    CPU: adaptive_avg_pool3d_cpu
    CUDA: adaptive_avg_pool3d_cuda
    QuantizedCPU: adaptive_avg_pool3d_quantized_cpu

- func: adaptive_avg_pool3d_backward.grad_input(Tensor grad_output, Tensor self, *, Tensor(a!) grad_input) -> Tensor(a!)
  python_module: nn
  dispatch:
    CPU: adaptive_avg_pool3d_backward_out_cpu
    CUDA: adaptive_avg_pool3d_backward_out_cuda

- func: _adaptive_avg_pool3d_backward(Tensor grad_output, Tensor self) -> Tensor
  python_module: nn
  dispatch:
    CPU: adaptive_avg_pool3d_backward_cpu
    CUDA: adaptive_avg_pool3d_backward_cuda

# Return: (Tensor output, Tensor indices)
- func: adaptive_max_pool2d.out(Tensor self, int[2] output_size, *, Tensor(a!) out, Tensor(b!) indices) -> (Tensor(a!), Tensor(b!))
  python_module: nn
  structured: True
  dispatch:
    CPU: adaptive_max_pool2d_out_cpu
    CUDA: adaptive_max_pool2d_out_cuda
    MPS: adaptive_max_pool2d_out_mps

# Return: (Tensor output, Tensor indices)
- func: adaptive_max_pool2d(Tensor self, int[2] output_size) -> (Tensor, Tensor)
  python_module: nn
  structured_delegate: adaptive_max_pool2d.out

- func: adaptive_max_pool2d_backward.grad_input(Tensor grad_output, Tensor self, Tensor indices, *, Tensor(a!) grad_input) -> Tensor(a!)
  python_module: nn
  structured: True
  dispatch:
    CPU: adaptive_max_pool2d_backward_out_cpu
    CUDA: adaptive_max_pool2d_backward_out_cuda
    MPS: adaptive_max_pool2d_backward_out_mps

- func: adaptive_max_pool2d_backward(Tensor grad_output, Tensor self, Tensor indices) -> Tensor
  python_module: nn
  structured_delegate: adaptive_max_pool2d_backward.grad_input

# Return: (Tensor output, Tensor indices)
- func: adaptive_max_pool3d.out(Tensor self, int[3] output_size, *, Tensor(a!) out, Tensor(b!) indices) -> (Tensor(a!), Tensor(b!))
  python_module: nn
  structured: True
  dispatch:
    CPU: adaptive_max_pool3d_out_cpu
    CUDA: adaptive_max_pool3d_out_cuda

# Return: (Tensor output, Tensor indices)
- func: adaptive_max_pool3d(Tensor self, int[3] output_size) -> (Tensor, Tensor)
  python_module: nn
  structured_delegate: adaptive_max_pool3d.out

- func: adaptive_max_pool3d_backward.grad_input(Tensor grad_output, Tensor self, Tensor indices, *, Tensor(a!) grad_input) -> Tensor(a!)
  python_module: nn
  structured: True
  dispatch:
    CPU: adaptive_max_pool3d_backward_out_cpu
    CUDA: adaptive_max_pool3d_backward_out_cuda

- func: adaptive_max_pool3d_backward(Tensor grad_output, Tensor self, Tensor indices) -> Tensor
  python_module: nn
  structured_delegate: adaptive_max_pool3d_backward.grad_input

- func: avg_pool2d.out(Tensor self, int[2] kernel_size, int[2] stride=[], int[2] padding=0, bool ceil_mode=False, bool count_include_pad=True, int? divisor_override=None, *, Tensor(a!) out) -> Tensor(a!)
  python_module: nn
  structured: True
  precomputed:
  - kernel_size -> int kH, int kW
  - stride -> int dH, int dW
  - padding -> int padH, int padW
  dispatch:
    CPU: avg_pool2d_out_cpu
    CUDA: avg_pool2d_out_cuda
    MPS: avg_pool2d_out_mps
    MkldnnCPU: mkldnn_avg_pool2d_out

- func: avg_pool2d(Tensor self, int[2] kernel_size, int[2] stride=[], int[2] padding=0, bool ceil_mode=False, bool count_include_pad=True, int? divisor_override=None) -> Tensor
  python_module: nn
  structured_delegate: avg_pool2d.out
  dispatch:
    MkldnnCPU: mkldnn_avg_pool2d
    QuantizedCPU: avg_pool2d_quantized_cpu

- func: avg_pool2d_backward.grad_input(Tensor grad_output, Tensor self, int[2] kernel_size, int[2] stride, int[2] padding, bool ceil_mode, bool count_include_pad, int? divisor_override, *, Tensor(a!) grad_input) -> Tensor(a!)
  python_module: nn
  structured: True
  dispatch:
    CPU: avg_pool2d_backward_out_cpu
    CUDA: avg_pool2d_backward_out_cuda
    MPS: avg_pool2d_backward_out_mps
    MkldnnCPU: mkldnn_avg_pool2d_backward_out

- func: avg_pool2d_backward(Tensor grad_output, Tensor self, int[2] kernel_size, int[2] stride, int[2] padding, bool ceil_mode, bool count_include_pad, int? divisor_override) -> Tensor
  python_module: nn
  structured_delegate: avg_pool2d_backward.grad_input
  dispatch:
    MkldnnCPU: mkldnn_avg_pool2d_backward

- func: avg_pool3d.out(Tensor self, int[3] kernel_size, int[3] stride=[], int[3] padding=0, bool ceil_mode=False, bool count_include_pad=True, int? divisor_override=None, *, Tensor(a!) out) -> Tensor(a!)
  python_module: nn
  structured: True
  dispatch:
    CPU: avg_pool3d_out_cpu
    CUDA: avg_pool3d_out_cuda
    MkldnnCPU: mkldnn_avg_pool3d_out

- func: avg_pool3d(Tensor self, int[3] kernel_size, int[3] stride=[], int[3] padding=0, bool ceil_mode=False, bool count_include_pad=True, int? divisor_override=None) -> Tensor
  python_module: nn
  structured_delegate: avg_pool3d.out
  dispatch:
    MkldnnCPU: mkldnn_avg_pool3d
    QuantizedCPU: avg_pool3d_quantized_cpu

- func: avg_pool3d_backward.grad_input(Tensor grad_output, Tensor self, int[3] kernel_size, int[3] stride, int[3] padding, bool ceil_mode, bool count_include_pad, int? divisor_override, *, Tensor(a!) grad_input) -> Tensor(a!)
  python_module: nn
  structured: True
  dispatch:
    CPU: avg_pool3d_backward_out_cpu
    CUDA: avg_pool3d_backward_out_cuda
    MkldnnCPU: mkldnn_avg_pool3d_backward_out

- func: avg_pool3d_backward(Tensor grad_output, Tensor self, int[3] kernel_size, int[3] stride, int[3] padding, bool ceil_mode, bool count_include_pad, int? divisor_override) -> Tensor
  python_module: nn
  structured_delegate: avg_pool3d_backward.grad_input
  dispatch:
    MkldnnCPU: mkldnn_avg_pool3d_backward

# Return: (Tensor output, Tensor indices)
- func: fractional_max_pool2d.output(Tensor self, int[2] kernel_size, int[2] output_size, Tensor random_samples, *, Tensor(a!) output, Tensor(b!) indices) -> (Tensor(a!), Tensor(b!))
  python_module: nn
  structured: True
  dispatch:
    CPU: fractional_max_pool2d_out_cpu
    CUDA: fractional_max_pool2d_out_cuda

# Return: (Tensor output, Tensor indices)
- func: fractional_max_pool2d(Tensor self, int[2] kernel_size, int[2] output_size, Tensor random_samples) -> (Tensor, Tensor)
  python_module: nn
  structured_delegate: fractional_max_pool2d.output

- func: fractional_max_pool2d_backward.grad_input(Tensor grad_output, Tensor self, int[2] kernel_size, int[2] output_size, Tensor indices, *, Tensor(a!) grad_input) -> Tensor(a!)
  python_module: nn
  structured: True
  dispatch:
    CPU: fractional_max_pool2d_backward_cpu
    CUDA: fractional_max_pool2d_backward_cuda

- func: fractional_max_pool2d_backward(Tensor grad_output, Tensor self, int[2] kernel_size, int[2] output_size, Tensor indices) -> Tensor
  python_module: nn
  structured_delegate: fractional_max_pool2d_backward.grad_input

# Return: (Tensor output, Tensor indices)
- func: fractional_max_pool3d.output(Tensor self, int[3] kernel_size, int[3] output_size, Tensor random_samples, *, Tensor(a!) output, Tensor(b!) indices) -> (Tensor(a!), Tensor(b!))
  python_module: nn
  structured: True
  precomputed:
  - kernel_size -> int poolSizeT, int poolSizeH, int poolSizeW
  - output_size -> int outputT, int outputH, int outputW
  - int numBatch, int numPlanes, int inputT, int inputH, int inputW
  dispatch:
    CPU: fractional_max_pool3d_out_cpu
    CUDA: fractional_max_pool3d_out_cuda

# Return: (Tensor output, Tensor indices)
- func: fractional_max_pool3d(Tensor self, int[3] kernel_size, int[3] output_size, Tensor random_samples) -> (Tensor, Tensor)
  python_module: nn
  structured_delegate: fractional_max_pool3d.output

- func: fractional_max_pool3d_backward.grad_input(Tensor grad_output, Tensor self, int[3] kernel_size, int[3] output_size, Tensor indices, *, Tensor(a!) grad_input) -> Tensor(a!)
  python_module: nn
  dispatch:
    CPU: fractional_max_pool3d_backward_out_cpu
    CUDA: fractional_max_pool3d_backward_out_cuda

- func: fractional_max_pool3d_backward(Tensor grad_output, Tensor self, int[3] kernel_size, int[3] output_size, Tensor indices) -> Tensor
  python_module: nn
  dispatch:
    CPU: fractional_max_pool3d_backward_cpu
    CUDA: fractional_max_pool3d_backward_cuda

# Return: (Tensor output, Tensor indices)
- func: max_pool2d_with_indices.out(Tensor self, int[2] kernel_size, int[2] stride=[], int[2] padding=0, int[2] dilation=1, bool ceil_mode=False, *, Tensor(a!) out, Tensor(b!) indices) -> (Tensor(a!), Tensor(b!))
  python_module: nn
  structured: True
  dispatch:
    CPU: max_pool2d_with_indices_out_cpu
    CUDA: max_pool2d_with_indices_out_cuda
    MPS: max_pool2d_with_indices_out_mps

# Return: (Tensor output, Tensor indices)
- func: max_pool2d_with_indices(Tensor self, int[2] kernel_size, int[2] stride=[], int[2] padding=0, int[2] dilation=1, bool ceil_mode=False) -> (Tensor, Tensor)
  python_module: nn
  structured_delegate: max_pool2d_with_indices.out

- func: max_pool2d_with_indices_backward.grad_input(Tensor grad_output, Tensor self, int[2] kernel_size, int[2] stride, int[2] padding, int[2] dilation, bool ceil_mode, Tensor indices, *, Tensor(a!) grad_input) -> Tensor(a!)
  python_module: nn
  structured: True
  dispatch:
    CPU: max_pool2d_with_indices_backward_out_cpu
    CUDA: max_pool2d_with_indices_backward_out_cuda
    MPS: max_pool2d_with_indices_backward_out_mps

- func: max_pool2d_with_indices_backward(Tensor grad_output, Tensor self, int[2] kernel_size, int[2] stride, int[2] padding, int[2] dilation, bool ceil_mode, Tensor indices) -> Tensor
  python_module: nn
  structured_delegate: max_pool2d_with_indices_backward.grad_input

# Return: (Tensor output, Tensor indices)
- func: max_pool3d_with_indices.out(Tensor self, int[3] kernel_size, int[3] stride=[], int[3] padding=0, int[3] dilation=1, bool ceil_mode=False, *, Tensor(a!) out, Tensor(b!) indices) -> (Tensor(a!), Tensor(b!))
  python_module: nn
  dispatch:
    CPU: max_pool3d_with_indices_out_cpu
    CUDA: max_pool3d_with_indices_out_cuda

# Return: (Tensor output, Tensor indices)
- func: max_pool3d_with_indices(Tensor self, int[3] kernel_size, int[3] stride=[], int[3] padding=0, int[3] dilation=1, bool ceil_mode=False) -> (Tensor, Tensor)
  python_module: nn
  dispatch:
    CPU: max_pool3d_with_indices_cpu
    CUDA: max_pool3d_with_indices_cuda

- func: max_pool3d_with_indices_backward.grad_input(Tensor grad_output, Tensor self, int[3] kernel_size, int[3] stride, int[3] padding, int[3] dilation, bool ceil_mode, Tensor indices, *, Tensor(a!) grad_input) -> Tensor(a!)
  python_module: nn
  dispatch:
    CPU: max_pool3d_with_indices_backward_out_cpu
    CUDA: max_pool3d_with_indices_backward_out_cuda

- func: max_pool3d_with_indices_backward(Tensor grad_output, Tensor self, int[3] kernel_size, int[3] stride, int[3] padding, int[3] dilation, bool ceil_mode, Tensor indices) -> Tensor
  python_module: nn
  dispatch:
    CPU: max_pool3d_with_indices_backward_cpu
    CUDA: max_pool3d_with_indices_backward_cuda

- func: max_unpool2d.out(Tensor self, Tensor indices, int[2] output_size, *, Tensor(a!) out) -> Tensor(a!)
  python_module: nn
  dispatch:
    CPU: max_unpooling2d_forward_out_cpu
    CUDA: max_unpooling2d_forward_out_cuda

- func: max_unpool2d(Tensor self, Tensor indices, int[2] output_size) -> Tensor
  python_module: nn
  dispatch:
    CPU: max_unpooling2d_forward_cpu
    CUDA: max_unpooling2d_forward_cuda

- func: max_unpool3d.out(Tensor self, Tensor indices, int[3] output_size, int[3] stride, int[3] padding, *, Tensor(a!) out) -> Tensor(a!)
  python_module: nn
  dispatch:
    CPU: max_unpooling3d_forward_out_cpu
    CUDA: max_unpooling3d_forward_out_cuda

- func: max_unpool3d(Tensor self, Tensor indices, int[3] output_size, int[3] stride, int[3] padding) -> Tensor
  python_module: nn
  dispatch:
    CPU: max_unpooling3d_forward_cpu
    CUDA: max_unpooling3d_forward_cuda

- func: reflection_pad1d.out(Tensor self, int[2] padding, *, Tensor(a!) out) -> Tensor(a!)
  python_module: nn
  structured: True
  dispatch:
    CPU: reflection_pad1d_out_cpu
    QuantizedCPU: reflection_pad1d_out_quantized_cpu
    CUDA: reflection_pad1d_out_cuda
    MPS: reflection_pad1d_out_mps

- func: reflection_pad1d(Tensor self, int[2] padding) -> Tensor
  python_module: nn
  structured_delegate: reflection_pad1d.out

- func: reflection_pad1d_backward.grad_input(Tensor grad_output, Tensor self, int[2] padding, *, Tensor(a!) grad_input) -> Tensor(a!)
  python_module: nn
  structured: True
  dispatch:
    CPU: reflection_pad1d_backward_out_cpu
    CUDA: reflection_pad1d_backward_out_cuda
    MPS: reflection_pad1d_backward_out_mps

- func: reflection_pad1d_backward(Tensor grad_output, Tensor self, int[2] padding) -> Tensor
  python_module: nn
  structured_delegate: reflection_pad1d_backward.grad_input

- func: reflection_pad2d.out(Tensor self, int[4] padding, *, Tensor(a!) out) -> Tensor(a!)
  python_module: nn
  dispatch:
    CPU, QuantizedCPU: reflection_pad2d_out_cpu
    CUDA: reflection_pad2d_out_cuda
    MPS: reflection_pad2d_out_mps

- func: reflection_pad2d(Tensor self, int[4] padding) -> Tensor
  python_module: nn
  dispatch:
    CPU: reflection_pad2d_cpu
    QuantizedCPU: reflection_pad2d_quantized_cpu
    CUDA: reflection_pad2d_cuda
    MPS: reflection_pad2d_mps

- func: reflection_pad2d_backward.grad_input(Tensor grad_output, Tensor self, int[4] padding, *, Tensor(a!) grad_input) -> Tensor(a!)
  python_module: nn
  dispatch:
    CPU: reflection_pad2d_backward_out_cpu
    CUDA: reflection_pad2d_backward_out_cuda
    MPS: reflection_pad2d_backward_out_mps

- func: reflection_pad2d_backward(Tensor grad_output, Tensor self, int[4] padding) -> Tensor
  python_module: nn
  dispatch:
    CPU: reflection_pad2d_backward_cpu
    CUDA: reflection_pad2d_backward_cuda
    MPS: reflection_pad2d_backward_mps

- func: reflection_pad3d.out(Tensor self, int[6] padding, *, Tensor(a!) out) -> Tensor(a!)
  python_module: nn
  structured: True
  dispatch:
    CPU: reflection_pad3d_out_cpu
    CUDA: reflection_pad3d_out_cuda
    MPS: reflection_pad3d_out_mps

- func: reflection_pad3d(Tensor self, int[6] padding) -> Tensor
  python_module: nn
  structured_delegate: reflection_pad3d.out

- func: reflection_pad3d_backward.grad_input(Tensor grad_output, Tensor self, int[6] padding, *, Tensor(a!) grad_input) -> Tensor(a!)
  python_module: nn
  structured: True
  dispatch:
    CPU: reflection_pad3d_backward_out_cpu
    CUDA: reflection_pad3d_backward_out_cuda
    MPS: reflection_pad3d_backward_out_mps

- func: reflection_pad3d_backward(Tensor grad_output, Tensor self, int[6] padding) -> Tensor
  python_module: nn
  structured_delegate: reflection_pad3d_backward.grad_input

- func: replication_pad1d.out(Tensor self, int[2] padding, *, Tensor(a!) out) -> Tensor(a!)
  python_module: nn
  structured: True
  dispatch:
    CPU: replication_pad1d_out_cpu
    CUDA: replication_pad1d_out_cuda
    MPS: replication_pad1d_out_mps

- func: replication_pad1d(Tensor self, int[2] padding) -> Tensor
  python_module: nn
  structured_delegate: replication_pad1d.out

- func: replication_pad1d_backward.grad_input(Tensor grad_output, Tensor self, int[2] padding, *, Tensor(a!) grad_input) -> Tensor(a!)
  python_module: nn
  structured: True
  dispatch:
    CPU: replication_pad1d_backward_out_cpu
    CUDA: replication_pad1d_backward_out_cuda
    MPS: replication_pad1d_backward_out_mps

- func: replication_pad1d_backward(Tensor grad_output, Tensor self, int[2] padding) -> Tensor
  python_module: nn
  structured_delegate: replication_pad1d_backward.grad_input

- func: replication_pad2d.out(Tensor self, int[4] padding, *, Tensor(a!) out) -> Tensor(a!)
  python_module: nn
  structured: True
  dispatch:
    CPU: replication_pad2d_out_cpu
    CUDA: replication_pad2d_out_cuda
    MPS: replication_pad2d_out_mps

- func: replication_pad2d(Tensor self, int[4] padding) -> Tensor
  python_module: nn
  structured_delegate: replication_pad2d.out

- func: replication_pad2d_backward.grad_input(Tensor grad_output, Tensor self, int[4] padding, *, Tensor(a!) grad_input) -> Tensor(a!)
  python_module: nn
  dispatch:
    CPU: replication_pad2d_backward_out_cpu
    CUDA: replication_pad2d_backward_out_cuda
    MPS: replication_pad2d_backward_out_mps

- func: replication_pad2d_backward(Tensor grad_output, Tensor self, int[4] padding) -> Tensor
  python_module: nn
  dispatch:
    CPU: replication_pad2d_backward_cpu
    CUDA: replication_pad2d_backward_cuda
    MPS: replication_pad2d_backward_mps

- func: replication_pad3d.out(Tensor self, int[6] padding, *, Tensor(a!) out) -> Tensor(a!)
  python_module: nn
  structured: True
  dispatch:
    CPU: replication_pad3d_out_cpu
    CUDA: replication_pad3d_out_cuda
    MPS: replication_pad3d_out_mps

- func: replication_pad3d(Tensor self, int[6] padding) -> Tensor
  python_module: nn
  structured_delegate: replication_pad3d.out

- func: replication_pad3d_backward.grad_input(Tensor grad_output, Tensor self, int[6] padding, *, Tensor(a!) grad_input) -> Tensor(a!)
  python_module: nn
  dispatch:
    CPU: replication_pad3d_backward_out_cpu
    CUDA: replication_pad3d_backward_out_cuda
    MPS: replication_pad3d_backward_out_mps

- func: replication_pad3d_backward(Tensor grad_output, Tensor self, int[6] padding) -> Tensor
  python_module: nn
  dispatch:
    CPU: replication_pad3d_backward_cpu
    CUDA: replication_pad3d_backward_cuda
    MPS: replication_pad3d_backward_mps

- func: _pad_circular(Tensor self, int[] pad) -> Tensor
  python_module: nn

- func: _pad_enum(Tensor self, int[] pad, int mode, float? value=None) -> Tensor
  python_module: nn

- func: pad(Tensor self, int[] pad, str mode="constant", float? value=None) -> Tensor
  python_module: nn

- func: upsample_linear1d.vec(Tensor input, int[]? output_size, bool align_corners, float[]? scale_factors) -> Tensor
  python_module: nn
  dispatch:
    CompositeExplicitAutograd: upsample_linear1d

- func: upsample_linear1d_backward.vec(Tensor grad_output, int[]? output_size, int[] input_size, bool align_corners, float[]? scale_factors) -> Tensor
  python_module: nn
  dispatch:
    CompositeExplicitAutograd: upsample_linear1d_backward

- func: upsample_bilinear2d.vec(Tensor input, int[]? output_size, bool align_corners, float[]? scale_factors) -> Tensor
  python_module: nn
  dispatch:
    CompositeExplicitAutograd: upsample_bilinear2d

- func: upsample_bilinear2d_backward.vec(Tensor grad_output, int[]? output_size, int[] input_size, bool align_corners, float[]? scale_factors) -> Tensor
  python_module: nn
  dispatch:
    CompositeExplicitAutograd: upsample_bilinear2d_backward

- func: _upsample_bilinear2d_aa.vec(Tensor input, int[]? output_size, bool align_corners, float[]? scale_factors) -> Tensor
  python_module: nn
  dispatch:
    CompositeExplicitAutograd: _upsample_bilinear2d_aa

- func: _upsample_bilinear2d_aa_backward.vec(Tensor grad_output, int[]? output_size, int[] input_size, bool align_corners, float[]? scale_factors) -> Tensor
  python_module: nn
  dispatch:
    CompositeExplicitAutograd: _upsample_bilinear2d_aa_backward

- func: upsample_trilinear3d.vec(Tensor input, int[]? output_size, bool align_corners, float[]? scale_factors) -> Tensor
  python_module: nn
  dispatch:
    CompositeExplicitAutograd: upsample_trilinear3d

- func: upsample_trilinear3d_backward.vec(Tensor grad_output, int[]? output_size, int[] input_size, bool align_corners, float[]? scale_factors) -> Tensor
  python_module: nn
  dispatch:
    CompositeExplicitAutograd: upsample_trilinear3d_backward

- func: upsample_bicubic2d.vec(Tensor input, int[]? output_size, bool align_corners, float[]? scale_factors) -> Tensor
  python_module: nn
  dispatch:
    CompositeExplicitAutograd: upsample_bicubic2d

- func: upsample_bicubic2d_backward.vec(Tensor grad_output, int[]? output_size, int[] input_size, bool align_corners, float[]? scale_factors) -> Tensor
  python_module: nn
  dispatch:
    CompositeExplicitAutograd: upsample_bicubic2d_backward

- func: _upsample_bicubic2d_aa.vec(Tensor input, int[]? output_size, bool align_corners, float[]? scale_factors) -> Tensor
  python_module: nn
  dispatch:
    CompositeExplicitAutograd: _upsample_bicubic2d_aa

- func: _upsample_bicubic2d_aa_backward.vec(Tensor grad_output, int[]? output_size, int[] input_size, bool align_corners, float[]? scale_factors) -> Tensor
  python_module: nn
  dispatch:
    CompositeExplicitAutograd: _upsample_bicubic2d_aa_backward

- func: upsample_nearest1d.vec(Tensor input, int[]? output_size, float[]? scale_factors) -> Tensor
  python_module: nn
  dispatch:
    CompositeExplicitAutograd: upsample_nearest1d

- func: _upsample_nearest_exact1d.vec(Tensor input, int[]? output_size, float[]? scale_factors) -> Tensor
  python_module: nn
  dispatch:
    CompositeExplicitAutograd: _upsample_nearest_exact1d

- func: upsample_nearest1d_backward.vec(Tensor grad_output, int[]? output_size, int[] input_size, float[]? scale_factors) -> Tensor
  python_module: nn
  dispatch:
    CompositeExplicitAutograd: upsample_nearest1d_backward

- func: _upsample_nearest_exact1d_backward.vec(Tensor grad_output, int[]? output_size, int[] input_size, float[]? scale_factors) -> Tensor
  python_module: nn
  dispatch:
    CompositeExplicitAutograd: _upsample_nearest_exact1d_backward

- func: upsample_nearest2d.vec(Tensor input, int[]? output_size, float[]? scale_factors) -> Tensor
  python_module: nn
  dispatch:
    CompositeExplicitAutograd: upsample_nearest2d

- func: _upsample_nearest_exact2d.vec(Tensor input, int[]? output_size, float[]? scale_factors) -> Tensor
  python_module: nn
  dispatch:
    CompositeExplicitAutograd: _upsample_nearest_exact2d

- func: upsample_nearest2d_backward.vec(Tensor grad_output, int[]? output_size, int[] input_size, float[]? scale_factors) -> Tensor
  python_module: nn
  dispatch:
    CompositeExplicitAutograd: upsample_nearest2d_backward

- func: _upsample_nearest_exact2d_backward.vec(Tensor grad_output, int[]? output_size, int[] input_size, float[]? scale_factors) -> Tensor
  python_module: nn
  dispatch:
    CompositeExplicitAutograd: _upsample_nearest_exact2d_backward

- func: upsample_nearest3d.vec(Tensor input, int[]? output_size, float[]? scale_factors) -> Tensor
  python_module: nn
  dispatch:
    CPU: upsample_nearest3d_cpu
    CUDA: upsample_nearest3d_cuda
    QuantizedCPU: upsample_nearest3d_quantized_cpu

- func: _upsample_nearest_exact3d.vec(Tensor input, int[]? output_size, float[]? scale_factors) -> Tensor
  python_module: nn
  dispatch:
    CPU: _upsample_nearest_exact3d_cpu
    CUDA: _upsample_nearest_exact3d_cuda
    QuantizedCPU: _upsample_nearest_exact3d_quantized_cpu

- func: upsample_nearest3d_backward.vec(Tensor grad_output, int[]? output_size, int[] input_size, float[]? scale_factors) -> Tensor
  python_module: nn
  dispatch:
    CPU: upsample_nearest3d_backward_cpu
    CUDA: upsample_nearest3d_backward_cuda

- func: _upsample_nearest_exact3d_backward.vec(Tensor grad_output, int[]? output_size, int[] input_size, float[]? scale_factors) -> Tensor
  python_module: nn
  dispatch:
    CPU: _upsample_nearest_exact3d_backward_cpu
    CUDA: _upsample_nearest_exact3d_backward_cuda

# NOTE: all of the non-"vec" upsample overloads are only kept for backward compatibility.
- func: upsample_linear1d.out(Tensor self, int[1] output_size, bool align_corners, float? scales=None, *, Tensor(a!) out) -> Tensor(a!)
  python_module: nn
  structured: True
  dispatch:
    CPU: upsample_linear1d_out_cpu
    CUDA: upsample_linear1d_out_cuda

- func: upsample_linear1d(Tensor self, int[1] output_size, bool align_corners, float? scales=None) -> Tensor
  python_module: nn
  structured_delegate: upsample_linear1d.out

- func: upsample_linear1d_backward.grad_input(Tensor grad_output, int[1] output_size, int[3] input_size, bool align_corners, float? scales=None, *, Tensor(a!) grad_input) -> Tensor(a!)
  python_module: nn
  structured: True
  dispatch:
    CPU: upsample_linear1d_backward_out_cpu
    CUDA: upsample_linear1d_backward_out_cuda

- func: upsample_linear1d_backward(Tensor grad_output, int[1] output_size, int[3] input_size, bool align_corners, float? scales=None) -> Tensor
  python_module: nn
  structured_delegate: upsample_linear1d_backward.grad_input

- func: upsample_bilinear2d.out(Tensor self, int[2] output_size, bool align_corners, float? scales_h=None, float? scales_w=None, *, Tensor(a!) out) -> Tensor(a!)
  python_module: nn
  structured: True
  dispatch:
    CPU: upsample_bilinear2d_out_cpu
    CUDA: upsample_bilinear2d_out_cuda
    MPS: upsample_bilinear2d_out_mps

- func: upsample_bilinear2d(Tensor self, int[2] output_size, bool align_corners, float? scales_h=None, float? scales_w=None) -> Tensor
  python_module: nn
  structured_delegate: upsample_bilinear2d.out
  dispatch:
    QuantizedCPU: upsample_bilinear2d_quantized_cpu

- func: upsample_bilinear2d_backward.grad_input(Tensor grad_output, int[2] output_size, int[4] input_size, bool align_corners, float? scales_h=None, float? scales_w=None, *, Tensor(a!) grad_input) -> Tensor(a!)
  python_module: nn
  structured: True
  dispatch:
    CPU: upsample_bilinear2d_backward_out_cpu
    CUDA: upsample_bilinear2d_backward_out_cuda
    MPS: upsample_bilinear2d_backward_out_mps

- func: upsample_bilinear2d_backward(Tensor grad_output, int[2] output_size, int[4] input_size, bool align_corners, float? scales_h=None, float? scales_w=None) -> Tensor
  python_module: nn
  structured_delegate: upsample_bilinear2d_backward.grad_input

- func: _upsample_bilinear2d_aa.out(Tensor self, int[2] output_size, bool align_corners, float? scales_h=None, float? scales_w=None, *, Tensor(a!) out) -> Tensor(a!)
  python_module: nn
  structured: True
  dispatch:
    CPU: _upsample_bilinear2d_aa_out_cpu
    CUDA: _upsample_bilinear2d_aa_out_cuda

- func: _upsample_bilinear2d_aa(Tensor self, int[2] output_size, bool align_corners, float? scales_h=None, float? scales_w=None) -> Tensor
  python_module: nn
  structured_delegate: _upsample_bilinear2d_aa.out

- func: _upsample_bilinear2d_aa_backward.grad_input(Tensor grad_output, int[2] output_size, int[4] input_size, bool align_corners, float? scales_h=None, float? scales_w=None, *, Tensor(a!) grad_input) -> Tensor(a!)
  python_module: nn
  structured: True
  dispatch:
    CPU: _upsample_bilinear2d_aa_backward_out_cpu
    CUDA: _upsample_bilinear2d_aa_backward_out_cuda

- func: _upsample_bilinear2d_aa_backward(Tensor grad_output, int[2] output_size, int[4] input_size, bool align_corners, float? scales_h=None, float? scales_w=None) -> Tensor
  python_module: nn
  structured_delegate: _upsample_bilinear2d_aa_backward.grad_input

- func: upsample_bicubic2d.out(Tensor self, int[2] output_size, bool align_corners, float? scales_h=None, float? scales_w=None, *, Tensor(a!) out) -> Tensor(a!)
  python_module: nn
  structured: True
  dispatch:
    CPU: upsample_bicubic2d_out_cpu
    CUDA: upsample_bicubic2d_out_cuda

- func: upsample_bicubic2d(Tensor self, int[2] output_size, bool align_corners, float? scales_h=None, float? scales_w=None) -> Tensor
  python_module: nn
  structured_delegate: upsample_bicubic2d.out

- func: upsample_bicubic2d_backward.grad_input(Tensor grad_output, int[2] output_size, int[4] input_size, bool align_corners, float? scales_h=None, float? scales_w=None, *, Tensor(a!) grad_input) -> Tensor(a!)
  python_module: nn
  structured: True
  dispatch:
    CPU: upsample_bicubic2d_backward_out_cpu
    CUDA: upsample_bicubic2d_backward_out_cuda

- func: upsample_bicubic2d_backward(Tensor grad_output, int[2] output_size, int[4] input_size, bool align_corners, float? scales_h=None, float? scales_w=None) -> Tensor
  python_module: nn
  structured_delegate: upsample_bicubic2d_backward.grad_input

- func: _upsample_bicubic2d_aa.out(Tensor self, int[2] output_size, bool align_corners, float? scales_h=None, float? scales_w=None, *, Tensor(a!) out) -> Tensor(a!)
  python_module: nn
  structured: True
  dispatch:
    CPU: _upsample_bicubic2d_aa_out_cpu
    CUDA: _upsample_bicubic2d_aa_out_cuda

- func: _upsample_bicubic2d_aa(Tensor self, int[2] output_size, bool align_corners, float? scales_h=None, float? scales_w=None) -> Tensor
  python_module: nn
  structured_delegate: _upsample_bicubic2d_aa.out

- func: _upsample_bicubic2d_aa_backward.grad_input(Tensor grad_output, int[2] output_size, int[4] input_size, bool align_corners, float? scales_h=None, float? scales_w=None, *, Tensor(a!) grad_input) -> Tensor(a!)
  python_module: nn
  structured: True
  dispatch:
    CPU: _upsample_bicubic2d_aa_backward_out_cpu
    CUDA: _upsample_bicubic2d_aa_backward_out_cuda

- func: _upsample_bicubic2d_aa_backward(Tensor grad_output, int[2] output_size, int[4] input_size, bool align_corners, float? scales_h=None, float? scales_w=None) -> Tensor
  python_module: nn
  structured_delegate: _upsample_bicubic2d_aa_backward.grad_input

- func: upsample_trilinear3d.out(Tensor self, int[3] output_size, bool align_corners, float? scales_d=None, float? scales_h=None, float? scales_w=None, *, Tensor(a!) out) -> Tensor(a!)
  python_module: nn
  structured: True
  dispatch:
    CPU: upsample_trilinear3d_out_cpu
    CUDA: upsample_trilinear3d_out_cuda

- func: upsample_trilinear3d(Tensor self, int[3] output_size, bool align_corners, float? scales_d=None, float? scales_h=None, float? scales_w=None) -> Tensor
  python_module: nn
  structured_delegate: upsample_trilinear3d.out

- func: upsample_trilinear3d_backward.grad_input(Tensor grad_output, int[3] output_size, int[5] input_size, bool align_corners, float? scales_d=None, float? scales_h=None, float? scales_w=None, *, Tensor(a!) grad_input) -> Tensor(a!)
  python_module: nn
  structured: True
  dispatch:
    CPU: upsample_trilinear3d_backward_out_cpu
    CUDA: upsample_trilinear3d_backward_out_cuda

- func: upsample_trilinear3d_backward(Tensor grad_output, int[3] output_size, int[5] input_size, bool align_corners, float? scales_d=None, float? scales_h=None, float? scales_w=None) -> Tensor
  python_module: nn
  structured_delegate: upsample_trilinear3d_backward.grad_input

- func: upsample_nearest1d.out(Tensor self, int[1] output_size, float? scales=None, *, Tensor(a!) out) -> Tensor(a!)
  python_module: nn
  structured: True
  dispatch:
    CPU: upsample_nearest1d_out_cpu
    CUDA: upsample_nearest1d_out_cuda

- func: _upsample_nearest_exact1d.out(Tensor self, int[1] output_size, float? scales=None, *, Tensor(a!) out) -> Tensor(a!)
  python_module: nn
  structured: True
  dispatch:
    CPU: _upsample_nearest_exact1d_out_cpu
    CUDA: _upsample_nearest_exact1d_out_cuda

- func: upsample_nearest1d(Tensor self, int[1] output_size, float? scales=None) -> Tensor
  python_module: nn
  structured_delegate: upsample_nearest1d.out

- func: _upsample_nearest_exact1d(Tensor self, int[1] output_size, float? scales=None) -> Tensor
  python_module: nn
  structured_delegate: _upsample_nearest_exact1d.out

- func: upsample_nearest1d_backward.grad_input(Tensor grad_output, int[1] output_size, int[3] input_size, float? scales=None, *, Tensor(a!) grad_input) -> Tensor(a!)
  python_module: nn
  structured: True
  dispatch:
    CPU: upsample_nearest1d_backward_out_cpu
    CUDA: upsample_nearest1d_backward_out_cuda

- func: _upsample_nearest_exact1d_backward.grad_input(Tensor grad_output, int[1] output_size, int[3] input_size, float? scales=None, *, Tensor(a!) grad_input) -> Tensor(a!)
  python_module: nn
  structured: True
  dispatch:
    CPU: _upsample_nearest_exact1d_backward_out_cpu
    CUDA: _upsample_nearest_exact1d_backward_out_cuda

- func: upsample_nearest1d_backward(Tensor grad_output, int[1] output_size, int[3] input_size, float? scales=None) -> Tensor
  python_module: nn
  structured_delegate: upsample_nearest1d_backward.grad_input

- func: _upsample_nearest_exact1d_backward(Tensor grad_output, int[1] output_size, int[3] input_size, float? scales=None) -> Tensor
  python_module: nn
  structured_delegate: _upsample_nearest_exact1d_backward.grad_input

- func: upsample_nearest2d.out(Tensor self, int[2] output_size, float? scales_h=None, float? scales_w=None, *, Tensor(a!) out) -> Tensor(a!)
  python_module: nn
  structured: True
  dispatch:
    CPU: upsample_nearest2d_out_cpu
    CUDA: upsample_nearest2d_out_cuda
    MPS: upsample_nearest2d_out_mps

- func: _upsample_nearest_exact2d.out(Tensor self, int[2] output_size, float? scales_h=None, float? scales_w=None, *, Tensor(a!) out) -> Tensor(a!)
  python_module: nn
  structured: True
  dispatch:
    CPU: _upsample_nearest_exact2d_out_cpu
    CUDA: _upsample_nearest_exact2d_out_cuda
    MPS: _upsample_nearest_exact2d_out_mps

- func: upsample_nearest2d(Tensor self, int[2] output_size, float? scales_h=None, float? scales_w=None) -> Tensor
  python_module: nn
  structured_delegate: upsample_nearest2d.out
  dispatch:
    QuantizedCPU: upsample_nearest2d_quantized_cpu

- func: _upsample_nearest_exact2d(Tensor self, int[2] output_size, float? scales_h=None, float? scales_w=None) -> Tensor
  python_module: nn
  structured_delegate: _upsample_nearest_exact2d.out
  dispatch:
    QuantizedCPU: _upsample_nearest_exact2d_quantized_cpu

- func: upsample_nearest2d_backward.grad_input(Tensor grad_output, int[2] output_size, int[4] input_size, float? scales_h=None, float? scales_w=None, *, Tensor(a!) grad_input) -> Tensor(a!)
  python_module: nn
  structured: True
  dispatch:
    CPU: upsample_nearest2d_backward_out_cpu
    CUDA: upsample_nearest2d_backward_out_cuda
    MPS: upsample_nearest2d_backward_out_mps

- func: _upsample_nearest_exact2d_backward.grad_input(Tensor grad_output, int[2] output_size, int[4] input_size, float? scales_h=None, float? scales_w=None, *, Tensor(a!) grad_input) -> Tensor(a!)
  python_module: nn
  structured: True
  dispatch:
    CPU: _upsample_nearest_exact2d_backward_out_cpu
    CUDA: _upsample_nearest_exact2d_backward_out_cuda
    MPS: _upsample_nearest_exact2d_backward_out_mps

- func: upsample_nearest2d_backward(Tensor grad_output, int[2] output_size, int[4] input_size, float? scales_h=None, float? scales_w=None) -> Tensor
  python_module: nn
  structured_delegate: upsample_nearest2d_backward.grad_input

- func: _upsample_nearest_exact2d_backward(Tensor grad_output, int[2] output_size, int[4] input_size, float? scales_h=None, float? scales_w=None) -> Tensor
  python_module: nn
  structured_delegate: _upsample_nearest_exact2d_backward.grad_input

- func: upsample_nearest3d.out(Tensor self, int[3] output_size, float? scales_d=None, float? scales_h=None, float? scales_w=None, *, Tensor(a!) out) -> Tensor(a!)
  python_module: nn
  structured: True
  dispatch:
    CPU: upsample_nearest3d_out_cpu
    CUDA: upsample_nearest3d_out_cuda

- func: _upsample_nearest_exact3d.out(Tensor self, int[3] output_size, float? scales_d=None, float? scales_h=None, float? scales_w=None, *, Tensor(a!) out) -> Tensor(a!)
  python_module: nn
  structured: True
  dispatch:
    CPU: _upsample_nearest_exact3d_out_cpu
    CUDA: _upsample_nearest_exact3d_out_cuda

- func: upsample_nearest3d(Tensor self, int[3] output_size, float? scales_d=None, float? scales_h=None, float? scales_w=None) -> Tensor
  python_module: nn
  structured_delegate: upsample_nearest3d.out
  dispatch:
    QuantizedCPU: upsample_nearest3d_quantized_cpu

- func: _upsample_nearest_exact3d(Tensor self, int[3] output_size, float? scales_d=None, float? scales_h=None, float? scales_w=None) -> Tensor
  python_module: nn
  structured_delegate: _upsample_nearest_exact3d.out
  dispatch:
    QuantizedCPU: _upsample_nearest_exact3d_quantized_cpu

- func: upsample_nearest3d_backward.grad_input(Tensor grad_output, int[3] output_size, int[5] input_size, float? scales_d=None, float? scales_h=None, float? scales_w=None, *, Tensor(a!) grad_input) -> Tensor(a!)
  python_module: nn
  structured: True
  dispatch:
    CPU: upsample_nearest3d_backward_out_cpu
    CUDA: upsample_nearest3d_backward_out_cuda

- func: _upsample_nearest_exact3d_backward.grad_input(Tensor grad_output, int[3] output_size, int[5] input_size, float? scales_d=None, float? scales_h=None, float? scales_w=None, *, Tensor(a!) grad_input) -> Tensor(a!)
  python_module: nn
  structured: True
  dispatch:
    CPU: _upsample_nearest_exact3d_backward_out_cpu
    CUDA: _upsample_nearest_exact3d_backward_out_cuda

- func: upsample_nearest3d_backward(Tensor grad_output, int[3] output_size, int[5] input_size, float? scales_d=None, float? scales_h=None, float? scales_w=None) -> Tensor
  python_module: nn
  structured_delegate: upsample_nearest3d_backward.grad_input

- func: _upsample_nearest_exact3d_backward(Tensor grad_output, int[3] output_size, int[5] input_size, float? scales_d=None, float? scales_h=None, float? scales_w=None) -> Tensor
  python_module: nn
  structured_delegate: _upsample_nearest_exact3d_backward.grad_input

- func: sigmoid_backward.grad_input(Tensor grad_output, Tensor output, *, Tensor(a!) grad_input) -> Tensor(a!)
  python_module: nn
  structured: True
  structured_inherits: TensorIteratorBase
  dispatch:
    CPU, CUDA: sigmoid_backward_out
    MPS: sigmoid_backward_out_mps

- func: sigmoid_backward(Tensor grad_output, Tensor output) -> Tensor
  python_module: nn
  structured_delegate: sigmoid_backward.grad_input

- func: logit_backward.grad_input(Tensor grad_output, Tensor self, float? eps=None, *, Tensor(a!) grad_input) -> Tensor(a!)
  python_module: nn
  structured: True
  structured_inherits: TensorIteratorBase
  dispatch:
    CPU, CUDA: logit_backward_out

- func: logit_backward(Tensor grad_output, Tensor self, float? eps=None) -> Tensor
  python_module: nn
  structured_delegate: logit_backward.grad_input

- func: tanh_backward.grad_input(Tensor grad_output, Tensor output, *, Tensor(a!) grad_input) -> Tensor(a!)
  python_module: nn
  structured: True
  structured_inherits: TensorIteratorBase
  dispatch:
    CPU, CUDA: tanh_backward_out
    MPS: tanh_backward_out_mps

- func: tanh_backward(Tensor grad_output, Tensor output) -> Tensor
  python_module: nn
  structured_delegate: tanh_backward.grad_input

# What's a thnn_conv_ versus a slow_conv_?
#
# Historically, we have inefficient implementations of convolutions
# coming from the THNN/THCUNN library.  These convolutions typically
# operated by computing the Toeplitz matrix and then doing a matrix
# multiply with the input; this is very memory inefficient!  However,
# occasionally, we really don't have anything better, so it's helpful
# to have these fallbacks when there is no more optimized implementation
# in cudnn or mkldnn, etc.  Both thnn_ and slow_ convolutions fall
# into this bucket.
#
# The difference between these two designations, is that thnn_ refers
# to a convolution that is still written in the "legacy" style; that is,
# C code in the THNN/ or THCUNN/ directory.  A slow_ convolution is
# one that is written in the native style: modern C++.  Algorithmically,
# these are the same thing, but we give them different prefixes to
# make the operational distinction clear.

- func: slow_conv_transpose2d.out(Tensor self, Tensor weight, int[2] kernel_size, Tensor? bias=None, int[2] stride=1, int[2] padding=0, int[2] output_padding=0, int[2] dilation=1, *, Tensor(a!) out) -> Tensor(a!)
  python_module: nn
  structured: True
  dispatch:
    CPU: slow_conv_transpose2d_structured_cpu
    CUDA: slow_conv_transpose2d_structured_cuda

- func: slow_conv_transpose2d(Tensor self, Tensor weight, int[2] kernel_size, Tensor? bias=None, int[2] stride=1, int[2] padding=0, int[2] output_padding=0, int[2] dilation=1) -> Tensor
  python_module: nn
  structured_delegate: slow_conv_transpose2d.out

- func: slow_conv_transpose3d.out(Tensor self, Tensor weight, int[3] kernel_size, Tensor? bias=None, int[3] stride=1, int[3] padding=0, int[3] output_padding=0, int[3] dilation=1, *, Tensor(a!) out) -> Tensor(a!)
  python_module: nn
  dispatch:
    CPU: slow_conv_transpose3d_out_cpu
    CUDA: slow_conv_transpose3d_out_cuda

- func: slow_conv_transpose3d(Tensor self, Tensor weight, int[3] kernel_size, Tensor? bias=None, int[3] stride=1, int[3] padding=0, int[3] output_padding=0, int[3] dilation=1) -> Tensor
  python_module: nn
  dispatch:
    CPU: slow_conv_transpose3d_cpu
    CUDA: slow_conv_transpose3d_cuda

- func: thnn_conv2d.out(Tensor self, Tensor weight, int[2] kernel_size, Tensor? bias=None, int[2] stride=1, int[2] padding=0, *, Tensor(a!) out) -> Tensor(a!)
  python_module: nn

- func: thnn_conv2d(Tensor self, Tensor weight, int[2] kernel_size, Tensor? bias=None, int[2] stride=1, int[2] padding=0) -> Tensor
  python_module: nn

- func: _slow_conv2d_forward.output(Tensor self, Tensor weight, int[2] kernel_size, Tensor? bias, int[2] stride, int[2] padding, *, Tensor(a!) output) -> Tensor(a!)
  python_module: nn
  dispatch:
    CPU: slow_conv2d_forward_out_cpu
    CUDA: slow_conv2d_forward_out_cuda

- func: _slow_conv2d_forward(Tensor self, Tensor weight, int[2] kernel_size, Tensor? bias, int[2] stride, int[2] padding) -> Tensor
  python_module: nn
  dispatch:
    CPU: slow_conv2d_forward_cpu
    CUDA: slow_conv2d_forward_cuda

- func: _slow_conv2d_backward.grad_input(Tensor grad_output, Tensor self, Tensor weight, int[2] kernel_size, int[2] stride, int[2] padding, *, Tensor(a!) grad_input, Tensor(b!) grad_weight, Tensor(c!) grad_bias) -> (Tensor(a!), Tensor(b!), Tensor(c!))
  python_module: nn
  dispatch:
    CPU: slow_conv2d_backward_out_cpu
    CUDA: slow_conv2d_backward_out_cuda

- func: _slow_conv2d_backward.output_mask(Tensor grad_output, Tensor self, Tensor weight, int[2] kernel_size, int[2] stride, int[2] padding, bool[3] output_mask) -> (Tensor grad_input, Tensor grad_weight, Tensor grad_bias)
  python_module: nn
  dispatch:
    CPU: slow_conv2d_backward_cpu
    CUDA: slow_conv2d_backward_cuda

- func: _conv_depthwise2d.out(Tensor self, Tensor weight, int[2] kernel_size, Tensor? bias, int[2] stride, int[2] padding, int[2] dilation, *, Tensor(a!) out) -> Tensor(a!)
  use_const_ref_for_mutable_tensors: True
  python_module: nn
  dispatch:
    CUDA: conv_depthwise2d_cuda_out

- func: _conv_depthwise2d(Tensor self, Tensor weight, int[2] kernel_size, Tensor? bias, int[2] stride, int[2] padding, int[2] dilation) -> Tensor
  python_module: nn
  dispatch:
    CUDA: conv_depthwise2d_cuda

- func: conv_depthwise3d(Tensor self, Tensor weight, int[3] kernel_size, Tensor? bias, int[3] stride, int[3] padding, int[3] dilation) -> Tensor
  python_module: nn
  dispatch:
    CUDA: conv_depthwise3d_cuda

- func: slow_conv3d.out(Tensor self, Tensor weight, int[3] kernel_size, Tensor? bias=None, int[3] stride=1, int[3] padding=0, *, Tensor(a!) out) -> Tensor(a!)
  python_module: nn

- func: slow_conv3d(Tensor self, Tensor weight, int[3] kernel_size, Tensor? bias=None, int[3] stride=1, int[3] padding=0) -> Tensor
  python_module: nn

- func: slow_conv3d_forward.output(Tensor self, Tensor weight, int[3] kernel_size, Tensor? bias, int[3] stride, int[3] padding, *, Tensor(a!) output) -> Tensor(a!)
  python_module: nn
  dispatch:
    CPU: slow_conv3d_forward_out_cpu

- func: slow_conv3d_forward(Tensor self, Tensor weight, int[3] kernel_size, Tensor? bias, int[3] stride, int[3] padding) -> Tensor
  python_module: nn
  dispatch:
    CPU: slow_conv3d_forward_cpu

- func: slow_conv_dilated2d(Tensor self, Tensor weight, int[2] kernel_size, Tensor? bias=None, int[2] stride=1, int[2] padding=0, int[2] dilation=1) -> Tensor
  python_module: nn
  dispatch:
    CPU: slow_conv_dilated2d_cpu
    CUDA: slow_conv_dilated2d_cuda

- func: slow_conv_dilated3d(Tensor self, Tensor weight, int[3] kernel_size, Tensor? bias=None, int[3] stride=1, int[3] padding=0, int[3] dilation=1) -> Tensor
  python_module: nn
  dispatch:
    CPU: slow_conv_dilated3d_cpu
    CUDA: slow_conv_dilated3d_cuda

- func: col2im.out(Tensor self, int[2] output_size, int[2] kernel_size, int[2] dilation, int[2] padding, int[2] stride, *, Tensor(a!) out) -> Tensor(a!)
  python_module: nn
  dispatch:
    CPU: col2im_out_cpu
    CUDA: col2im_out_cuda

- func: col2im(Tensor self, int[2] output_size, int[2] kernel_size, int[2] dilation, int[2] padding, int[2] stride) -> Tensor
  python_module: nn
  dispatch:
    CPU: col2im_cpu
    CUDA: col2im_cuda

- func: col2im_backward.grad_input(Tensor grad_output, int[2] kernel_size, int[2] dilation, int[2] padding, int[2] stride, *, Tensor(a!) grad_input) -> Tensor(a!)
  python_module: nn
  dispatch:
    CPU: col2im_backward_out_cpu
    CUDA: col2im_backward_out_cuda

- func: col2im_backward(Tensor grad_output, int[2] kernel_size, int[2] dilation, int[2] padding, int[2] stride) -> Tensor
  python_module: nn
  dispatch:
    CPU: col2im_backward_cpu
    CUDA: col2im_backward_cuda

- func: column_stack(Tensor[] tensors) -> Tensor

- func: column_stack.out(Tensor[] tensors, *, Tensor(a!) out) -> Tensor(a!)

- func: im2col.out(Tensor self, int[2] kernel_size, int[2] dilation, int[2] padding, int[2] stride, *, Tensor(a!) out) -> Tensor(a!)
  python_module: nn
  dispatch:
    CPU: im2col_out_cpu
    CUDA: im2col_out_cuda

- func: im2col(Tensor self, int[2] kernel_size, int[2] dilation, int[2] padding, int[2] stride) -> Tensor
  python_module: nn
  dispatch:
    CPU: im2col_cpu
    CUDA: im2col_cuda

- func: im2col_backward.grad_input(Tensor grad_output, int[2] input_size, int[2] kernel_size, int[2] dilation, int[2] padding, int[2] stride, *, Tensor(a!) grad_input) -> Tensor(a!)
  python_module: nn
  dispatch:
    CPU: im2col_backward_out_cpu
    CUDA: im2col_backward_out_cuda

- func: im2col_backward(Tensor grad_output, int[2] input_size, int[2] kernel_size, int[2] dilation, int[2] padding, int[2] stride) -> Tensor
  python_module: nn
  dispatch:
    CPU: im2col_backward_cpu
    CUDA: im2col_backward_cuda

- func: isfinite(Tensor self) -> Tensor
  variants: function, method
  device_check: NoCheck
  device_guard: False

- func: isinf(Tensor self) -> Tensor
  variants: function, method
  device_check: NoCheck
  device_guard: False
  dispatch:
    CompositeExplicitAutograd: isinf
    SparseCPU, SparseCUDA: isinf_sparse
    SparseCsrCPU, SparseCsrCUDA: isinf_sparse_csr

- func: record_stream(Tensor(a!) self, Stream s) -> ()
  variants: method
  dispatch:
    CUDA: record_stream_cuda

- func: isposinf(Tensor self) -> Tensor
  variants: function, method
  structured_delegate: isposinf.out
  dispatch:
    SparseCPU, SparseCUDA: isposinf_sparse
    SparseCsrCPU, SparseCsrCUDA: isposinf_sparse_csr

- func: isposinf.out(Tensor self, *, Tensor(a!) out) -> Tensor(a!)
  structured: True
  structured_inherits: TensorIteratorBase
  dispatch:
    CPU, CUDA: isposinf_out
    SparseCPU, SparseCUDA: isposinf_sparse_out
    SparseCsrCPU, SparseCsrCUDA: isposinf_sparse_csr_out

- func: isneginf(Tensor self) -> Tensor
  variants: function, method
  structured_delegate: isneginf.out
  dispatch:
    SparseCPU, SparseCUDA: isneginf_sparse
    SparseCsrCPU, SparseCsrCUDA: isneginf_sparse_csr

- func: isneginf.out(Tensor self, *, Tensor(a!) out) -> Tensor(a!)
  structured: True
  structured_inherits: TensorIteratorBase
  dispatch:
    CPU, CUDA: isneginf_out
    SparseCPU, SparseCUDA: isneginf_sparse_out
    SparseCsrCPU, SparseCsrCUDA: isneginf_sparse_csr_out

# NOTE [_add_batch_dim and _remove_batch_dim]
# _add_batch_dim and _remove_batch_dim are meant to be used in the implementation
# of the vmap frontend API (see torch/_vmap_internals.py). They are not
# user-facing, hence the leading underscore. Please don't use them them anywhere else.
- func: _add_batch_dim(Tensor self, int batch_dim, int level) -> Tensor
  variants: function

# See NOTE [_add_batch_dim and _remove_batch_dim]
- func: _remove_batch_dim(Tensor self, int level, int batch_size, int out_dim) -> Tensor
  variants: function

## Functions related to the `torch.special` namespace
# Note [special namespace binding]
# Functions in the special python module should have their names start with
#   "special_" underscore and be bound to the desired Python name in
#   torch/special/__init__.py, and the desired C++ name in torch/csrc/api/include/torch/special.h.
#   The "special_" names should be hidden from the user and not documented.

- func: special_entr(Tensor self) -> Tensor
  structured_delegate: special_entr.out
  python_module: special
  variants: function

- func: special_entr.out(Tensor self, *, Tensor(a!) out) -> Tensor(a!)
  structured: True
  structured_inherits: TensorIteratorBase
  python_module: special
  variants: function
  dispatch:
    CPU, CUDA: special_entr_out

- func: special_ndtri(Tensor self) -> Tensor
  structured_delegate: special_ndtri.out
  python_module: special
  variants: function

- func: special_ndtri.out(Tensor self, *, Tensor(a!) out) -> Tensor(a!)
  structured: True
  structured_inherits: TensorIteratorBase
  python_module: special
  variants: function
  dispatch:
    CPU, CUDA: special_ndtri_out

- func: special_log_ndtr(Tensor self) -> Tensor
  structured_delegate: special_log_ndtr.out
  python_module: special
  variants: function

- func: special_log_ndtr.out(Tensor self, *, Tensor(a!) out) -> Tensor(a!)
  structured: True
  structured_inherits: TensorIteratorBase
  python_module: special
  variants: function
  dispatch:
    CPU, CUDA: special_log_ndtr_out

- func: special_expm1(Tensor self) -> Tensor
  python_module: special
  variants: function

- func: special_expm1.out(Tensor self, *, Tensor(a!) out) -> Tensor(a!)
  python_module: special
  variants: function

- func: special_exp2(Tensor self) -> Tensor
  python_module: special
  variants: function

- func: special_exp2.out(Tensor self, *, Tensor(a!) out) -> Tensor(a!)
  python_module: special
  variants: function

- func: special_psi(Tensor self) -> Tensor
  python_module: special
  variants: function

- func: special_psi.out(Tensor self, *, Tensor(a!) out) -> Tensor(a!)
  python_module: special
  variants: function

- func: special_digamma(Tensor self) -> Tensor
  python_module: special
  variants: function

- func: special_digamma.out(Tensor self, *, Tensor(a!) out) -> Tensor(a!)
  python_module: special
  variants: function

- func: special_gammaln(Tensor self) -> Tensor
  python_module: special
  variants: function

- func: special_gammaln.out(Tensor self, *, Tensor(a!) out) -> Tensor(a!)
  python_module: special
  variants: function

- func: special_erf(Tensor self) -> Tensor
  python_module: special
  variants: function

- func: special_erf.out(Tensor self, *, Tensor(a!) out) -> Tensor(a!)
  python_module: special
  variants: function

- func: special_erfc(Tensor self) -> Tensor
  python_module: special
  variants: function

- func: special_erfc.out(Tensor self, *, Tensor(a!) out) -> Tensor(a!)
  python_module: special

- func: special_erfcx(Tensor self) -> Tensor
  python_module: special
  variants: function
  structured_delegate: special_erfcx.out

- func: special_erfcx.out(Tensor self, *, Tensor(a!) out) -> Tensor(a!)
  python_module: special
  structured: True
  structured_inherits: TensorIteratorBase
  dispatch:
    CPU, CUDA: special_erfcx_out

- func: special_erfinv(Tensor self) -> Tensor
  python_module: special
  variants: function

- func: special_erfinv.out(Tensor self, *, Tensor(a!) out) -> Tensor(a!)
  python_module: special

- func: special_ndtr(Tensor self) -> Tensor
  python_module: special
  variants: function

- func: special_ndtr.out(Tensor self, *, Tensor(a!) out) -> Tensor(a!)
  python_module: special
  variants: function

- func: special_xlog1py(Tensor self, Tensor other) -> Tensor
  device_check: NoCheck   # TensorIterator
  python_module: special
  variants: function
  structured_delegate: special_xlog1py.out

- func: special_xlog1py.self_scalar(Scalar self, Tensor other) -> Tensor
  device_check: NoCheck   # TensorIterator
  python_module: special
  variants: function
  dispatch:
    CompositeExplicitAutograd: special_xlog1py

- func: special_xlog1py.other_scalar(Tensor self, Scalar other) -> Tensor
  device_check: NoCheck   # TensorIterator
  python_module: special
  variants: function
  dispatch:
    CompositeExplicitAutograd: special_xlog1py

- func: special_xlog1py.out(Tensor self, Tensor other, *, Tensor(a!) out) -> Tensor(a!)
  device_check: NoCheck   # TensorIterator
  structured: True
  structured_inherits: TensorIteratorBase
  python_module: special
  variants: function
  dispatch:
    CPU, CUDA: special_xlog1py_out

- func: special_xlog1py.self_scalar_out(Scalar self, Tensor other, *, Tensor(a!) out) -> Tensor(a!)
  device_check: NoCheck   # TensorIterator
  python_module: special
  variants: function
  dispatch:
    CompositeExplicitAutograd: special_xlog1py_out

- func: special_xlog1py.other_scalar_out(Tensor self, Scalar other, *, Tensor(a!) out) -> Tensor(a!)
  device_check: NoCheck   # TensorIterator
  python_module: special
  variants: function
  dispatch:
    CompositeExplicitAutograd: special_xlog1py_out

- func: special_xlogy(Tensor self, Tensor other) -> Tensor
  device_check: NoCheck   # TensorIterator
  python_module: special
  variants: function

- func: special_xlogy.self_scalar(Scalar self, Tensor other) -> Tensor
  device_check: NoCheck   # TensorIterator
  python_module: special
  variants: function

- func: special_xlogy.other_scalar(Tensor self, Scalar other) -> Tensor
  device_check: NoCheck   # TensorIterator
  python_module: special
  variants: function

- func: special_xlogy.out(Tensor self, Tensor other, *, Tensor(a!) out) -> Tensor(a!)
  device_check: NoCheck   # TensorIterator
  python_module: special
  variants: function

- func: special_xlogy.self_scalar_out(Scalar self, Tensor other, *, Tensor(a!) out) -> Tensor(a!)
  device_check: NoCheck   # TensorIterator
  python_module: special
  variants: function

- func: special_xlogy.other_scalar_out(Tensor self, Scalar other, *, Tensor(a!) out) -> Tensor(a!)
  device_check: NoCheck   # TensorIterator
  python_module: special
  variants: function

- func: special_zeta(Tensor self, Tensor other) -> Tensor
  device_check: NoCheck   # TensorIterator
  python_module: special
  variants: function
  structured_delegate: special_zeta.out

- func: special_zeta.self_scalar(Scalar self, Tensor other) -> Tensor
  device_check: NoCheck   # TensorIterator
  python_module: special
  variants: function
  dispatch:
    CompositeExplicitAutograd: special_zeta

- func: special_zeta.other_scalar(Tensor self, Scalar other) -> Tensor
  device_check: NoCheck   # TensorIterator
  python_module: special
  variants: function
  dispatch:
    CompositeExplicitAutograd: special_zeta

- func: special_zeta.out(Tensor self, Tensor other, *, Tensor(a!) out) -> Tensor(a!)
  device_check: NoCheck   # TensorIterator
  structured: True
  structured_inherits: TensorIteratorBase
  python_module: special
  variants: function
  dispatch:
    CPU, CUDA: special_zeta_out

- func: special_zeta.self_scalar_out(Scalar self, Tensor other, *, Tensor(a!) out) -> Tensor(a!)
  device_check: NoCheck   # TensorIterator
  python_module: special
  variants: function
  dispatch:
    CompositeExplicitAutograd: special_zeta_out

- func: special_zeta.other_scalar_out(Tensor self, Scalar other, *, Tensor(a!) out) -> Tensor(a!)
  device_check: NoCheck   # TensorIterator
  python_module: special
  variants: function
  dispatch:
    CompositeExplicitAutograd: special_zeta_out

- func: special_i0(Tensor self) -> Tensor
  python_module: special
  variants: function

- func: special_i0.out(Tensor self, *, Tensor(a!) out) -> Tensor(a!)
  python_module: special
  variants: function

- func: special_i0e(Tensor self) -> Tensor
  python_module: special
  variants: function
  structured_delegate: special_i0e.out

- func: special_i0e.out(Tensor self, *, Tensor(a!) out) -> Tensor(a!)
  python_module: special
  structured: True
  structured_inherits: TensorIteratorBase
  dispatch:
    CPU, CUDA: special_i0e_out

- func: special_i1(Tensor self) -> Tensor
  python_module: special
  variants: function
  structured_delegate: special_i1.out

- func: special_i1.out(Tensor self, *, Tensor(a!) out) -> Tensor(a!)
  python_module: special
  structured: True
  structured_inherits: TensorIteratorBase
  dispatch:
    CPU, CUDA: special_i1_out

- func: special_i1e(Tensor self) -> Tensor
  python_module: special
  variants: function
  structured_delegate: special_i1e.out

- func: special_i1e.out(Tensor self, *, Tensor(a!) out) -> Tensor(a!)
  python_module: special
  structured: True
  structured_inherits: TensorIteratorBase
  dispatch:
    CPU, CUDA: special_i1e_out

- func: special_logit(Tensor self, float? eps=None) -> Tensor
  python_module: special
  variants: function

- func: special_logit.out(Tensor self, float? eps=None, *, Tensor(a!) out) -> Tensor(a!)
  python_module: special

- func: special_polygamma(int n, Tensor self) -> Tensor
  python_module: special
  variants: function

- func: special_polygamma.out(int n, Tensor self, *, Tensor(a!) out) -> Tensor(a!)
  python_module: special

- func: special_logsumexp(Tensor self, int[1] dim, bool keepdim=False) -> Tensor
  python_module: special
  variants: function

- func: special_logsumexp.out(Tensor self, int[1] dim, bool keepdim=False, *, Tensor(a!) out) -> Tensor(a!)
  python_module: special

- func: special_expit(Tensor self) -> Tensor
  python_module: special
  variants: function

- func: special_expit.out(Tensor self, *, Tensor(a!) out) -> Tensor(a!)
  python_module: special
  variants: function

- func: special_sinc(Tensor self) -> Tensor
  python_module: special
  variants: function

- func: special_sinc.out(Tensor self, *, Tensor(a!) out) -> Tensor(a!)
  python_module: special
  variants: function

- func: special_round(Tensor self, *, int decimals=0) -> Tensor
  python_module: special
  variants: function

- func: special_round.out(Tensor self, *, int decimals=0, Tensor(a!) out) -> Tensor(a!)
  python_module: special
  variants: function

- func: special_log1p(Tensor self) -> Tensor
  python_module: special
  variants: function

- func: special_log1p.out(Tensor self, *, Tensor(a!) out) -> Tensor(a!)
  python_module: special
  variants: function

- func: special_log_softmax(Tensor self, int dim, *, ScalarType? dtype=None) -> Tensor
  python_module: special
  variants: function

- func: special_gammainc.out(Tensor self, Tensor other, *, Tensor(a!) out) -> Tensor(a!)
  python_module: special
  variants: function

- func: special_gammainc(Tensor self, Tensor other) -> Tensor
  python_module: special
  variants: function

- func: special_gammaincc.out(Tensor self, Tensor other, *, Tensor(a!) out) -> Tensor(a!)
  python_module: special
  variants: function

- func: special_gammaincc(Tensor self, Tensor other) -> Tensor
  python_module: special
  variants: function

- func: special_multigammaln(Tensor self, int p) -> Tensor
  python_module: special
  variants: function

- func: special_multigammaln.out(Tensor self, int p, *, Tensor(a!) out) -> Tensor(a!)
  python_module: special
  variants: function

- func: special_softmax(Tensor self, int dim, ScalarType? dtype=None) -> Tensor
  python_module: special
  variants: function

## Functions related to the fast Fourier transform and the torch.fft namespace
# Note [FFT namespace binding]
# Functions in the fft python module should have their names start with
#   "fft_" underscore and be bound to the desired Python name in
#   torch/fft/__init__.py, and the desired C++ name in torch/csrc/api/include/torch/fft.h.
#   The "fft_" names should be hidden from the user and not documented.
#
# See fft_fft as an example.

# torch.fft.fft
# NOTE: NOT an alias for torch.fft, which has different semantics
- func: fft_fft(Tensor self, int? n=None, int dim=-1, str? norm=None) -> Tensor
  python_module: fft
  variants: function

- func: fft_fft.out(Tensor self, int? n=None, int dim=-1, str? norm=None, *, Tensor(a!) out) -> Tensor(a!)
  python_module: fft
  variants: function

- func: fft_ifft(Tensor self, int? n=None, int dim=-1, str? norm=None) -> Tensor
  python_module: fft
  variants: function

- func: fft_ifft.out(Tensor self, int? n=None, int dim=-1, str? norm=None, *, Tensor(a!) out) -> Tensor(a!)
  python_module: fft
  variants: function

- func: fft_rfft(Tensor self, int? n=None, int dim=-1, str? norm=None) -> Tensor
  python_module: fft
  variants: function

- func: fft_rfft.out(Tensor self, int? n=None, int dim=-1, str? norm=None, *, Tensor(a!) out) -> Tensor(a!)
  python_module: fft
  variants: function

- func: fft_irfft(Tensor self, int? n=None, int dim=-1, str? norm=None) -> Tensor
  python_module: fft
  variants: function

- func: fft_irfft.out(Tensor self, int? n=None, int dim=-1, str? norm=None, *, Tensor(a!) out) -> Tensor(a!)
  python_module: fft
  variants: function

- func: fft_hfft(Tensor self, int? n=None, int dim=-1, str? norm=None) -> Tensor
  python_module: fft
  variants: function

- func: fft_hfft.out(Tensor self, int? n=None, int dim=-1, str? norm=None, *, Tensor(a!) out) -> Tensor(a!)
  python_module: fft
  variants: function

- func: fft_ihfft(Tensor self, int? n=None, int dim=-1, str? norm=None) -> Tensor
  python_module: fft
  variants: function

- func: fft_ihfft.out(Tensor self, int? n=None, int dim=-1, str? norm=None, *, Tensor(a!) out) -> Tensor(a!)
  python_module: fft
  variants: function

- func: fft_fft2(Tensor self, int[1]? s=None, int[1] dim=[-2,-1], str? norm=None) -> Tensor
  python_module: fft
  variants: function

- func: fft_fft2.out(Tensor self, int[1]? s=None, int[1] dim=[-2,-1], str? norm=None, *, Tensor(a!) out) -> Tensor(a!)
  python_module: fft
  variants: function

- func: fft_ifft2(Tensor self, int[1]? s=None, int[1] dim=[-2,-1], str? norm=None) -> Tensor
  python_module: fft
  variants: function

- func: fft_ifft2.out(Tensor self, int[1]? s=None, int[1] dim=[-2,-1], str? norm=None, *, Tensor(a!) out) -> Tensor(a!)
  python_module: fft
  variants: function

- func: fft_rfft2(Tensor self, int[1]? s=None, int[1] dim=[-2,-1], str? norm=None) -> Tensor
  python_module: fft
  variants: function

- func: fft_rfft2.out(Tensor self, int[1]? s=None, int[1] dim=[-2,-1], str? norm=None, *, Tensor(a!) out) -> Tensor(a!)
  python_module: fft
  variants: function

- func: fft_irfft2(Tensor self, int[1]? s=None, int[1] dim=[-2,-1], str? norm=None) -> Tensor
  python_module: fft
  variants: function

- func: fft_irfft2.out(Tensor self, int[1]? s=None, int[1] dim=[-2,-1], str? norm=None, *, Tensor(a!) out) -> Tensor(a!)
  python_module: fft
  variants: function

- func: fft_hfft2(Tensor self, int[1]? s=None, int[1] dim=[-2,-1], str? norm=None) -> Tensor
  use_const_ref_for_mutable_tensors: True
  python_module: fft
  variants: function

- func: fft_hfft2.out(Tensor self, int[1]? s=None, int[1] dim=[-2,-1], str? norm=None, *, Tensor(a!) out) -> Tensor(a!)
  use_const_ref_for_mutable_tensors: True
  python_module: fft
  variants: function

- func: fft_ihfft2(Tensor self, int[1]? s=None, int[1] dim=[-2,-1], str? norm=None) -> Tensor
  use_const_ref_for_mutable_tensors: True
  python_module: fft
  variants: function

- func: fft_ihfft2.out(Tensor self, int[1]? s=None, int[1] dim=[-2,-1], str? norm=None, *, Tensor(a!) out) -> Tensor(a!)
  use_const_ref_for_mutable_tensors: True
  python_module: fft
  variants: function

- func: fft_fftn(Tensor self, int[1]? s=None, int[1]? dim=None, str? norm=None) -> Tensor
  python_module: fft
  variants: function

- func: fft_fftn.out(Tensor self, int[1]? s=None, int[1]? dim=None, str? norm=None, *, Tensor(a!) out) -> Tensor(a!)
  python_module: fft
  variants: function

- func: fft_ifftn(Tensor self, int[1]? s=None, int[1]? dim=None, str? norm=None) -> Tensor
  python_module: fft
  variants: function

- func: fft_ifftn.out(Tensor self, int[1]? s=None, int[1]? dim=None, str? norm=None, *, Tensor(a!) out) -> Tensor(a!)
  python_module: fft
  variants: function

- func: fft_rfftn(Tensor self, int[1]? s=None, int[1]? dim=None, str? norm=None) -> Tensor
  python_module: fft
  variants: function

- func: fft_rfftn.out(Tensor self, int[1]? s=None, int[1]? dim=None, str? norm=None, *, Tensor(a!) out) -> Tensor(a!)
  python_module: fft
  variants: function

- func: fft_irfftn(Tensor self, int[1]? s=None, int[1]? dim=None, str? norm=None) -> Tensor
  python_module: fft
  variants: function

- func: fft_irfftn.out(Tensor self, int[1]? s=None, int[1]? dim=None, str? norm=None, *, Tensor(a!) out) -> Tensor(a!)
  python_module: fft
  variants: function

- func: fft_hfftn(Tensor self, int[1]? s=None, int[1]? dim=None, str? norm=None) -> Tensor
  use_const_ref_for_mutable_tensors: True
  python_module: fft
  variants: function

- func: fft_hfftn.out(Tensor self, int[1]? s=None, int[1]? dim=None, str? norm=None, *, Tensor(a!) out) -> Tensor(a!)
  use_const_ref_for_mutable_tensors: True
  python_module: fft
  variants: function

- func: fft_ihfftn(Tensor self, int[1]? s=None, int[1]? dim=None, str? norm=None) -> Tensor
  use_const_ref_for_mutable_tensors: True
  python_module: fft
  variants: function

- func: fft_ihfftn.out(Tensor self, int[1]? s=None, int[1]? dim=None, str? norm=None, *, Tensor(a!) out) -> Tensor(a!)
  use_const_ref_for_mutable_tensors: True
  python_module: fft
  variants: function

- func: fft_fftfreq(int n, float d=1.0, *, ScalarType? dtype=None, Layout? layout=None, Device? device=None, bool? pin_memory=None) -> Tensor
  python_module: fft
  variants: function

- func: fft_fftfreq.out(int n, float d=1.0, *, Tensor(a!) out) -> Tensor(a!)
  python_module: fft
  variants: function

- func: fft_rfftfreq(int n, float d=1.0, *, ScalarType? dtype=None, Layout? layout=None, Device? device=None, bool? pin_memory=None) -> Tensor
  python_module: fft
  variants: function

- func: fft_rfftfreq.out(int n, float d=1.0, *, Tensor(a!) out) -> Tensor(a!)
  python_module: fft
  variants: function

- func: fft_fftshift(Tensor self, int[1]? dim=None) -> Tensor
  python_module: fft
  variants: function

- func: fft_ifftshift(Tensor self, int[1]? dim=None) -> Tensor
  python_module: fft
  variants: function

## Functions for linear algebra and the torch.linalg namespace
# Note [linalg namespace binding]
# Functions in the linalg python module should have their names start with
#   "linalg_" and be bound to the desired Python name in
#   torch/linalg/__init__.py, and the desired C++ name in torch/csrc/api/include/torch/linalg.h.
#   The "linalg_" names should be hidden from the user and not documented.
#
# See linalg_det as an example.

# "_ex" stands for experimental
- func: linalg_cholesky_ex(Tensor self, *, bool upper=False, bool check_errors=False) -> (Tensor L, Tensor info)
  python_module: linalg
  structured_delegate: linalg_cholesky_ex.L

- func: linalg_cholesky_ex.L(Tensor self, *, bool upper=False, bool check_errors=False, Tensor(a!) L, Tensor(b!) info) -> (Tensor(a!) L, Tensor(b!) info)
  python_module: linalg
  structured: True
  dispatch:
    CPU, CUDA: linalg_cholesky_ex_out

- func: linalg_cholesky(Tensor self, *, bool upper=False) -> Tensor
  python_module: linalg

- func: linalg_cholesky.out(Tensor self, *, bool upper=False, Tensor(a!) out) -> Tensor(a!)
  python_module: linalg

- func: linalg_cross(Tensor self, Tensor other, *, int dim=-1) -> Tensor
  python_module: linalg
  variants: function
  structured_delegate: linalg_cross.out
  dispatch:
    ZeroTensor: linalg_cross_zerotensor

- func: linalg_cross.out(Tensor self, Tensor other, *, int dim=-1, Tensor(a!) out) -> Tensor(a!)
  python_module: linalg
  structured: True
  precomputed:
  - dim -> int dim
  dispatch:
    CPU, CUDA: linalg_cross_out

# linalg.lu_factor
- func: linalg_lu_factor(Tensor A, *, bool pivot=True) -> (Tensor LU, Tensor pivots)
  python_module: linalg
  variants: function

- func: linalg_lu_factor.out(Tensor A, *, bool pivot=True, Tensor(a!) LU, Tensor(b!) pivots) -> (Tensor(a!) LU, Tensor(b!) pivots)
  python_module: linalg
  variants: function

- func: linalg_lu_factor_ex(Tensor A, *, bool pivot=True, bool check_errors=False) -> (Tensor LU, Tensor pivots, Tensor info)
  python_module: linalg
  structured_delegate: linalg_lu_factor_ex.out
  variants: function

- func: linalg_lu_factor_ex.out(Tensor A, *, bool pivot=True, bool check_errors=False, Tensor(a!) LU, Tensor(b!) pivots, Tensor(c!) info) -> (Tensor(a!) LU, Tensor(b!) pivots, Tensor(c!) info)
  python_module: linalg
  variants: function
  structured: True
  dispatch:
    CPU, CUDA: linalg_lu_factor_ex_out

# linalg.lu
- func: linalg_lu(Tensor A, *, bool pivot=True) -> (Tensor P, Tensor L, Tensor U)
  python_module: linalg
  structured_delegate: linalg_lu.out
  variants: function

- func: linalg_lu.out(Tensor A, *, bool pivot=True, Tensor(a!) P, Tensor(b!) L, Tensor(c!) U) -> (Tensor(a!) P, Tensor(b!) L, Tensor(c!) U)
  python_module: linalg
  variants: function
  structured: True
  dispatch:
    CPU, CUDA: linalg_lu_out

# linalg.lu_solve
- func: linalg_lu_solve(Tensor LU, Tensor pivots, Tensor B, *, bool left=True, bool adjoint=False) -> Tensor
  python_module: linalg
  structured_delegate: linalg_lu_solve.out
  variants: function

- func: linalg_lu_solve.out(Tensor LU, Tensor pivots, Tensor B, *, bool left=True, bool adjoint=False, Tensor(a!) out) -> Tensor(a!)
  python_module: linalg
  variants: function
  structured: True
  dispatch:
    CPU, CUDA: linalg_lu_solve_out

# linalg.det
- func: _linalg_det(Tensor A) -> (Tensor result, Tensor LU, Tensor pivots)
  structured_delegate: _linalg_det.result

- func: _linalg_det.result(Tensor A, *, Tensor(a!) result, Tensor(b!) LU, Tensor(c!) pivots) -> (Tensor(a!) result, Tensor(b!) LU, Tensor(c!) pivots)
  structured: True
  dispatch:
    CPU, CUDA: _linalg_det_out

- func: linalg_det(Tensor A) -> Tensor
  python_module: linalg
  variants: function

- func: linalg_det.out(Tensor A, *, Tensor(a!) out) -> Tensor(a!)
  python_module: linalg

# torch.det, alias for torch.linalg.det
- func: det(Tensor self) -> Tensor
  variants: function, method

<<<<<<< HEAD
=======
- func: _det_lu_based_helper_backward_helper(Tensor det_grad, Tensor det, Tensor self, Tensor lu, Tensor pivs) -> Tensor
  variants: function
  dispatch:
    CPU, CUDA: _det_lu_based_helper_backward_helper

>>>>>>> 18b6ce38
- func: linalg_ldl_factor_ex(Tensor self, *, bool hermitian=False, bool check_errors=False) -> (Tensor LD, Tensor pivots, Tensor info)
  structured_delegate: linalg_ldl_factor_ex.out
  python_module: linalg
  variants: function

- func: linalg_ldl_factor_ex.out(Tensor self, *, bool hermitian=False, bool check_errors=False, Tensor(a!) LD, Tensor(b!) pivots, Tensor(c!) info) -> (Tensor(a!) LD, Tensor(b!) pivots, Tensor(c!) info)
  structured: True
  python_module: linalg
  variants: function
  dispatch:
    CPU, CUDA: linalg_ldl_factor_ex_out

- func: linalg_ldl_factor(Tensor self, *, bool hermitian=False) -> (Tensor LD, Tensor pivots)
  python_module: linalg
  variants: function

- func: linalg_ldl_factor.out(Tensor self, *, bool hermitian=False, Tensor(a!) LD, Tensor(b!) pivots) -> (Tensor(a!) LD, Tensor(b!) pivots)
  python_module: linalg
  variants: function

- func: linalg_ldl_solve(Tensor LD, Tensor pivots, Tensor B, *, bool hermitian=False) -> Tensor
  structured_delegate: linalg_ldl_solve.out
  python_module: linalg
  variants: function

- func: linalg_ldl_solve.out(Tensor LD, Tensor pivots, Tensor B, *, bool hermitian=False, Tensor(a!) out) -> Tensor(a!)
  structured: True
  python_module: linalg
  variants: function
  dispatch:
    CPU, CUDA: linalg_ldl_solve_out

- func: linalg_lstsq(Tensor self, Tensor b, float? rcond=None, *, str? driver=None) -> (Tensor solution, Tensor residuals, Tensor rank, Tensor singular_values)
  python_module: linalg
  variants: function
  dispatch:
    CompositeExplicitAutograd: linalg_lstsq
  tags: dynamic_output_shape

- func: linalg_lstsq.out(Tensor self, Tensor b, float? rcond=None, *, str? driver=None, Tensor(a!) solution, Tensor(b!) residuals, Tensor(c!) rank, Tensor(d!) singular_values) -> (Tensor(a!) solution, Tensor(b!) residuals, Tensor(c!) rank, Tensor(d!) singular_values)
  python_module: linalg
  variants: function
  dispatch:
    CPU, CUDA: linalg_lstsq_out
  tags: dynamic_output_shape

# torch.linalg.matmul, alias for torch.matmul
- func: linalg_matmul(Tensor self, Tensor other) -> Tensor
  python_module: linalg
  variants: function

- func: linalg_matmul.out(Tensor self, Tensor other, *, Tensor(a!) out) -> Tensor(a!)
  python_module: linalg

- func: linalg_matrix_exp(Tensor self) -> Tensor
  python_module: linalg
  variants: function
  dispatch:
    CPU, CUDA: linalg_matrix_exp

- func: _linalg_slogdet(Tensor A) -> (Tensor sign, Tensor logabsdet, Tensor LU, Tensor pivots)
  structured_delegate: _linalg_slogdet.sign

- func: _linalg_slogdet.sign(Tensor A, *, Tensor(a!) sign, Tensor(b!) logabsdet, Tensor(c!) LU, Tensor(d!) pivots) -> (Tensor(a!) sign, Tensor(b!) logabsdet, Tensor(c!) LU, Tensor(d!) pivots)
  structured: True
  dispatch:
    CPU, CUDA: _linalg_slogdet_out

- func: linalg_slogdet(Tensor A) -> (Tensor sign, Tensor logabsdet)
  python_module: linalg

- func: linalg_slogdet.out(Tensor A, *, Tensor(a!) sign, Tensor(b!) logabsdet) -> (Tensor(a!) sign, Tensor(b!) logabsdet)
  python_module: linalg

- func: slogdet(Tensor self) -> (Tensor sign, Tensor logabsdet)
  variants: function, method

- func: slogdet.out(Tensor self, *, Tensor(a!) sign, Tensor(b!) logabsdet) -> (Tensor(a!) sign, Tensor(b!) logabsdet)
  variants: function

- func: logdet(Tensor self) -> Tensor
  variants: function, method

- func: linalg_eig(Tensor self) -> (Tensor eigenvalues, Tensor eigenvectors)
  python_module: linalg
  variants: function
  dispatch:
    CPU, CUDA: linalg_eig

- func: linalg_eig.out(Tensor self, *, Tensor(a!) eigenvalues, Tensor(b!) eigenvectors) -> (Tensor(a!) eigenvalues, Tensor(b!) eigenvectors)
  python_module: linalg
  dispatch:
    CPU, CUDA: linalg_eig_out

- func: linalg_eigvals(Tensor self) -> Tensor
  python_module: linalg

- func: linalg_eigvals.out(Tensor self, *, Tensor(a!) out) -> Tensor(a!)
  python_module: linalg

# This function is exposes the `compute_v` flag, which is then used to implement `linalg.eigh` and
# `linalg.eigvalsh` as composite functions that call this one
- func: _linalg_eigh(Tensor A, str UPLO="L", bool compute_v=True) -> (Tensor eigenvalues, Tensor eigenvectors)
  structured_delegate: _linalg_eigh.eigenvalues

- func: _linalg_eigh.eigenvalues(Tensor A, str UPLO="L", bool compute_v=True, *, Tensor(a!) eigenvalues, Tensor(b!) eigenvectors) -> (Tensor(a!) eigenvalues, Tensor(b!) eigenvectors)
  structured: True
  dispatch:
    CPU, CUDA: _linalg_eigh_out

- func: linalg_eigh(Tensor self, str UPLO="L") -> (Tensor eigenvalues, Tensor eigenvectors)
  python_module: linalg

- func: linalg_eigh.eigvals(Tensor self, str UPLO="L", *, Tensor(a!) eigvals, Tensor(b!) eigvecs) -> (Tensor(a!) eigenvalues, Tensor(b!) eigenvectors)
  python_module: linalg

- func: linalg_eigvalsh(Tensor self, str UPLO="L") -> Tensor
  python_module: linalg

- func: linalg_eigvalsh.out(Tensor self, str UPLO="L", *, Tensor(a!) out) -> Tensor(a!)
  python_module: linalg

- func: linalg_householder_product(Tensor input, Tensor tau) -> Tensor
  python_module: linalg
  variants: function
  dispatch:
    CPU, CUDA: linalg_householder_product

- func: linalg_householder_product.out(Tensor input, Tensor tau, *, Tensor(a!) out) -> Tensor(a!)
  python_module: linalg
  dispatch:
    CPU, CUDA: linalg_householder_product_out

- func: _linalg_inv_out_helper_(Tensor(a!) self, Tensor(b!) infos_lu, Tensor(c!) infos_getri) -> Tensor(a!)
  variants: function
  dispatch:
    CPU: _linalg_inv_out_helper_cpu
    CUDA: _linalg_inv_out_helper_cuda
  autogen: _linalg_inv_out_helper.functional, _linalg_inv_out_helper.out

- func: linalg_inv_ex(Tensor self, *, bool check_errors=False) -> (Tensor inverse, Tensor info)
  python_module: linalg
  variants: function
  dispatch:
    CompositeExplicitAutograd: linalg_inv_ex

- func: linalg_inv_ex.inverse(Tensor self, *, bool check_errors=False, Tensor(a!) inverse, Tensor(b!) info) -> (Tensor(a!) inverse, Tensor(b!) info)
  python_module: linalg
  variants: function
  dispatch:
    CompositeExplicitAutograd: linalg_inv_ex_out

- func: linalg_inv(Tensor self) -> Tensor
  python_module: linalg
  variants: function

- func: linalg_inv.out(Tensor self, *, Tensor(a!) out) -> Tensor(a!)
  python_module: linalg
  variants: function

- func: inner(Tensor self, Tensor other) -> Tensor
  variants: function, method

- func: inner.out(Tensor self, Tensor other, *, Tensor(a!) out) -> Tensor(a!)

- func: outer(Tensor self, Tensor vec2) -> Tensor
  variants: function, method

- func: outer.out(Tensor self, Tensor vec2, *, Tensor(a!) out) -> Tensor(a!)

# torch.ger, alias for torch.outer
- func: ger(Tensor self, Tensor vec2) -> Tensor
  variants: function, method

- func: ger.out(Tensor self, Tensor vec2, *, Tensor(a!) out) -> Tensor(a!)

- func: linalg_norm(Tensor self, Scalar? ord=None, int[1]? dim=None, bool keepdim=False, *, ScalarType? dtype=None) -> Tensor
  python_module: linalg
  variants: function

- func: linalg_norm.ord_str(Tensor self, str ord, int[1]? dim=None, bool keepdim=False, *, ScalarType? dtype=None) -> Tensor
  python_module: linalg
  variants: function

- func: linalg_norm.out(Tensor self, Scalar? ord=None, int[1]? dim=None, bool keepdim=False, *, ScalarType? dtype=None, Tensor(a!) out) -> Tensor(a!)
  python_module: linalg
  variants: function

- func: linalg_norm.ord_str_out(Tensor self, str ord, int[1]? dim=None, bool keepdim=False, *, ScalarType? dtype=None, Tensor(a!) out) -> Tensor(a!)
  python_module: linalg
  variants: function

- func: linalg_vector_norm(Tensor self, Scalar ord=2, int[1]? dim=None, bool keepdim=False, *, ScalarType? dtype=None) -> Tensor
  python_module: linalg
  variants: function
  structured_delegate: linalg_vector_norm.out

- func: linalg_vector_norm.out(Tensor self, Scalar ord=2, int[1]? dim=None, bool keepdim=False, *, ScalarType? dtype=None, Tensor(a!) out) -> Tensor(a!)
  python_module: linalg
  structured: True
  dispatch:
    CPU, CUDA: linalg_vector_norm_out

- func: linalg_matrix_norm(Tensor self, Scalar ord, int[] dim=[-2,-1], bool keepdim=False, *, ScalarType? dtype=None) -> Tensor
  python_module: linalg

- func: linalg_matrix_norm.out(Tensor self, Scalar ord, int[] dim=[-2,-1], bool keepdim=False, *, ScalarType? dtype=None, Tensor(a!) out) -> Tensor(a!)
  python_module: linalg

- func: linalg_matrix_norm.str_ord(Tensor self, str ord='fro', int[] dim=[-2,-1], bool keepdim=False, *, ScalarType? dtype=None) -> Tensor
  python_module: linalg

- func: linalg_matrix_norm.str_ord_out(Tensor self, str ord='fro', int[] dim=[-2,-1], bool keepdim=False, *, ScalarType? dtype=None, Tensor(a!) out) -> Tensor(a!)
  python_module: linalg

# This function is exposes the `compute_uv` flag, which is then used to implement `linalg.svd` and
# `linalg.svdvals` as composite functions that call this one
- func: _linalg_svd(Tensor A, bool full_matrices=False, bool compute_uv=True, *, str? driver=None) -> (Tensor U, Tensor S, Tensor Vh)
  variants: function
  structured_delegate: _linalg_svd.U

- func: _linalg_svd.U(Tensor A, bool full_matrices=False, bool compute_uv=True, *, str? driver=None, Tensor(a!) U, Tensor(b!) S, Tensor(c!) Vh) -> (Tensor(a!) U, Tensor(b!) S, Tensor(c!) Vh)
  structured: True
  dispatch:
    CPU, CUDA: _linalg_svd_out

- func: linalg_svd(Tensor A, bool full_matrices=True, *, str? driver=None) -> (Tensor U, Tensor S, Tensor Vh)
  python_module: linalg
  variants: function

- func: linalg_svd.U(Tensor A, bool full_matrices=True, *, str? driver=None, Tensor(a!) U, Tensor(b!) S, Tensor(c!) Vh) -> (Tensor(a!) U, Tensor(b!) S, Tensor(c!) Vh)
  python_module: linalg
  variants: function

- func: linalg_svdvals(Tensor A, *, str? driver=None) -> Tensor
  python_module: linalg
  variants: function

- func: linalg_svdvals.out(Tensor A, *, str? driver=None, Tensor(a!) out) -> Tensor(a!)
  python_module: linalg
  variants: function

- func: linalg_cond(Tensor self, Scalar? p=None) -> Tensor
  python_module: linalg
  variants: function

- func: linalg_cond.out(Tensor self, Scalar? p=None, *, Tensor(a!) out) -> Tensor(a!)
  python_module: linalg
  variants: function

- func: linalg_cond.p_str(Tensor self, str p) -> Tensor
  python_module: linalg
  variants: function

- func: linalg_cond.p_str_out(Tensor self, str p, *, Tensor(a!) out) -> Tensor(a!)
  python_module: linalg
  variants: function

- func: linalg_pinv.atol_rtol_tensor(Tensor self, *, Tensor? atol=None, Tensor? rtol=None, bool hermitian=False) -> Tensor
  python_module: linalg
  variants: function
  dispatch:
    CompositeExplicitAutograd: linalg_pinv

- func: linalg_pinv.atol_rtol_tensor_out(Tensor self, *, Tensor? atol=None, Tensor? rtol=None, bool hermitian=False, Tensor(a!) out) -> Tensor(a!)
  python_module: linalg
  variants: function
  dispatch:
    CompositeExplicitAutograd: linalg_pinv_out

- func: linalg_pinv.atol_rtol_float(Tensor self, *, float? atol=None, float? rtol=None, bool hermitian=False) -> Tensor
  cpp_no_default_args: ['atol', 'rtol']
  python_module: linalg
  variants: function

- func: linalg_pinv.atol_rtol_float_out(Tensor self, *, float? atol=None, float? rtol=None, bool hermitian=False, Tensor(a!) out) -> Tensor(a!)
  cpp_no_default_args: ['atol', 'rtol']
  python_module: linalg
  variants: function

- func: linalg_pinv(Tensor self, float rcond, bool hermitian=False) -> Tensor
  python_module: linalg
  variants: function

- func: linalg_pinv.rcond_tensor(Tensor self, Tensor rcond, bool hermitian=False) -> Tensor
  python_module: linalg
  variants: function

- func: linalg_pinv.out(Tensor self, float rcond, bool hermitian=False, *, Tensor(a!) out) -> Tensor(a!)
  python_module: linalg
  variants: function

- func: linalg_pinv.out_rcond_tensor(Tensor self, Tensor rcond, bool hermitian=False, *, Tensor(a!) out) -> Tensor(a!)
  python_module: linalg
  variants: function

- func: _linalg_solve_ex(Tensor A, Tensor B, *, bool left=True, bool check_errors=False) -> (Tensor result, Tensor LU, Tensor pivots, Tensor info)
  structured_delegate: _linalg_solve_ex.result

- func: _linalg_solve_ex.result(Tensor A, Tensor B, *, bool left=True, bool check_errors=False, Tensor(a!) result, Tensor(b!) LU, Tensor(c!) pivots, Tensor(d!) info) -> (Tensor(a!) result, Tensor(b!) LU, Tensor(c!) pivots, Tensor(d!) info)
  structured: True
  dispatch:
    CPU, CUDA: _linalg_solve_ex_out

- func: linalg_solve_ex(Tensor A, Tensor B, *, bool left=True, bool check_errors=False) -> (Tensor result, Tensor info)
  python_module: linalg

- func: linalg_solve_ex.out(Tensor A, Tensor B, *, bool left=True, bool check_errors=False, Tensor(a!) result, Tensor(b!) info) -> (Tensor(a!) result, Tensor(b!) info)
  python_module: linalg

- func: linalg_solve(Tensor A, Tensor B, *, bool left=True) -> Tensor
  python_module: linalg

- func: linalg_solve.out(Tensor A, Tensor B, *, bool left=True, Tensor(a!) out) -> Tensor(a!)
  python_module: linalg

- func: linalg_tensorinv(Tensor self, int ind=2) -> Tensor
  python_module: linalg
  variants: function

- func: linalg_tensorinv.out(Tensor self, int ind=2, *, Tensor(a!) out) -> Tensor(a!)
  python_module: linalg
  variants: function

- func: linalg_tensorsolve(Tensor self, Tensor other, int[]? dims=None) -> Tensor
  python_module: linalg
  variants: function

- func: linalg_tensorsolve.out(Tensor self, Tensor other, int[]? dims=None, *, Tensor(a!) out) -> Tensor(a!)
  python_module: linalg
  variants: function

- func: linalg_qr(Tensor A, str mode='reduced') -> (Tensor Q, Tensor R)
  python_module: linalg
  variants: function
  structured_delegate: linalg_qr.out

- func: linalg_qr.out(Tensor A, str mode='reduced', *, Tensor(a!) Q, Tensor(b!) R) -> (Tensor(a!) Q, Tensor(b!) R)
  python_module: linalg
  structured: True
  dispatch:
    CPU, CUDA: linalg_qr_out

- func: linalg_matrix_power(Tensor self, int n) -> Tensor
  python_module: linalg

- func: linalg_matrix_power.out(Tensor self, int n, *, Tensor(a!) out) -> Tensor(a!)
  python_module: linalg

- func: linalg_matrix_rank.atol_rtol_tensor(Tensor input, *, Tensor? atol=None, Tensor? rtol=None, bool hermitian=False) -> Tensor
  python_module: linalg
  variants: function

- func: linalg_matrix_rank.atol_rtol_tensor_out(Tensor input, *, Tensor? atol=None, Tensor? rtol=None, bool hermitian=False, Tensor(a!) out) -> Tensor(a!)
  python_module: linalg
  variants: function

- func: linalg_matrix_rank.atol_rtol_float(Tensor self, *, float? atol=None, float? rtol=None, bool hermitian=False) -> Tensor
  cpp_no_default_args: ['atol', 'rtol']
  python_module: linalg
  variants: function

- func: linalg_matrix_rank.atol_rtol_float_out(Tensor self, *, float? atol=None, float? rtol=None, bool hermitian=False, Tensor(a!) out) -> Tensor(a!)
  cpp_no_default_args: ['atol', 'rtol']
  python_module: linalg
  variants: function

- func: linalg_matrix_rank(Tensor self, float tol, bool hermitian=False) -> Tensor
  python_module: linalg
  variants: function

- func: linalg_matrix_rank.out(Tensor self, float tol, bool hermitian=False, *, Tensor(a!) out) -> Tensor(a!)
  python_module: linalg
  variants: function

- func: linalg_matrix_rank.tol_tensor(Tensor input, Tensor tol, bool hermitian=False) -> Tensor
  python_module: linalg
  variants: function

- func: linalg_matrix_rank.out_tol_tensor(Tensor input, Tensor tol, bool hermitian=False, *, Tensor(a!) out) -> Tensor(a!)
  python_module: linalg
  variants: function

- func: linalg_multi_dot(Tensor[] tensors) -> Tensor
  python_module: linalg

- func: linalg_multi_dot.out(Tensor[] tensors, *, Tensor(a!) out) -> Tensor(a!)
  python_module: linalg

## Functions that are only for testing
# It is undocumented and should not be used outside of tests.
- func: _test_serialization_subcmul(Tensor self, Tensor other, Scalar alpha=1) -> Tensor

# Note: this function is only for testing.
- func: _test_optional_intlist(Tensor values, int[]? addends) -> Tensor
  python_module: nn
  dispatch:
    CPU: _test_optional_intlist

# Note: this function is only for testing.
- func: _test_optional_filled_intlist(Tensor values, int[2]? addends) -> Tensor
  python_module: nn
  dispatch:
    CPU: _test_optional_intlist

# Note: this function is only for testing.
- func: _test_optional_floatlist(Tensor values, float[]? addends) -> Tensor
  python_module: nn
  dispatch:
    CPU: _test_optional_floatlist

# Note: this function is only for testing.
- func: _test_string_default(Tensor dummy, str a="\"'\\", str b='"\'\\') -> Tensor
  python_module: nn

# Note: this function is only for testing.
- func: _test_ambiguous_defaults.a(Tensor dummy, int a=1, int b=1) -> Tensor
  python_module: nn

# Note: this function is only for testing.
- func: _test_ambiguous_defaults.b(Tensor dummy, int a=2, str b="2") -> Tensor
  cpp_no_default_args: ['a', 'b']
  python_module: nn

# Note: this function is only for testing.
- func: _test_warn_in_autograd(Tensor self) -> Tensor
  python_module: nn
  dispatch:
    CompositeExplicitAutograd: _test_warn_in_autograd

- func: segment_reduce(Tensor data, str reduce, *, Tensor? lengths=None, Tensor? indices=None, Tensor? offsets=None, int axis=0, bool unsafe=False, Scalar? initial=None) -> Tensor
  variants: function
  dispatch:
    CPU, CUDA: segment_reduce_kernel

- func: _segment_reduce_backward(Tensor grad, Tensor output, Tensor data, str reduce, *, Tensor? lengths=None, Tensor? offsets=None, int axis=0, Scalar? initial=None) -> Tensor
  variants: function
  dispatch:
    CPU, CUDA: _segment_reduce_backward_kernel

- func: pad_sequence(Tensor[] sequences, bool batch_first=False, float padding_value=0.0) -> Tensor
  python_module: nn
  variants: function

- func: flatten_dense_tensors(Tensor[] tensors) -> Tensor
  variants: function
  python_module: nn

- func: unflatten_dense_tensors(Tensor flat, Tensor[] tensors) -> Tensor[]
  variants: function
  python_module: nn

- func: nested_tensor(Tensor[] list, ScalarType? dtype=None, Layout? layout=None, Device? device=None, bool? pin_memory=None) -> Tensor
  variants: function
  dispatch:
    CompositeExplicitAutograd: nested_tensor

- func: _fw_primal_copy(Tensor self, int level) -> Tensor
  variants: function
  dispatch:
    CompositeExplicitAutogradNonFunctional: _fw_primal_copy
  tags: view_copy

- func: _make_dual_copy(Tensor primal, Tensor tangent, int level) -> Tensor
  variants: function
  dispatch:
    CompositeExplicitAutogradNonFunctional: _make_dual_copy
  tags: view_copy

- func: view_as_real_copy(Tensor self) -> Tensor
  variants: function
  dispatch:
    CompositeExplicitAutogradNonFunctional: view_as_real_copy
  tags: view_copy

- func: view_as_complex_copy(Tensor self) -> Tensor
  variants: function
  dispatch:
    CompositeExplicitAutogradNonFunctional: view_as_complex_copy
  tags: view_copy

- func: _conj_copy(Tensor self) -> Tensor
  variants: function
  dispatch:
    CompositeExplicitAutogradNonFunctional: _conj_copy
  tags: view_copy

- func: _neg_view_copy(Tensor self) -> Tensor
  variants: function
  dispatch:
    CompositeExplicitAutogradNonFunctional: _neg_view_copy
  tags: view_copy

- func: as_strided_copy(Tensor self, int[] size, int[] stride, int? storage_offset=None) -> Tensor
  variants: function
  dispatch:
    CompositeExplicitAutogradNonFunctional: as_strided_copy
  tags: view_copy

- func: _sparse_broadcast_to_copy(Tensor self, int[] size) -> Tensor
  variants: function
  dispatch:
    CompositeExplicitAutogradNonFunctional: _sparse_broadcast_to_copy
  tags: view_copy

- func: diagonal_copy(Tensor self, int offset=0, int dim1=0, int dim2=1) -> Tensor
  variants: function
  dispatch:
    CompositeExplicitAutogradNonFunctional: diagonal_copy
  tags: view_copy

- func: expand_copy(Tensor self, int[] size, *, bool implicit=False) -> Tensor
  variants: function
  dispatch:
    CompositeExplicitAutogradNonFunctional: expand_copy
  tags: view_copy

- func: expand_copy.SymInt(Tensor self, SymInt[] size, *, bool implicit=False) -> Tensor
  variants: function
  dispatch:
    CompositeExplicitAutogradNonFunctional: expand_copy_SymInt
  tags: view_copy

- func: permute_copy(Tensor self, int[] dims) -> Tensor
  variants: function
  dispatch:
    CompositeExplicitAutogradNonFunctional: permute_copy
  tags: view_copy

- func: _reshape_alias_copy(Tensor self, int[] size, int[] stride) -> Tensor
  variants: function
  dispatch:
    CompositeExplicitAutogradNonFunctional: _reshape_alias_copy
  tags: view_copy

- func: select_copy.int(Tensor self, int dim, int index) -> Tensor
  variants: function
  dispatch:
    CompositeExplicitAutogradNonFunctional: select_copy_int
  tags: view_copy

- func: detach_copy(Tensor self) -> Tensor
  variants: function
  dispatch:
    CompositeExplicitAutogradNonFunctional: detach_copy
  tags: view_copy

- func: slice_copy.Tensor(Tensor self, int dim=0, int? start=None, int? end=None, int step=1) -> Tensor
  variants: function
  dispatch:
    CompositeExplicitAutogradNonFunctional: slice_copy_Tensor
  tags: view_copy

- func: split_copy.Tensor(Tensor self, int split_size, int dim=0) -> Tensor[]
  variants: function
  dispatch:
    CompositeExplicitAutogradNonFunctional: split_copy_Tensor
  tags: view_copy

- func: split_with_sizes_copy(Tensor self, int[] split_sizes, int dim=0) -> Tensor[]
  variants: function
  dispatch:
    CompositeExplicitAutogradNonFunctional: split_with_sizes_copy
  tags: view_copy

- func: squeeze_copy(Tensor self) -> Tensor
  variants: function
  dispatch:
    CompositeExplicitAutogradNonFunctional: squeeze_copy
  tags: view_copy

- func: squeeze_copy.dim(Tensor self, int dim) -> Tensor
  variants: function
  dispatch:
    CompositeExplicitAutogradNonFunctional: squeeze_copy_dim
  tags: view_copy

- func: t_copy(Tensor self) -> Tensor
  variants: function
  dispatch:
    CompositeExplicitAutogradNonFunctional: t_copy
  tags: view_copy

- func: transpose_copy.int(Tensor self, int dim0, int dim1) -> Tensor
  variants: function
  dispatch:
    CompositeExplicitAutogradNonFunctional: transpose_copy_int
  tags: view_copy

- func: unsqueeze_copy(Tensor self, int dim) -> Tensor
  variants: function
  dispatch:
    CompositeExplicitAutogradNonFunctional: unsqueeze_copy
  tags: view_copy

- func: _indices_copy(Tensor self) -> Tensor
  variants: function
  dispatch:
    CompositeExplicitAutogradNonFunctional: _indices_copy
  tags: view_copy

- func: _values_copy(Tensor self) -> Tensor
  variants: function
  dispatch:
    CompositeExplicitAutogradNonFunctional: _values_copy
  tags: view_copy

- func: indices_copy(Tensor self) -> Tensor
  variants: function
  dispatch:
    CompositeExplicitAutogradNonFunctional: indices_copy
  tags: view_copy

- func: values_copy(Tensor self) -> Tensor
  variants: function
  dispatch:
    CompositeExplicitAutogradNonFunctional: values_copy
  tags: view_copy

- func: crow_indices_copy(Tensor self) -> Tensor
  variants: function
  dispatch:
    CompositeExplicitAutogradNonFunctional: crow_indices_copy
  tags: view_copy

- func: col_indices_copy(Tensor self) -> Tensor
  variants: function
  dispatch:
    CompositeExplicitAutogradNonFunctional: col_indices_copy
  tags: view_copy

- func: ccol_indices_copy(Tensor self) -> Tensor
  variants: function
  dispatch:
    CompositeExplicitAutograd: ccol_indices_copy
  tags: view_copy

- func: row_indices_copy(Tensor self) -> Tensor
  variants: function
  dispatch:
    CompositeExplicitAutograd: row_indices_copy
  tags: view_copy

- func: unbind_copy.int(Tensor self, int dim=0) -> Tensor[]
  variants: function
  dispatch:
    CompositeExplicitAutogradNonFunctional: unbind_copy_int
  tags: view_copy

- func: view_copy(Tensor self, int[] size) -> Tensor
  variants: function
  dispatch:
    CompositeExplicitAutogradNonFunctional: view_copy
  tags: view_copy

- func: view_copy.dtype(Tensor self, ScalarType dtype) -> Tensor
  variants: function
  dispatch:
    CompositeExplicitAutogradNonFunctional: view_copy_dtype
  tags: view_copy

- func: unfold_copy(Tensor self, int dimension, int size, int step) -> Tensor
  variants: function
  dispatch:
    CompositeExplicitAutogradNonFunctional: unfold_copy
  tags: view_copy

- func: alias_copy(Tensor self) -> Tensor
  variants: function
  dispatch:
    CompositeExplicitAutogradNonFunctional: alias_copy
  tags: view_copy

- func: _fw_primal_copy.out(Tensor self, int level, *, Tensor(a!) out) -> Tensor(a!)
  variants: function
  dispatch:
    CompositeExplicitAutograd: _fw_primal_copy_out


- func: _make_dual_copy.out(Tensor primal, Tensor tangent, int level, *, Tensor(a!) out) -> Tensor(a!)
  variants: function
  dispatch:
    CompositeExplicitAutograd: _make_dual_copy_out


- func: view_as_real_copy.out(Tensor self, *, Tensor(a!) out) -> Tensor(a!)
  variants: function
  dispatch:
    CompositeExplicitAutograd: view_as_real_copy_out


- func: view_as_complex_copy.out(Tensor self, *, Tensor(a!) out) -> Tensor(a!)
  variants: function
  dispatch:
    CompositeExplicitAutograd: view_as_complex_copy_out


- func: _conj_copy.out(Tensor self, *, Tensor(a!) out) -> Tensor(a!)
  variants: function
  dispatch:
    CompositeExplicitAutograd: _conj_copy_out


- func: _neg_view_copy.out(Tensor self, *, Tensor(a!) out) -> Tensor(a!)
  variants: function
  dispatch:
    CompositeExplicitAutograd: _neg_view_copy_out


- func: as_strided_copy.out(Tensor self, int[] size, int[] stride, int? storage_offset=None, *, Tensor(a!) out) -> Tensor(a!)
  variants: function
  dispatch:
    CompositeExplicitAutograd: as_strided_copy_out


- func: _sparse_broadcast_to_copy.out(Tensor self, int[] size, *, Tensor(a!) out) -> Tensor(a!)
  variants: function
  dispatch:
    CompositeExplicitAutograd: _sparse_broadcast_to_copy_out


- func: diagonal_copy.out(Tensor self, int offset=0, int dim1=0, int dim2=1, *, Tensor(a!) out) -> Tensor(a!)
  variants: function
  dispatch:
    CompositeExplicitAutograd: diagonal_copy_out


- func: expand_copy.SymInt_out(Tensor self, SymInt[] size, *, bool implicit=False, Tensor(a!) out) -> Tensor(a!)
  variants: function
  dispatch:
    CompositeExplicitAutograd: expand_copy_SymInt_out


- func: expand_copy.out(Tensor self, int[] size, *, bool implicit=False, Tensor(a!) out) -> Tensor(a!)
  variants: function
  dispatch:
    CompositeExplicitAutograd: expand_copy_out


- func: permute_copy.out(Tensor self, int[] dims, *, Tensor(a!) out) -> Tensor(a!)
  variants: function
  dispatch:
    CompositeExplicitAutograd: permute_copy_out


- func: _reshape_alias_copy.out(Tensor self, int[] size, int[] stride, *, Tensor(a!) out) -> Tensor(a!)
  variants: function
  dispatch:
    CompositeExplicitAutograd: _reshape_alias_copy_out


- func: select_copy.int_out(Tensor self, int dim, int index, *, Tensor(a!) out) -> Tensor(a!)
  variants: function
  dispatch:
    CompositeExplicitAutograd: select_copy_int_out


- func: detach_copy.out(Tensor self, *, Tensor(a!) out) -> Tensor(a!)
  variants: function
  dispatch:
    CompositeExplicitAutograd: detach_copy_out


- func: slice_copy.Tensor_out(Tensor self, int dim=0, int? start=None, int? end=None, int step=1, *, Tensor(a!) out) -> Tensor(a!)
  variants: function
  dispatch:
    CompositeExplicitAutograd: slice_copy_Tensor_out


- func: split_copy.Tensor_out(Tensor self, int split_size, int dim=0, *, Tensor(a!)[] out) -> ()
  variants: function
  dispatch:
    CompositeExplicitAutograd: split_copy_Tensor_out


- func: split_with_sizes_copy.out(Tensor self, int[] split_sizes, int dim=0, *, Tensor(a!)[] out) -> ()
  variants: function
  dispatch:
    CompositeExplicitAutograd: split_with_sizes_copy_out


- func: squeeze_copy.out(Tensor self, *, Tensor(a!) out) -> Tensor(a!)
  variants: function
  dispatch:
    CompositeExplicitAutograd: squeeze_copy_out


- func: squeeze_copy.dim_out(Tensor self, int dim, *, Tensor(a!) out) -> Tensor(a!)
  variants: function
  dispatch:
    CompositeExplicitAutograd: squeeze_copy_dim_out


- func: t_copy.out(Tensor self, *, Tensor(a!) out) -> Tensor(a!)
  variants: function
  dispatch:
    CompositeExplicitAutograd: t_copy_out


- func: transpose_copy.int_out(Tensor self, int dim0, int dim1, *, Tensor(a!) out) -> Tensor(a!)
  variants: function
  dispatch:
    CompositeExplicitAutograd: transpose_copy_int_out


- func: unsqueeze_copy.out(Tensor self, int dim, *, Tensor(a!) out) -> Tensor(a!)
  variants: function
  dispatch:
    CompositeExplicitAutograd: unsqueeze_copy_out


- func: _indices_copy.out(Tensor self, *, Tensor(a!) out) -> Tensor(a!)
  variants: function
  dispatch:
    CompositeExplicitAutograd: _indices_copy_out


- func: _values_copy.out(Tensor self, *, Tensor(a!) out) -> Tensor(a!)
  variants: function
  dispatch:
    CompositeExplicitAutograd: _values_copy_out


- func: indices_copy.out(Tensor self, *, Tensor(a!) out) -> Tensor(a!)
  variants: function
  dispatch:
    CompositeExplicitAutograd: indices_copy_out


- func: values_copy.out(Tensor self, *, Tensor(a!) out) -> Tensor(a!)
  variants: function
  dispatch:
    CompositeExplicitAutograd: values_copy_out


- func: crow_indices_copy.out(Tensor self, *, Tensor(a!) out) -> Tensor(a!)
  variants: function
  dispatch:
    CompositeExplicitAutograd: crow_indices_copy_out


- func: col_indices_copy.out(Tensor self, *, Tensor(a!) out) -> Tensor(a!)
  variants: function
  dispatch:
    CompositeExplicitAutograd: col_indices_copy_out


- func: unbind_copy.int_out(Tensor self, int dim=0, *, Tensor(a!)[] out) -> ()
  variants: function
  dispatch:
    CompositeExplicitAutograd: unbind_copy_int_out


- func: view_copy.out(Tensor self, int[] size, *, Tensor(a!) out) -> Tensor(a!)
  variants: function
  dispatch:
    CompositeExplicitAutograd: view_copy_out


- func: view_copy.dtype_out(Tensor self, ScalarType dtype, *, Tensor(a!) out) -> Tensor(a!)
  variants: function
  dispatch:
    CompositeExplicitAutograd: view_copy_dtype_out


- func: unfold_copy.out(Tensor self, int dimension, int size, int step, *, Tensor(a!) out) -> Tensor(a!)
  variants: function
  dispatch:
    CompositeExplicitAutograd: unfold_copy_out


- func: alias_copy.out(Tensor self, *, Tensor(a!) out) -> Tensor(a!)
  variants: function
  dispatch:
    CompositeExplicitAutograd: alias_copy_out

- func: to_padded_tensor(Tensor self, float padding, int[]? output_size=None) -> Tensor
  variants: method
  dispatch:
    NestedTensorCPU: NestedTensor_to_padded_tensor_generic
    NestedTensorCUDA: NestedTensor_to_padded_tensor_cuda

- func: _nested_tensor_layer_norm(Tensor self, Tensor? weight, Tensor? bias, float eps) -> Tensor
  variants: method
  dispatch:
    NestedTensorCPU, NestedTensorCUDA: NestedTensor_layer_norm

# Apparently, putting "forward" in the name will cause Python bindings to be skipped, so "fwd" it is.
- func: _transformer_encoder_layer_fwd(Tensor src, int embed_dim, int num_heads, Tensor qkv_weight, Tensor qkv_bias, Tensor proj_weight, Tensor proj_bias, bool use_gelu, bool norm_first, float eps, Tensor norm_weight_1, Tensor norm_bias_1, Tensor norm_weight_2, Tensor norm_bias_2, Tensor ffn_weight_1, Tensor ffn_bias_1, Tensor ffn_weight_2, Tensor ffn_bias_2, Tensor? mask=None) -> Tensor
  variants: function
  dispatch:
    CPU, CUDA, NestedTensorCPU, NestedTensorCUDA: transformer_encoder_layer_forward

- func: _native_multi_head_attention(Tensor query, Tensor key, Tensor value, int embed_dim, int num_head, Tensor qkv_weight, Tensor qkv_bias, Tensor proj_weight, Tensor proj_bias, Tensor? mask=None, bool need_weights=True, bool average_attn_weights=True) -> (Tensor, Tensor)
  variants: function
  dispatch:
    CPU, CUDA, NestedTensorCPU, NestedTensorCUDA: native_multi_head_attention

- func: special_airy_ai(Tensor x) -> Tensor
  python_module: special
  structured_delegate: special_airy_ai.out
  variants: function

- func: special_airy_ai.out(Tensor x, *, Tensor(a!) out) -> Tensor(a!)
  dispatch:
    CPU, CUDA: special_airy_ai_out
  python_module: special
  structured_inherits: TensorIteratorBase
  structured: True
  variants: function

- func: _transformer_decoder_only_layer_fwd(Tensor src, int embed_dim, int num_heads, Tensor qkv_weight, Tensor qkv_bias, Tensor proj_weight, Tensor proj_bias, bool use_gelu, bool norm_first, float eps, Tensor norm_weight_1, Tensor norm_bias_1, Tensor norm_weight_2, Tensor norm_bias_2, Tensor ffn_weight_1, Tensor ffn_bias_1, Tensor ffn_weight_2, Tensor ffn_bias_2, Tensor? mask=None, Tensor? incr_key=None, Tensor? incr_value=None) -> (Tensor, Tensor, Tensor)
  variants: function
  dispatch:
    CPU, CUDA, NestedTensorCPU, NestedTensorCUDA: transformer_decoder_only_layer_forward

- func: _native_decoder_only_multi_head_attention(Tensor query, Tensor key, Tensor value, int embed_dim, int num_head, Tensor qkv_weight, Tensor qkv_bias, Tensor proj_weight, Tensor proj_bias, Tensor? mask=None, Tensor? incr_key=None, Tensor? incr_value=None, bool need_weights=True, bool average_attn_weights=True) -> (Tensor, Tensor, Tensor, Tensor)
  variants: function
  dispatch:
    CPU, CUDA, NestedTensorCPU, NestedTensorCUDA: native_decoder_only_multi_head_attention

- func: special_bessel_j0(Tensor self) -> Tensor
  python_module: special
  structured_delegate: special_bessel_j0.out
  variants: function

- func: special_bessel_j0.out(Tensor self, *, Tensor(a!) out) -> Tensor(a!)
  dispatch:
    CPU, CUDA: special_bessel_j0_out
  python_module: special
  structured_inherits: TensorIteratorBase
  structured: True
  variants: function

- func: special_bessel_j1(Tensor self) -> Tensor
  python_module: special
  structured_delegate: special_bessel_j1.out
  variants: function

- func: special_bessel_j1.out(Tensor self, *, Tensor(a!) out) -> Tensor(a!)
  dispatch:
    CPU, CUDA: special_bessel_j1_out
  python_module: special
  structured_inherits: TensorIteratorBase
  structured: True
  variants: function

- func: special_bessel_y0(Tensor self) -> Tensor
  python_module: special
  structured_delegate: special_bessel_y0.out
  variants: function

- func: special_bessel_y0.out(Tensor self, *, Tensor(a!) out) -> Tensor(a!)
  dispatch:
    CPU, CUDA: special_bessel_y0_out
  python_module: special
  structured_inherits: TensorIteratorBase
  structured: True
  variants: function

- func: special_bessel_y1(Tensor self) -> Tensor
  python_module: special
  structured_delegate: special_bessel_y1.out
  variants: function

- func: special_bessel_y1.out(Tensor self, *, Tensor(a!) out) -> Tensor(a!)
  dispatch:
    CPU, CUDA: special_bessel_y1_out
  python_module: special
  structured_inherits: TensorIteratorBase
  structured: True
  variants: function

- func: special_chebyshev_polynomial_t(Tensor x, Tensor n) -> Tensor
  device_check: NoCheck
  python_module: special
  structured_delegate: special_chebyshev_polynomial_t.out
  variants: function

- func: special_chebyshev_polynomial_t.x_scalar(Scalar x, Tensor n) -> Tensor
  device_check: NoCheck
  python_module: special
  variants: function

- func: special_chebyshev_polynomial_t.n_scalar(Tensor x, Scalar n) -> Tensor
  device_check: NoCheck
  python_module: special
  variants: function

- func: special_chebyshev_polynomial_t.out(Tensor x, Tensor n, *, Tensor(a!) out) -> Tensor(a!)
  device_check: NoCheck
  dispatch:
    CPU, CUDA: special_chebyshev_polynomial_t_out
  python_module: special
  structured_inherits: TensorIteratorBase
  structured: True
  variants: function

- func: special_chebyshev_polynomial_t.x_scalar_out(Scalar x, Tensor n, *, Tensor(a!) out) -> Tensor(a!)
  device_check: NoCheck
  python_module: special
  variants: function

- func: special_chebyshev_polynomial_t.n_scalar_out(Tensor x, Scalar n, *, Tensor(a!) out) -> Tensor(a!)
  dispatch:
    CompositeExplicitAutograd: special_chebyshev_polynomial_t_out
  device_check: NoCheck
  python_module: special
  variants: function

- func: special_chebyshev_polynomial_u(Tensor x, Tensor n) -> Tensor
  device_check: NoCheck
  python_module: special
  structured_delegate: special_chebyshev_polynomial_u.out
  variants: function

- func: special_chebyshev_polynomial_u.x_scalar(Scalar x, Tensor n) -> Tensor
  device_check: NoCheck
  python_module: special
  variants: function

- func: special_chebyshev_polynomial_u.n_scalar(Tensor x, Scalar n) -> Tensor
  device_check: NoCheck
  python_module: special
  variants: function

- func: special_chebyshev_polynomial_u.out(Tensor x, Tensor n, *, Tensor(a!) out) -> Tensor(a!)
  device_check: NoCheck
  dispatch:
    CPU, CUDA: special_chebyshev_polynomial_u_out
  python_module: special
  structured_inherits: TensorIteratorBase
  structured: True
  variants: function

- func: special_chebyshev_polynomial_u.x_scalar_out(Scalar x, Tensor n, *, Tensor(a!) out) -> Tensor(a!)
  device_check: NoCheck
  python_module: special
  variants: function

- func: special_chebyshev_polynomial_u.n_scalar_out(Tensor x, Scalar n, *, Tensor(a!) out) -> Tensor(a!)
  dispatch:
    CompositeExplicitAutograd: special_chebyshev_polynomial_u_out
  device_check: NoCheck
  python_module: special
  variants: function

- func: special_chebyshev_polynomial_v(Tensor x, Tensor n) -> Tensor
  device_check: NoCheck
  python_module: special
  structured_delegate: special_chebyshev_polynomial_v.out
  variants: function

- func: special_chebyshev_polynomial_v.x_scalar(Scalar x, Tensor n) -> Tensor
  device_check: NoCheck
  python_module: special
  variants: function

- func: special_chebyshev_polynomial_v.n_scalar(Tensor x, Scalar n) -> Tensor
  device_check: NoCheck
  python_module: special
  variants: function

- func: special_chebyshev_polynomial_v.out(Tensor x, Tensor n, *, Tensor(a!) out) -> Tensor(a!)
  device_check: NoCheck
  dispatch:
    CPU, CUDA: special_chebyshev_polynomial_v_out
  python_module: special
  structured_inherits: TensorIteratorBase
  structured: True
  variants: function

- func: special_chebyshev_polynomial_v.x_scalar_out(Scalar x, Tensor n, *, Tensor(a!) out) -> Tensor(a!)
  device_check: NoCheck
  python_module: special
  variants: function

- func: special_chebyshev_polynomial_v.n_scalar_out(Tensor x, Scalar n, *, Tensor(a!) out) -> Tensor(a!)
  dispatch:
    CompositeExplicitAutograd: special_chebyshev_polynomial_v_out
  device_check: NoCheck
  python_module: special
  variants: function

- func: special_chebyshev_polynomial_w(Tensor x, Tensor n) -> Tensor
  device_check: NoCheck
  python_module: special
  structured_delegate: special_chebyshev_polynomial_w.out
  variants: function

- func: special_chebyshev_polynomial_w.x_scalar(Scalar x, Tensor n) -> Tensor
  device_check: NoCheck
  python_module: special
  variants: function

- func: special_chebyshev_polynomial_w.n_scalar(Tensor x, Scalar n) -> Tensor
  device_check: NoCheck
  python_module: special
  variants: function

- func: special_chebyshev_polynomial_w.out(Tensor x, Tensor n, *, Tensor(a!) out) -> Tensor(a!)
  device_check: NoCheck
  dispatch:
    CPU, CUDA: special_chebyshev_polynomial_w_out
  python_module: special
  structured_inherits: TensorIteratorBase
  structured: True
  variants: function

- func: special_chebyshev_polynomial_w.x_scalar_out(Scalar x, Tensor n, *, Tensor(a!) out) -> Tensor(a!)
  device_check: NoCheck
  python_module: special
  variants: function

- func: special_chebyshev_polynomial_w.n_scalar_out(Tensor x, Scalar n, *, Tensor(a!) out) -> Tensor(a!)
  dispatch:
    CompositeExplicitAutograd: special_chebyshev_polynomial_w_out
  device_check: NoCheck
  python_module: special
  variants: function

- func: special_hermite_polynomial_h(Tensor x, Tensor n) -> Tensor
  device_check: NoCheck
  python_module: special
  structured_delegate: special_hermite_polynomial_h.out
  variants: function

- func: special_hermite_polynomial_h.x_scalar(Scalar x, Tensor n) -> Tensor
  device_check: NoCheck
  python_module: special
  variants: function

- func: special_hermite_polynomial_h.n_scalar(Tensor x, Scalar n) -> Tensor
  device_check: NoCheck
  python_module: special
  variants: function

- func: special_hermite_polynomial_h.out(Tensor x, Tensor n, *, Tensor(a!) out) -> Tensor(a!)
  device_check: NoCheck
  dispatch:
    CPU, CUDA: special_hermite_polynomial_h_out
  python_module: special
  structured_inherits: TensorIteratorBase
  structured: True
  variants: function

- func: special_hermite_polynomial_h.x_scalar_out(Scalar x, Tensor n, *, Tensor(a!) out) -> Tensor(a!)
  device_check: NoCheck
  python_module: special
  variants: function

- func: special_hermite_polynomial_h.n_scalar_out(Tensor x, Scalar n, *, Tensor(a!) out) -> Tensor(a!)
  dispatch:
    CompositeExplicitAutograd: special_hermite_polynomial_h_out
  device_check: NoCheck
  python_module: special
  variants: function

- func: special_hermite_polynomial_he(Tensor x, Tensor n) -> Tensor
  device_check: NoCheck
  python_module: special
  structured_delegate: special_hermite_polynomial_he.out
  variants: function

- func: special_hermite_polynomial_he.x_scalar(Scalar x, Tensor n) -> Tensor
  device_check: NoCheck
  python_module: special
  variants: function

- func: special_hermite_polynomial_he.n_scalar(Tensor x, Scalar n) -> Tensor
  device_check: NoCheck
  python_module: special
  variants: function

- func: special_hermite_polynomial_he.out(Tensor x, Tensor n, *, Tensor(a!) out) -> Tensor(a!)
  device_check: NoCheck
  dispatch:
    CPU, CUDA: special_hermite_polynomial_he_out
  python_module: special
  structured_inherits: TensorIteratorBase
  structured: True
  variants: function

- func: special_hermite_polynomial_he.x_scalar_out(Scalar x, Tensor n, *, Tensor(a!) out) -> Tensor(a!)
  device_check: NoCheck
  python_module: special
  variants: function

- func: special_hermite_polynomial_he.n_scalar_out(Tensor x, Scalar n, *, Tensor(a!) out) -> Tensor(a!)
  dispatch:
    CompositeExplicitAutograd: special_hermite_polynomial_he_out
  device_check: NoCheck
  python_module: special
  variants: function

- func: special_laguerre_polynomial_l(Tensor x, Tensor n) -> Tensor
  device_check: NoCheck
  python_module: special
  structured_delegate: special_laguerre_polynomial_l.out
  variants: function

- func: special_laguerre_polynomial_l.x_scalar(Scalar x, Tensor n) -> Tensor
  device_check: NoCheck
  python_module: special
  variants: function

- func: special_laguerre_polynomial_l.n_scalar(Tensor x, Scalar n) -> Tensor
  device_check: NoCheck
  python_module: special
  variants: function

- func: special_laguerre_polynomial_l.out(Tensor x, Tensor n, *, Tensor(a!) out) -> Tensor(a!)
  device_check: NoCheck
  dispatch:
    CPU, CUDA: special_laguerre_polynomial_l_out
  python_module: special
  structured_inherits: TensorIteratorBase
  structured: True
  variants: function

- func: special_laguerre_polynomial_l.x_scalar_out(Scalar x, Tensor n, *, Tensor(a!) out) -> Tensor(a!)
  device_check: NoCheck
  python_module: special
  variants: function

- func: special_laguerre_polynomial_l.n_scalar_out(Tensor x, Scalar n, *, Tensor(a!) out) -> Tensor(a!)
  dispatch:
    CompositeExplicitAutograd: special_laguerre_polynomial_l_out
  device_check: NoCheck
  python_module: special
  variants: function

- func: special_legendre_polynomial_p(Tensor x, Tensor n) -> Tensor
  device_check: NoCheck
  python_module: special
  structured_delegate: special_legendre_polynomial_p.out
  variants: function

- func: special_legendre_polynomial_p.x_scalar(Scalar x, Tensor n) -> Tensor
  device_check: NoCheck
  python_module: special
  variants: function

- func: special_legendre_polynomial_p.n_scalar(Tensor x, Scalar n) -> Tensor
  device_check: NoCheck
  python_module: special
  variants: function

- func: special_legendre_polynomial_p.out(Tensor x, Tensor n, *, Tensor(a!) out) -> Tensor(a!)
  device_check: NoCheck
  dispatch:
    CPU, CUDA: special_legendre_polynomial_p_out
  python_module: special
  structured_inherits: TensorIteratorBase
  structured: True
  variants: function

- func: special_legendre_polynomial_p.x_scalar_out(Scalar x, Tensor n, *, Tensor(a!) out) -> Tensor(a!)
  device_check: NoCheck
  python_module: special
  variants: function

- func: special_legendre_polynomial_p.n_scalar_out(Tensor x, Scalar n, *, Tensor(a!) out) -> Tensor(a!)
  dispatch:
    CompositeExplicitAutograd: special_legendre_polynomial_p_out
  device_check: NoCheck
  python_module: special
  variants: function

- func: special_modified_bessel_i0(Tensor self) -> Tensor
  python_module: special
  structured_delegate: special_modified_bessel_i0.out
  variants: function

- func: special_modified_bessel_i0.out(Tensor self, *, Tensor(a!) out) -> Tensor(a!)
  dispatch:
    CPU, CUDA: special_modified_bessel_i0_out
  python_module: special
  structured_inherits: TensorIteratorBase
  structured: True
  variants: function

- func: special_modified_bessel_i1(Tensor self) -> Tensor
  python_module: special
  structured_delegate: special_modified_bessel_i1.out
  variants: function

- func: special_modified_bessel_i1.out(Tensor self, *, Tensor(a!) out) -> Tensor(a!)
  dispatch:
    CPU, CUDA: special_modified_bessel_i1_out
  python_module: special
  structured_inherits: TensorIteratorBase
  structured: True
  variants: function

- func: special_modified_bessel_k0(Tensor self) -> Tensor
  python_module: special
  structured_delegate: special_modified_bessel_k0.out
  variants: function

- func: special_modified_bessel_k0.out(Tensor self, *, Tensor(a!) out) -> Tensor(a!)
  dispatch:
    CPU, CUDA: special_modified_bessel_k0_out
  python_module: special
  structured_inherits: TensorIteratorBase
  structured: True
  variants: function

- func: special_modified_bessel_k1(Tensor self) -> Tensor
  python_module: special
  structured_delegate: special_modified_bessel_k1.out
  variants: function

- func: special_modified_bessel_k1.out(Tensor self, *, Tensor(a!) out) -> Tensor(a!)
  dispatch:
    CPU, CUDA: special_modified_bessel_k1_out
  python_module: special
  structured_inherits: TensorIteratorBase
  structured: True
  variants: function

- func: special_shifted_chebyshev_polynomial_t(Tensor x, Tensor n) -> Tensor
  device_check: NoCheck
  python_module: special
  structured_delegate: special_shifted_chebyshev_polynomial_t.out
  variants: function

- func: special_shifted_chebyshev_polynomial_t.x_scalar(Scalar x, Tensor n) -> Tensor
  device_check: NoCheck
  python_module: special
  variants: function

- func: special_shifted_chebyshev_polynomial_t.n_scalar(Tensor x, Scalar n) -> Tensor
  device_check: NoCheck
  python_module: special
  variants: function

- func: special_shifted_chebyshev_polynomial_t.out(Tensor x, Tensor n, *, Tensor(a!) out) -> Tensor(a!)
  device_check: NoCheck
  dispatch:
    CPU, CUDA: special_shifted_chebyshev_polynomial_t_out
  python_module: special
  structured_inherits: TensorIteratorBase
  structured: True
  variants: function

- func: special_shifted_chebyshev_polynomial_t.x_scalar_out(Scalar x, Tensor n, *, Tensor(a!) out) -> Tensor(a!)
  device_check: NoCheck
  python_module: special
  variants: function

- func: special_shifted_chebyshev_polynomial_t.n_scalar_out(Tensor x, Scalar n, *, Tensor(a!) out) -> Tensor(a!)
  dispatch:
    CompositeExplicitAutograd: special_shifted_chebyshev_polynomial_t_out
  device_check: NoCheck
  python_module: special
  variants: function

- func: special_shifted_chebyshev_polynomial_u(Tensor x, Tensor n) -> Tensor
  device_check: NoCheck
  python_module: special
  structured_delegate: special_shifted_chebyshev_polynomial_u.out
  variants: function

- func: special_shifted_chebyshev_polynomial_u.x_scalar(Scalar x, Tensor n) -> Tensor
  device_check: NoCheck
  python_module: special
  variants: function

- func: special_shifted_chebyshev_polynomial_u.n_scalar(Tensor x, Scalar n) -> Tensor
  device_check: NoCheck
  python_module: special
  variants: function

- func: special_shifted_chebyshev_polynomial_u.out(Tensor x, Tensor n, *, Tensor(a!) out) -> Tensor(a!)
  device_check: NoCheck
  dispatch:
    CPU, CUDA: special_shifted_chebyshev_polynomial_u_out
  python_module: special
  structured_inherits: TensorIteratorBase
  structured: True
  variants: function

- func: special_shifted_chebyshev_polynomial_u.x_scalar_out(Scalar x, Tensor n, *, Tensor(a!) out) -> Tensor(a!)
  device_check: NoCheck
  python_module: special
  variants: function

- func: special_shifted_chebyshev_polynomial_u.n_scalar_out(Tensor x, Scalar n, *, Tensor(a!) out) -> Tensor(a!)
  dispatch:
    CompositeExplicitAutograd: special_shifted_chebyshev_polynomial_u_out
  device_check: NoCheck
  python_module: special
  variants: function

- func: special_shifted_chebyshev_polynomial_v(Tensor x, Tensor n) -> Tensor
  device_check: NoCheck
  python_module: special
  structured_delegate: special_shifted_chebyshev_polynomial_v.out
  variants: function

- func: special_shifted_chebyshev_polynomial_v.x_scalar(Scalar x, Tensor n) -> Tensor
  device_check: NoCheck
  python_module: special
  variants: function

- func: special_shifted_chebyshev_polynomial_v.n_scalar(Tensor x, Scalar n) -> Tensor
  device_check: NoCheck
  python_module: special
  variants: function

- func: special_shifted_chebyshev_polynomial_v.out(Tensor x, Tensor n, *, Tensor(a!) out) -> Tensor(a!)
  device_check: NoCheck
  dispatch:
    CPU, CUDA: special_shifted_chebyshev_polynomial_v_out
  python_module: special
  structured_inherits: TensorIteratorBase
  structured: True
  variants: function

- func: special_shifted_chebyshev_polynomial_v.x_scalar_out(Scalar x, Tensor n, *, Tensor(a!) out) -> Tensor(a!)
  device_check: NoCheck
  python_module: special
  variants: function

- func: special_shifted_chebyshev_polynomial_v.n_scalar_out(Tensor x, Scalar n, *, Tensor(a!) out) -> Tensor(a!)
  dispatch:
    CompositeExplicitAutograd: special_shifted_chebyshev_polynomial_v_out
  device_check: NoCheck
  python_module: special
  variants: function

- func: special_shifted_chebyshev_polynomial_w(Tensor x, Tensor n) -> Tensor
  device_check: NoCheck
  python_module: special
  structured_delegate: special_shifted_chebyshev_polynomial_w.out
  variants: function

- func: special_shifted_chebyshev_polynomial_w.x_scalar(Scalar x, Tensor n) -> Tensor
  device_check: NoCheck
  python_module: special
  variants: function

- func: special_shifted_chebyshev_polynomial_w.n_scalar(Tensor x, Scalar n) -> Tensor
  device_check: NoCheck
  python_module: special
  variants: function

- func: special_shifted_chebyshev_polynomial_w.out(Tensor x, Tensor n, *, Tensor(a!) out) -> Tensor(a!)
  device_check: NoCheck
  dispatch:
    CPU, CUDA: special_shifted_chebyshev_polynomial_w_out
  python_module: special
  structured_inherits: TensorIteratorBase
  structured: True
  variants: function

- func: special_shifted_chebyshev_polynomial_w.x_scalar_out(Scalar x, Tensor n, *, Tensor(a!) out) -> Tensor(a!)
  device_check: NoCheck
  python_module: special
  variants: function

- func: special_shifted_chebyshev_polynomial_w.n_scalar_out(Tensor x, Scalar n, *, Tensor(a!) out) -> Tensor(a!)
  dispatch:
    CompositeExplicitAutograd: special_shifted_chebyshev_polynomial_w_out
  device_check: NoCheck
  python_module: special
  variants: function<|MERGE_RESOLUTION|>--- conflicted
+++ resolved
@@ -11499,14 +11499,6 @@
 - func: det(Tensor self) -> Tensor
   variants: function, method
 
-<<<<<<< HEAD
-=======
-- func: _det_lu_based_helper_backward_helper(Tensor det_grad, Tensor det, Tensor self, Tensor lu, Tensor pivs) -> Tensor
-  variants: function
-  dispatch:
-    CPU, CUDA: _det_lu_based_helper_backward_helper
-
->>>>>>> 18b6ce38
 - func: linalg_ldl_factor_ex(Tensor self, *, bool hermitian=False, bool check_errors=False) -> (Tensor LD, Tensor pivots, Tensor info)
   structured_delegate: linalg_ldl_factor_ex.out
   python_module: linalg
