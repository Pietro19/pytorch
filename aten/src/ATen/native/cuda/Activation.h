#pragma once
#include <ATen/native/Activation.h>
#include <cstdint>

namespace at {
struct TensorIteratorBase;
class TensorBase;
}

namespace at { namespace native {

void launch_glu_backward_kernel(const TensorIteratorBase& iter,
                                int64_t gI_stride, int64_t I_stride);

void launch_log_sigmoid_forward_kernel(TensorIteratorBase& iter);

void launch_prelu_cuda_kernel_share_weights(
    TensorIteratorBase &iter, const TensorBase &weight);
void launch_prelu_cuda_kernel_multi_weights(
    const TensorBase &result, const TensorBase &input, const TensorBase &weight);

void launch_prelu_cuda_backward_kernel_share_weights(
    TensorIteratorBase &iter, const TensorBase &weight);
void launch_prelu_cuda_backward_kernel_multi_weights(
    const TensorBase &input, const TensorBase &weight, const TensorBase &grad_out,
    const TensorBase &input_grad, const TensorBase &weight_grad_collector);

<<<<<<< HEAD
void GeluCUDAKernelImpl(TensorIteratorBase& it, bool approximate);
void GeluBackwardCUDAKernelImpl(TensorIteratorBase& it, bool approximate);
=======
void GeluCUDAKernelImpl(TensorIteratorBase& it, GeluType approximate);
void GeluBackwardCUDAKernelImpl(TensorIteratorBase& it, GeluType approximate);
>>>>>>> ad38b92f

}}  // namespace at::native<|MERGE_RESOLUTION|>--- conflicted
+++ resolved
@@ -25,12 +25,7 @@
     const TensorBase &input, const TensorBase &weight, const TensorBase &grad_out,
     const TensorBase &input_grad, const TensorBase &weight_grad_collector);
 
-<<<<<<< HEAD
-void GeluCUDAKernelImpl(TensorIteratorBase& it, bool approximate);
-void GeluBackwardCUDAKernelImpl(TensorIteratorBase& it, bool approximate);
-=======
 void GeluCUDAKernelImpl(TensorIteratorBase& it, GeluType approximate);
 void GeluBackwardCUDAKernelImpl(TensorIteratorBase& it, GeluType approximate);
->>>>>>> ad38b92f
 
 }}  // namespace at::native