//  Copyright © 2022 Apple Inc.

#include <ATen/ATen.h>
#include <ATen/Tensor.h>
#include <ATen/Utils.h>

#include <ATen/mps/MPSStream.h>
#include <ATen/native/LinearAlgebraUtils.h>
#include <ATen/native/Repeat.h>
#include <ATen/native/mps/OperationUtils.h>
#include <torch/library.h>
#include <fmt/format.h>

#ifdef __OBJC__
#include <MetalPerformanceShaders/MetalPerformanceShaders.h>
#endif

namespace at::native {

Tensor permute_mps(const Tensor& self, IntArrayRef dims) {
  auto nDims = self.dim();
  TORCH_CHECK(dims.size() == (size_t)nDims,
           "number of dims don't match in permute");
  auto oldSizes = self.sizes();
  auto oldStrides = self.strides();
  DimVector newSizes(nDims);
  DimVector newStrides(nDims);
  std::vector<bool> seen(nDims);
  for (const auto i : c10::irange(nDims)) {
    auto dim = maybe_wrap_dim(dims[i], nDims);
    TORCH_CHECK(!seen[dim],
             "repeated dim in permute");
    seen[dim] = true;
    newSizes[i] = oldSizes[dim];
    newStrides[i] = oldStrides[dim];
  }
  return self.as_strided(newSizes, newStrides);
}

Tensor repeat_mps(const Tensor& self, IntArrayRef repeats) {

  using namespace mps;
  using CachedGraph = MPSUnaryCachedGraph;

  TORCH_CHECK(repeats.size() >= (size_t)self.dim(),
<<<<<<< HEAD
           "Number of dimensions of repeat dims can not be smaller than number of dimensions of tensor");
  struct CachedGraph : public MPSCachedGraph
  {
    CachedGraph(MPSGraph *graph) : MPSCachedGraph(graph) {}
    MPSGraphTensor *inputTensor_ = nil;
    MPSGraphTensor *outputTensor_ = nil;
  };
=======
              "Number of dimensions of repeat dims can not be smaller than number of dimensions of tensor");
>>>>>>> 688427b5

  // Add new leading dimensions to the tensor if the
  // number of target dimensions is larger than the
  // number of source dimensions.
  int64_t num_new_dimensions = repeats.size() - self.dim();
  DimVector padded_size(num_new_dimensions, 1);
  padded_size.insert(padded_size.end(), self.sizes().begin(), self.sizes().end());
  DimVector target_size(repeats.size());
  bool zero_tensor = false;
  for(const auto idx : c10::irange(repeats.size())) {
    if (repeats[idx] == 0) {
      zero_tensor = true;
    }
    target_size[idx] = padded_size[idx] * repeats[idx];
  }

  Tensor expanded_tensor = self.expand(padded_size);
  Tensor result = at::empty(target_size, self.options());
  MPSGraphCache* cache_ = MPSGraphCache::getInstance();
  if(zero_tensor || result.numel() == 0) {
    return result;
  }

  auto stream = at::mps::getCurrentMPSStream();
  auto inputDataType = getMPSDataType(expanded_tensor.scalar_type());
  auto outputDataType = getMPSDataType(result.scalar_type());
  if (!is_macos_13_or_newer()) {
     if (expanded_tensor.scalar_type() == kBool) {
      inputDataType = MPSDataTypeInt8;
     }
     if (result.scalar_type() == kBool) {
      outputDataType = MPSDataTypeInt8;
     }
  }

  @autoreleasepool {
    string key = "repeat_mps:" + getTensorsStringKey(self) + ":" + getArrayRefString(repeats);
    CachedGraph* cachedGraph = static_cast<CachedGraph *>(cache_->LookUp(key));

    if(!cachedGraph) {
      MPSCachedGraph *tmpCachedGraph = cache_->CreateCachedGraph(key, ^ MPSCachedGraph * () {
        CachedGraph *newCachedGraph = nil;

        @autoreleasepool {
          MPSGraph* mpsGraph = make_mps_graph();
          newCachedGraph = new CachedGraph(mpsGraph);

          MPSGraphTensor* inputTensor = mpsGraphRankedPlaceHolder(mpsGraph, inputDataType, getMPSShape(expanded_tensor));
          MPSGraphTensor* outputTensor = [mpsGraph tileTensor:inputTensor
                                               withMultiplier:getMPSShape(repeats)
                                                         name:nil];

          newCachedGraph->inputTensor_ = inputTensor;
          newCachedGraph->outputTensor_ = outputTensor;
        }
        return newCachedGraph;
      });
      cachedGraph = static_cast<CachedGraph *>(tmpCachedGraph);
    }

    Placeholder selfPlaceholder = Placeholder(
      cachedGraph->inputTensor_, expanded_tensor, /*mpsShape=*/nil, /*gatherTensorData=*/true, inputDataType);
    Placeholder outputPlaceholder = Placeholder(
      cachedGraph->outputTensor_, result, /*mpsShape=*/nil, /*gatherTensorData*/false, outputDataType);

    NSDictionary<MPSGraphTensor*, MPSGraphTensorData*>* feeds = @{
      selfPlaceholder.getMPSGraphTensor() : selfPlaceholder.getMPSGraphTensorData()
    };
    NSDictionary<MPSGraphTensor*, MPSGraphTensorData*>* results = @{
      outputPlaceholder.getMPSGraphTensor() : outputPlaceholder.getMPSGraphTensorData()
    };

    runMPSGraph(stream, cachedGraph->graph(), feeds, results);
  }

  return result;
}

static const char* METAL_REPEAT_INTERLEAVE = R"METAL_REPEAT(
kernel void repeat_interleave(constant {0}     * repeat_ptr                [[buffer(0)]],
                              constant int64_t * cumsum_ptr                [[buffer(1)]],
                              device {0}       * result_ptr                [[buffer(2)]],
                              uint               threads_per_threadgroup   [[threads_per_threadgroup]],
                              uint               tid                       [[thread_position_in_grid]]) {{
  int64_t end = cumsum_ptr[tid];
  {0} repeat = repeat_ptr[tid];
  int64_t start = end - repeat;
  for (uint j = start; j < end; j++) {{
    result_ptr[j] = tid;
  }}
}}
)METAL_REPEAT";

static
id<MTLLibrary> compileRepeatInterleaveLib(id<MTLDevice> device, const std::string& t1) {
  auto key = t1;
  static std::unordered_map<std::string, id<MTLLibrary>> libMap;
  auto it = libMap.find(key);
  if (it != libMap.end()) {
    return it->second;
  }
  NSError *error = nil;
  MTLCompileOptions *options = [[MTLCompileOptions new] autorelease];
  [options setLanguageVersion: MTLLanguageVersion2_3];
  auto rc = [device newLibraryWithSource:[NSString stringWithUTF8String:fmt::format(METAL_REPEAT_INTERLEAVE, t1).c_str()]
                                 options:options
                                   error:&error];
 TORCH_CHECK(rc != nil && error == nil, "Failed to compile library: ", [[error localizedDescription] UTF8String]);
 libMap[key] = rc;
 return rc;
}

static
id<MTLComputePipelineState> getPipelineState(id<MTLDevice> device, const std::string& t1) {
  static std::string kernel = "repeat_interleave";
  auto key = kernel + t1;
  static std::unordered_map<std::string, id<MTLComputePipelineState>> cplMap;
  auto it = cplMap.find(key);
  if (it != cplMap.end()) {
     return it->second;
  }
  NSError *error = nil;
  auto library = compileRepeatInterleaveLib(device, t1);
  id<MTLFunction> func = [library newFunctionWithName:[NSString stringWithUTF8String:kernel.c_str()]];
  TORCH_CHECK(func != nil, "Can't get kernel ", kernel);
  auto rc = [device newComputePipelineStateWithFunction:func error:&error];
  TORCH_CHECK(rc != nil && error == nil, "Failed to construct pipeline state: ", [[error localizedDescription] UTF8String]);
  cplMap[key] = rc;
  return rc;
}

template <typename index_t>
void computeRepeatIndices(
  index_t* repeat_ptr,
  int64_t* cumsum_ptr,
  index_t* result_ptr,
  int64_t size,
  int64_t result_size) {
  id<MTLBuffer> repeatBuffer = reinterpret_cast<id<MTLBuffer>>(repeat_ptr);
  id<MTLBuffer> cumsumBuffer = reinterpret_cast<id<MTLBuffer>>(cumsum_ptr);
  id<MTLBuffer> resultBuffer = reinterpret_cast<id<MTLBuffer>>(result_ptr);
  TORCH_CHECK(repeatBuffer && cumsumBuffer && resultBuffer);

  std::string scalar_type;
  if (typeid(index_t) == typeid(int32_t)) {
    scalar_type = "int32_t";
  } else if (typeid(index_t) == typeid(int64_t)) {
    scalar_type = "int64_t";
  } else {
    TORCH_CHECK(false, "repeat_interleave: unsupported indexing data type");
  }

  MPSStream* mpsStream = getCurrentMPSStream();
  dispatch_sync(mpsStream->queue(), ^() {
    @autoreleasepool {
      id<MTLCommandBuffer> commandBuffer = mpsStream->commandBuffer();
      id<MTLComputeCommandEncoder> computeEncoder = [commandBuffer computeCommandEncoder];
      id<MTLComputePipelineState> pipelineState = getPipelineState(MPSDevice::getInstance()->device(), scalar_type);

      [computeEncoder setComputePipelineState: pipelineState];
      [computeEncoder setBuffer:repeatBuffer offset:0 atIndex:0];
      [computeEncoder setBuffer:cumsumBuffer offset:0 atIndex:1];
      [computeEncoder setBuffer:resultBuffer offset:0 atIndex:2];
      [computeEncoder setBytes:&size length:sizeof(size) atIndex:3];
      MTLSize gridSize = MTLSizeMake(size, 1, 1);
      NSUInteger threadsPerThreadgroup_ = pipelineState.maxTotalThreadsPerThreadgroup;
<<<<<<< HEAD
      if (threadsPerThreadgroup_ > size) {
          threadsPerThreadgroup_ = size;
=======
      if (threadsPerThreadgroup_ > static_cast<NSUInteger>(size)) {
        threadsPerThreadgroup_ = size;
>>>>>>> 688427b5
      }
      MTLSize threadsPerThreadgroup = MTLSizeMake(threadsPerThreadgroup_, 1, 1);

      [computeEncoder dispatchThreads:gridSize threadsPerThreadgroup:threadsPerThreadgroup];
      [computeEncoder endEncoding];
      mpsStream->synchronize(SyncType::COMMIT_AND_CONTINUE);
    }
  });
}

Tensor repeat_interleave_mps(const Tensor& repeat_, c10::optional<int64_t> output_size) {
  Tensor output;
  Tensor repeat = repeat_;
  if (repeat.scalar_type() == kLong && !is_macos_13_or_newer(MacOSVersion::MACOS_VER_13_3_PLUS)) {
    // #103810551: `repeat_interleave_common` uses cumsum to calculate the final shape of output,
    // which currently doesn't support int64_t as input. Casting internally the indices to int32_t.
    TORCH_WARN_ONCE("MPS: no support for int64 repeats mask, casting it to int32. Support has been added in macOS 13.3");
    repeat = repeat.to(kInt);
  }
  AT_DISPATCH_INDEX_TYPES(repeat.scalar_type(), "repeat_interleave_mps", [&]() {
    output = repeat_interleave_common<index_t, computeRepeatIndices<index_t>>(
        repeat, output_size);
  });
  return output;
}

}  // namespace at::native<|MERGE_RESOLUTION|>--- conflicted
+++ resolved
@@ -8,8 +8,8 @@
 #include <ATen/native/LinearAlgebraUtils.h>
 #include <ATen/native/Repeat.h>
 #include <ATen/native/mps/OperationUtils.h>
+#include <fmt/format.h>
 #include <torch/library.h>
-#include <fmt/format.h>
 
 #ifdef __OBJC__
 #include <MetalPerformanceShaders/MetalPerformanceShaders.h>
@@ -19,8 +19,7 @@
 
 Tensor permute_mps(const Tensor& self, IntArrayRef dims) {
   auto nDims = self.dim();
-  TORCH_CHECK(dims.size() == (size_t)nDims,
-           "number of dims don't match in permute");
+  TORCH_CHECK(dims.size() == (size_t)nDims, "number of dims don't match in permute");
   auto oldSizes = self.sizes();
   auto oldStrides = self.strides();
   DimVector newSizes(nDims);
@@ -28,8 +27,7 @@
   std::vector<bool> seen(nDims);
   for (const auto i : c10::irange(nDims)) {
     auto dim = maybe_wrap_dim(dims[i], nDims);
-    TORCH_CHECK(!seen[dim],
-             "repeated dim in permute");
+    TORCH_CHECK(!seen[dim], "repeated dim in permute");
     seen[dim] = true;
     newSizes[i] = oldSizes[dim];
     newStrides[i] = oldStrides[dim];
@@ -38,22 +36,11 @@
 }
 
 Tensor repeat_mps(const Tensor& self, IntArrayRef repeats) {
-
   using namespace mps;
   using CachedGraph = MPSUnaryCachedGraph;
 
   TORCH_CHECK(repeats.size() >= (size_t)self.dim(),
-<<<<<<< HEAD
-           "Number of dimensions of repeat dims can not be smaller than number of dimensions of tensor");
-  struct CachedGraph : public MPSCachedGraph
-  {
-    CachedGraph(MPSGraph *graph) : MPSCachedGraph(graph) {}
-    MPSGraphTensor *inputTensor_ = nil;
-    MPSGraphTensor *outputTensor_ = nil;
-  };
-=======
               "Number of dimensions of repeat dims can not be smaller than number of dimensions of tensor");
->>>>>>> 688427b5
 
   // Add new leading dimensions to the tensor if the
   // number of target dimensions is larger than the
@@ -63,7 +50,7 @@
   padded_size.insert(padded_size.end(), self.sizes().begin(), self.sizes().end());
   DimVector target_size(repeats.size());
   bool zero_tensor = false;
-  for(const auto idx : c10::irange(repeats.size())) {
+  for (const auto idx : c10::irange(repeats.size())) {
     if (repeats[idx] == 0) {
       zero_tensor = true;
     }
@@ -73,58 +60,55 @@
   Tensor expanded_tensor = self.expand(padded_size);
   Tensor result = at::empty(target_size, self.options());
   MPSGraphCache* cache_ = MPSGraphCache::getInstance();
-  if(zero_tensor || result.numel() == 0) {
+  if (zero_tensor || result.numel() == 0) {
     return result;
   }
 
   auto stream = at::mps::getCurrentMPSStream();
-  auto inputDataType = getMPSDataType(expanded_tensor.scalar_type());
-  auto outputDataType = getMPSDataType(result.scalar_type());
+  auto inputDataType = getMPSDataType(expanded_tensor);
+  auto outputDataType = getMPSDataType(result);
   if (!is_macos_13_or_newer()) {
-     if (expanded_tensor.scalar_type() == kBool) {
+    if (expanded_tensor.scalar_type() == kBool) {
       inputDataType = MPSDataTypeInt8;
-     }
-     if (result.scalar_type() == kBool) {
+    }
+    if (result.scalar_type() == kBool) {
       outputDataType = MPSDataTypeInt8;
-     }
+    }
   }
 
   @autoreleasepool {
     string key = "repeat_mps:" + getTensorsStringKey(self) + ":" + getArrayRefString(repeats);
-    CachedGraph* cachedGraph = static_cast<CachedGraph *>(cache_->LookUp(key));
-
-    if(!cachedGraph) {
-      MPSCachedGraph *tmpCachedGraph = cache_->CreateCachedGraph(key, ^ MPSCachedGraph * () {
-        CachedGraph *newCachedGraph = nil;
+    CachedGraph* cachedGraph = static_cast<CachedGraph*>(cache_->LookUp(key));
+
+    if (!cachedGraph) {
+      MPSCachedGraph* tmpCachedGraph = cache_->CreateCachedGraph(key, ^MPSCachedGraph*() {
+        CachedGraph* newCachedGraph = nil;
 
         @autoreleasepool {
           MPSGraph* mpsGraph = make_mps_graph();
           newCachedGraph = new CachedGraph(mpsGraph);
 
-          MPSGraphTensor* inputTensor = mpsGraphRankedPlaceHolder(mpsGraph, inputDataType, getMPSShape(expanded_tensor));
-          MPSGraphTensor* outputTensor = [mpsGraph tileTensor:inputTensor
-                                               withMultiplier:getMPSShape(repeats)
-                                                         name:nil];
+          MPSGraphTensor* inputTensor =
+              mpsGraphRankedPlaceHolder(mpsGraph, inputDataType, getMPSShape(expanded_tensor));
+          MPSGraphTensor* outputTensor = [mpsGraph tileTensor:inputTensor withMultiplier:getMPSShape(repeats) name:nil];
 
           newCachedGraph->inputTensor_ = inputTensor;
           newCachedGraph->outputTensor_ = outputTensor;
         }
         return newCachedGraph;
       });
-      cachedGraph = static_cast<CachedGraph *>(tmpCachedGraph);
+      cachedGraph = static_cast<CachedGraph*>(tmpCachedGraph);
     }
 
     Placeholder selfPlaceholder = Placeholder(
-      cachedGraph->inputTensor_, expanded_tensor, /*mpsShape=*/nil, /*gatherTensorData=*/true, inputDataType);
-    Placeholder outputPlaceholder = Placeholder(
-      cachedGraph->outputTensor_, result, /*mpsShape=*/nil, /*gatherTensorData*/false, outputDataType);
-
-    NSDictionary<MPSGraphTensor*, MPSGraphTensorData*>* feeds = @{
-      selfPlaceholder.getMPSGraphTensor() : selfPlaceholder.getMPSGraphTensorData()
-    };
-    NSDictionary<MPSGraphTensor*, MPSGraphTensorData*>* results = @{
-      outputPlaceholder.getMPSGraphTensor() : outputPlaceholder.getMPSGraphTensorData()
-    };
+        cachedGraph->inputTensor_, expanded_tensor, /*mpsShape=*/nil, /*gatherTensorData=*/true, inputDataType);
+    Placeholder outputPlaceholder =
+        Placeholder(cachedGraph->outputTensor_, result, /*mpsShape=*/nil, /*gatherTensorData*/ false, outputDataType);
+
+    NSDictionary<MPSGraphTensor*, MPSGraphTensorData*>* feeds =
+        @{selfPlaceholder.getMPSGraphTensor() : selfPlaceholder.getMPSGraphTensorData()};
+    NSDictionary<MPSGraphTensor*, MPSGraphTensorData*>* results =
+        @{outputPlaceholder.getMPSGraphTensor() : outputPlaceholder.getMPSGraphTensorData()};
 
     runMPSGraph(stream, cachedGraph->graph(), feeds, results);
   }
@@ -147,51 +131,50 @@
 }}
 )METAL_REPEAT";
 
-static
-id<MTLLibrary> compileRepeatInterleaveLib(id<MTLDevice> device, const std::string& t1) {
+static id<MTLLibrary> compileRepeatInterleaveLib(id<MTLDevice> device, const std::string& t1) {
   auto key = t1;
   static std::unordered_map<std::string, id<MTLLibrary>> libMap;
   auto it = libMap.find(key);
   if (it != libMap.end()) {
     return it->second;
   }
-  NSError *error = nil;
-  MTLCompileOptions *options = [[MTLCompileOptions new] autorelease];
-  [options setLanguageVersion: MTLLanguageVersion2_3];
-  auto rc = [device newLibraryWithSource:[NSString stringWithUTF8String:fmt::format(METAL_REPEAT_INTERLEAVE, t1).c_str()]
-                                 options:options
-                                   error:&error];
- TORCH_CHECK(rc != nil && error == nil, "Failed to compile library: ", [[error localizedDescription] UTF8String]);
- libMap[key] = rc;
- return rc;
-}
-
-static
-id<MTLComputePipelineState> getPipelineState(id<MTLDevice> device, const std::string& t1) {
+  NSError* error = nil;
+  MTLCompileOptions* options = [[MTLCompileOptions new] autorelease];
+  [options setLanguageVersion:MTLLanguageVersion2_3];
+  auto rc =
+      [device newLibraryWithSource:[NSString stringWithUTF8String:fmt::format(METAL_REPEAT_INTERLEAVE, t1).c_str()]
+                           options:options
+                             error:&error];
+  TORCH_CHECK(rc != nil && error == nil, "Failed to compile library: ", [[error localizedDescription] UTF8String]);
+  libMap[key] = rc;
+  return rc;
+}
+
+static id<MTLComputePipelineState> getPipelineState(id<MTLDevice> device, const std::string& t1) {
   static std::string kernel = "repeat_interleave";
   auto key = kernel + t1;
   static std::unordered_map<std::string, id<MTLComputePipelineState>> cplMap;
   auto it = cplMap.find(key);
   if (it != cplMap.end()) {
-     return it->second;
-  }
-  NSError *error = nil;
+    return it->second;
+  }
+  NSError* error = nil;
   auto library = compileRepeatInterleaveLib(device, t1);
   id<MTLFunction> func = [library newFunctionWithName:[NSString stringWithUTF8String:kernel.c_str()]];
   TORCH_CHECK(func != nil, "Can't get kernel ", kernel);
   auto rc = [device newComputePipelineStateWithFunction:func error:&error];
-  TORCH_CHECK(rc != nil && error == nil, "Failed to construct pipeline state: ", [[error localizedDescription] UTF8String]);
+  TORCH_CHECK(
+      rc != nil && error == nil, "Failed to construct pipeline state: ", [[error localizedDescription] UTF8String]);
   cplMap[key] = rc;
   return rc;
 }
 
 template <typename index_t>
-void computeRepeatIndices(
-  index_t* repeat_ptr,
-  int64_t* cumsum_ptr,
-  index_t* result_ptr,
-  int64_t size,
-  int64_t result_size) {
+void computeRepeatIndices(index_t* repeat_ptr,
+                          int64_t* cumsum_ptr,
+                          index_t* result_ptr,
+                          int64_t size,
+                          int64_t result_size) {
   id<MTLBuffer> repeatBuffer = reinterpret_cast<id<MTLBuffer>>(repeat_ptr);
   id<MTLBuffer> cumsumBuffer = reinterpret_cast<id<MTLBuffer>>(cumsum_ptr);
   id<MTLBuffer> resultBuffer = reinterpret_cast<id<MTLBuffer>>(result_ptr);
@@ -213,20 +196,15 @@
       id<MTLComputeCommandEncoder> computeEncoder = [commandBuffer computeCommandEncoder];
       id<MTLComputePipelineState> pipelineState = getPipelineState(MPSDevice::getInstance()->device(), scalar_type);
 
-      [computeEncoder setComputePipelineState: pipelineState];
+      [computeEncoder setComputePipelineState:pipelineState];
       [computeEncoder setBuffer:repeatBuffer offset:0 atIndex:0];
       [computeEncoder setBuffer:cumsumBuffer offset:0 atIndex:1];
       [computeEncoder setBuffer:resultBuffer offset:0 atIndex:2];
       [computeEncoder setBytes:&size length:sizeof(size) atIndex:3];
       MTLSize gridSize = MTLSizeMake(size, 1, 1);
       NSUInteger threadsPerThreadgroup_ = pipelineState.maxTotalThreadsPerThreadgroup;
-<<<<<<< HEAD
-      if (threadsPerThreadgroup_ > size) {
-          threadsPerThreadgroup_ = size;
-=======
       if (threadsPerThreadgroup_ > static_cast<NSUInteger>(size)) {
         threadsPerThreadgroup_ = size;
->>>>>>> 688427b5
       }
       MTLSize threadsPerThreadgroup = MTLSizeMake(threadsPerThreadgroup_, 1, 1);
 
@@ -243,14 +221,14 @@
   if (repeat.scalar_type() == kLong && !is_macos_13_or_newer(MacOSVersion::MACOS_VER_13_3_PLUS)) {
     // #103810551: `repeat_interleave_common` uses cumsum to calculate the final shape of output,
     // which currently doesn't support int64_t as input. Casting internally the indices to int32_t.
-    TORCH_WARN_ONCE("MPS: no support for int64 repeats mask, casting it to int32. Support has been added in macOS 13.3");
+    TORCH_WARN_ONCE(
+        "MPS: no support for int64 repeats mask, casting it to int32. Support has been added in macOS 13.3");
     repeat = repeat.to(kInt);
   }
   AT_DISPATCH_INDEX_TYPES(repeat.scalar_type(), "repeat_interleave_mps", [&]() {
-    output = repeat_interleave_common<index_t, computeRepeatIndices<index_t>>(
-        repeat, output_size);
+    output = repeat_interleave_common<index_t, computeRepeatIndices<index_t>>(repeat, output_size);
   });
   return output;
 }
 
-}  // namespace at::native+} // namespace at::native