--- conflicted
+++ resolved
@@ -665,16 +665,6 @@
   popd
 }
 
-test_torch_deploy() {
-  python torch/csrc/deploy/example/generate_examples.py
-  ln -sf "$TORCH_LIB_DIR"/libtorch* "$TORCH_BIN_DIR"
-  ln -sf "$TORCH_LIB_DIR"/libshm* "$TORCH_BIN_DIR"
-  ln -sf "$TORCH_LIB_DIR"/libc10* "$TORCH_BIN_DIR"
-  "$TORCH_BIN_DIR"/test_deploy
-  "$TORCH_BIN_DIR"/test_deploy_gpu
-  assert_git_not_dirty
-}
-
 test_docs_test() {
   .jenkins/pytorch/docs-test.sh
 }
@@ -683,10 +673,7 @@
   (cd test && python -c "import torch; print(torch.__config__.show())")
   (cd test && python -c "import torch; print(torch.__config__.parallel_info())")
 fi
-if [[ "${TEST_CONFIG}" == *deploy* ]]; then
-  install_torchdynamo
-  test_torch_deploy
-elif [[ "${TEST_CONFIG}" == *backward* ]]; then
+if [[ "${TEST_CONFIG}" == *backward* ]]; then
   test_forward_backward_compatibility
   # Do NOT add tests after bc check tests, see its comment.
 elif [[ "${TEST_CONFIG}" == *xla* ]]; then
@@ -716,10 +703,7 @@
   install_torchvision
   checkout_install_torchdynamo
   test_dynamo_shard 2
-<<<<<<< HEAD
-=======
   install_filelock
->>>>>>> 58542eb2
   test_dynamo
 elif [[ "${SHARD_NUMBER}" == 1 && $NUM_TEST_SHARDS -gt 1 ]]; then
   test_without_numpy
