import itertools
from abc import ABC
from dataclasses import dataclass
from typing import Any, Dict, List, Optional, Tuple, Union

import torchgen.api.dispatcher as dispatcher
from torchgen.api.lazy import (
    getValueT,
    isValueType,
    LazyArgument,
    LazyIrProperties,
    LazyIrSchema,
    tensorListValueT,
)
from torchgen.api.translate import translate
from torchgen.api.types import (
    BaseCType,
    Binding,
    deviceT,
    DispatcherSignature,
    kernel_signature,
    NativeSignature,
    OptionalCType,
    VectorCType,
)
from torchgen.api.translate import translate
from torchgen.context import method_with_native_function
from torchgen.dest.lazy_ts_lowering import ts_lowering_body
from torchgen.model import (
    Argument,
    BackendIndex,
    BackendMetadata,
    BaseTy,
    BaseType,
    FunctionSchema,
    ListType,
    NativeFunction,
    NativeFunctionsGroup,
)


def node_ctor_arg_rvalue_string(arg: LazyArgument) -> str:
    """
    Given a LazyArgument,
    generate a c++ string for materializing an rvalue of that arg for passing into
    a lazy Node constructor.
    """

    # TODO: Matching on CType seems wrong; should be matching on Type
    if isValueType(arg.lazy_type):
        if isinstance(arg.lazy_type, BaseCType):
            if arg.is_wrapped_scalar:
                return f"node_{arg.name}"
            elif arg.lazy_type.type is tensorListValueT:
                return f"lazy_{arg.name}_tensorlist"
            elif arg.is_symint_or_list:
                return f"GetSymIntValue({arg.name})"
            return f"lazy_{arg.name}->GetIrValue()"
        elif isinstance(arg.lazy_type, OptionalCType):
            if arg.is_symint_or_list:
                # TODO: I don't understand when you should put lazy_ in the name
                # or not
                return f"{arg.name} ? c10::make_optional(GetSymIntValue(*{arg.name})) : c10::nullopt"
            elif arg.is_wrapped_scalar:
                return f"node_{arg.name}"
            return (
                f"lazy_{arg.name} ? "
                f"c10::make_optional(lazy_{arg.name}->GetIrValue()) : "
                "c10::nullopt"
            )
        else:
            raise AssertionError(
                f"TODO not sure if there are other valid types to handle here ({arg.lazy_type})"
            )
    else:
        # NB: this is here because right now we aren't treating SymInt[] as a
        # value type; when we do this needs to move above
        # NB: we cannot test arg.lazy_type as we've already specified it is an
        # int64_t and so we cannot distinguish between SymInt and int64_t
        if isinstance(arg.orig_type, ListType) and arg.orig_type.elem == BaseType(
            BaseTy.SymInt
        ):
            if arg.symint:
                return f"GetSymIntArrayRefValue({arg.name})"
            else:
                return f"std::vector<int64_t>({arg.name}.begin(), {arg.name}.end())"
        elif isinstance(arg.lazy_type, VectorCType) and isinstance(
            arg.lazy_type.elem, BaseCType
        ):
            return f"std::vector<{arg.lazy_type.elem.type}>({arg.name}.begin(), {arg.name}.end())"
        elif (
            isinstance(arg.lazy_type, OptionalCType)
            and isinstance(arg.lazy_type.elem, VectorCType)
            and isinstance(arg.lazy_type.elem.elem, BaseCType)
        ):
            return f"torch::lazy::ToOptionalVector<{arg.lazy_type.elem.elem.type}>({arg.name})"
        else:
            return f"{arg.name}"


def node_ctor_inputs(schema: LazyIrSchema) -> str:
    """
    Produce a formatted string with the arguments as passed into the constructor of a node class.
    """
    node_ctor_values = [
        node_ctor_arg_rvalue_string(arg) for arg in schema.filtered_args()
    ]
    return ", ".join(node_ctor_values)


<<<<<<< HEAD
def gen_fallback_code(schema: LazyIrSchema, sig, overload_name: str) -> str:
=======
def gen_fallback_code(
    schema: LazyIrSchema,
    sig: Union[DispatcherSignature, NativeSignature],
    overload_name: str,
) -> str:
>>>>>>> 8cdc0679
    """
    Generate code that falls back to eager conditioned on a predicate
    """
    dispatcher_sig = DispatcherSignature.from_schema(schema.func)
    exprs = translate(sig.arguments(), dispatcher_sig.arguments())
<<<<<<< HEAD
    fallback_args = ",\n                ".join(
        [a.expr for a in exprs]
    )
=======
    fallback_args = ",\n                ".join([a.expr for a in exprs])
>>>>>>> 8cdc0679
    if len(overload_name):
        aten_op_str = f"ATEN_OP2({schema.aten_name}, {overload_name})"
    else:
        aten_op_str = f"ATEN_OP({schema.aten_name})"
    or_has_generator = ""
    if schema.generator_arg:
        # generators are always optional and there is never more than one, at least currently
        or_has_generator = f" || ({schema.generator_arg.name}.has_value() && {schema.generator_arg.name}->defined())"
    return f"""
        if (force_eager_fallback({aten_symbol(schema)}){or_has_generator}) {{
            return at::native::call_fallback_fn<&ltc_eager_fallback, {aten_op_str}>::call(
                {fallback_args}
            );
        }}
"""


def aten_symbol(schema: LazyIrSchema) -> str:
    missing_interned_strings = {
        "sigmoid_backward",
    }
    if schema.aten_name in missing_interned_strings:
        return f'c10::Symbol::fromQualString("aten::{schema.aten_name}")'

    if not schema.aten_name.startswith("at::"):
        return f"at::aten::{schema.aten_name}"
    else:
        return schema.aten_name


# converts  all tensor-like arguments to meta tensors. Returns:
# (1) a string containing all of the logic that does the conversions.
# (2) a context, to be used by translate(), with all of the relevant bindings.
def convert_to_meta_tensors(sig: DispatcherSignature) -> Tuple[str, List[Binding]]:
    context: List[Binding] = []
    unwrapped_tensor_args: List[str] = []
    for arg in sig.arguments():
        if isinstance(arg.argument, Argument) and arg.argument.type.is_tensor_like():
            unwrapped_name = f"{arg.name}_meta"
            unwrapped_tensor_args.append(
                f"auto {unwrapped_name} = to_meta({arg.name});"
            )
            context.append(arg.with_name(unwrapped_name))
        else:
            context.append(arg)
    unwrap_tensor_args_str = "\n        ".join(unwrapped_tensor_args)
    return unwrap_tensor_args_str, context


@dataclass(frozen=True)
class GenLazyIR(ABC):
    backend_index: BackendIndex
    backend_name: str
    node_base: str

    @method_with_native_function
    def __call__(self, f: Union[NativeFunctionsGroup, NativeFunction]) -> List[str]:
        func = f.functional.func if isinstance(f, NativeFunctionsGroup) else f.func
<<<<<<< HEAD
        metadata = self.backend_index.get_kernel(f.functional if isinstance(f, NativeFunctionsGroup) else f)
        schema = LazyIrSchema(func, symint=metadata and metadata.supports_symint())
=======
        metadata = self.backend_index.get_kernel(
            f.functional if isinstance(f, NativeFunctionsGroup) else f
        )
        schema = LazyIrSchema(
            func, symint=metadata is not None and metadata.supports_symint()
        )
>>>>>>> 8cdc0679
        return self.gen(schema)

    # there is no lowering functionality generated unless this IR base class is subclassed and
    # implemented as a backend-specific node
    def lowering_function(self, schema: LazyIrSchema) -> str:
        return ""

    def create_function(self, schema: LazyIrSchema, node_ctor_args: str) -> str:
        return ""

    def can_be_reused_function(self, schema: LazyIrSchema, node_ctor_args: str) -> str:
        return f"""bool CanBeReused({node_ctor_args}) const {{
    return false;
    }}"""

    def node_base_ctor_call(self, schema: LazyIrSchema) -> str:
        value_args = schema.filtered_args(values=True, scalars=False)
        # backends can customize the way the node base class constructor is called,
        # as long as all of its arguments can be generated from information available from the schema
        base_ctor_value_args_list = []
        for arg in value_args:
            if isinstance(arg.lazy_type, BaseCType) or isinstance(
                arg.lazy_type, VectorCType
            ):
                base_ctor_value_args_list.append(f"{arg.name}")
            elif isinstance(arg.lazy_type, OptionalCType):
                base_ctor_value_args_list.append(f"{arg.name}.value_or(kNullValue)")
            else:
                raise AssertionError(
                    f"Unsupported type ({arg.lazy_type}) - add support if necessary"
                )
        base_ctor_value_args = ", ".join(base_ctor_value_args_list)

        scalar_args = schema.filtered_args(values=False, scalars=True)

        # Shape constuction.
        # Conditionally build shape depending on specified shape property
        if schema.properties.ShapePrecompute:
            shape_ctor_arg = "std::move(shapes),"
        elif schema.properties.ShapeCompute:
            shape_args = [a.name for a in value_args]
            shape_args.extend(a.name for a in scalar_args)
            shape_ctor_arg = f"compute_shape_{schema.name}({', '.join(shape_args)}),"
        elif schema.properties.ShapeCache:
            shape_args = [f"operand({i})" for i in range(len(value_args))]
            shape_args.extend(a.name for a in scalar_args)
            shape_ctor_arg = f"[&](){{ return compute_shape_{schema.name}({', '.join(shape_args)})[0]; }},"
        else:
            shape_ctor_arg = ""

        scalar_hashes = ", ".join(f"{a.name}" for a in scalar_args)

        return f"""{self.node_base}(
              {schema.node_name}::ClassOpKind(),
              OpList{{{base_ctor_value_args}}},
              {shape_ctor_arg}
              /* num_outputs */ {len(schema.returns)},
              torch::lazy::MHash({scalar_hashes}))"""

    def gen(self, schema: LazyIrSchema) -> List[str]:
        opkind = schema.opkind or aten_symbol(schema)

        # for now, we just want one IR class decl and soon after also the method defs
        # and we use the functional version not out/inplace.
        all_args = schema.filtered_args()
        value_args = schema.filtered_args(values=True, scalars=False)
        scalar_args = schema.filtered_args(values=False, scalars=True)

        ctor_args = [f"const {i.lazy_type.cpp_type()}& {i.name}" for i in all_args]
        reuse_ctor_args = ", ".join(ctor_args)
        if schema.properties.ShapePrecompute:
            ctor_args.append("std::vector<torch::lazy::Shape>&& shapes")
        node_ctor_args = ", ".join(ctor_args)

        scalar_initializers = ",\n        ".join(
            [
                # This code is just special casing the mapping from string_view -> strings
                f"{a.name}({a.name}.has_value() ? c10::make_optional(std::string(*{a.name})) : c10::nullopt)"
                if a.lazy_type.cpp_type() == "c10::optional<c10::string_view>"
                else f"{a.name}({a.name})"
                for a in scalar_args
            ]
        )
        if len(scalar_initializers):
            scalar_initializers = f",\n        {scalar_initializers}"
        scalar_decls = "\n  ".join(
            [
                f"std::string {a.name};"
                if a.lazy_type.cpp_type() == "c10::string_view"
                else f"c10::optional<std::string> {a.name};"
                if a.lazy_type.cpp_type() == "c10::optional<c10::string_view>"
                else f"{a.lazy_type.cpp_type()} {a.name};"
                for a in scalar_args
            ]
        )
        optional_values = [
            arg.name
            for arg in schema.filtered_args(values=True, scalars=False)
            if isinstance(arg.lazy_type, OptionalCType)
        ]
        has_optional_decls = "\n  ".join(
            [f"bool has_{value}: 1;" for value in optional_values]
        )
        has_optional_defs = "\n    ".join(
            [f"has_{value} = !!{value};" for value in optional_values]
        )
        members_to_string = []
        for arg in scalar_args:
            if isinstance(arg.lazy_type, OptionalCType):
                members_to_string.append(
                    f"""if ({arg.name}.has_value()) {{
      ss << ", {arg.name}=" << {arg.name}.value();
    }} else {{
      ss << ", {arg.name}=null";
    }}"""
                )
            else:
                members_to_string.append(f'ss << ", {arg.name}=" << {arg.name};')
        members_to_string_str = "\n    ".join(members_to_string)

        return [
            f"""\
class {schema.node_name} : public {self.node_base} {{
 public:
  static torch::lazy::OpKind ClassOpKind() {{
    return torch::lazy::OpKind({opkind});
  }}

  {schema.node_name}({node_ctor_args})
      : {self.node_base_ctor_call(schema)}{scalar_initializers}
  {{
    {has_optional_defs}
  }}

  std::string ToString() const override {{
    std::stringstream ss;
    ss << {self.node_base}::ToString();
    {members_to_string_str}
    return ss.str();
  }}

  {self.create_function(schema, reuse_ctor_args)}

  {self.can_be_reused_function(schema, reuse_ctor_args)}

  {self.lowering_function(schema)}

  {scalar_decls}
  {has_optional_decls}

}};

""",
        ]


@dataclass(frozen=True)
class GenTSLazyIR(GenLazyIR):
    def lowering_function(self, schema: LazyIrSchema) -> str:
        signature = """
  torch::lazy::TSOpVector Lower(
      std::shared_ptr<torch::jit::GraphFunction> function,
      torch::lazy::TSLoweringContext* loctx) const override"""

        if schema.properties.LowerDeclOnly:
            return f"{signature};"
        elif schema.properties.Lower:
            return f"""{signature} {{
    {ts_lowering_body(schema)}
  }}
            """
        else:
            return ""

    def create_function(self, schema: LazyIrSchema, node_ctor_args: str) -> str:
        signature = f"static NodePtr Create({node_ctor_args})"
        if schema.properties.CreateFnDeclOnly:
            return f"{signature};"
        elif not schema.properties.CreateFn:
            return ""
        return f"""{signature} {{
    return ReuseOrMakeNode<{schema.node_name}>(data);
  }}"""

    def can_be_reused_function(self, schema: LazyIrSchema, node_ctor_args: str) -> str:
        signature = f"bool CanBeReused({node_ctor_args}) const"
        if schema.properties.CanBeReusedDeclOnly:
            return f"{signature};"
        elif not schema.properties.CanBeReused:
            return ""
        value_comparison = []
        for arg in itertools.chain(schema.positional_values, schema.keyword_values):
            if isinstance(arg.lazy_type, OptionalCType):
                value_comparison.append(
                    f"nullable_operand(i++) == {arg.name}.value_or(kNullValue)"
                )
            else:
                value_comparison.append(f"operand(i++) == {arg.name}")
        for arg in itertools.chain(schema.positional_scalars, schema.keyword_scalars):
            if isinstance(arg.lazy_type, OptionalCType):
                value_comparison.append(
                    f"((!this->{arg.name}&&!{arg.name}) || (this->{arg.name}&&{arg.name} && *(this->{arg.name}) == *{arg.name}))"
                )
            else:
                value_comparison.append(f"this->{arg.name} == {arg.name}")
        value_comparison_str = " &&\n        ".join(value_comparison)

        return f"""{signature} {{
    size_t i = 0;
    return ({value_comparison_str});
  }}"""


@dataclass(frozen=True)
class GenLazyNativeFuncDefinition:
    class_method_name: str
    backend_index: BackendIndex
    tensor_class: str
    gen_forced_fallback_code: bool
    backend_namespace: str
    get_tensorlist: str
    get_tensor_or_wrap_number: str
    try_get_tensor: str
    metrics_counter: str
    create_tensor: str
    create_from_first_tensor: bool
    create_aten_from_ltc_tensor: str
    tuple_aten_from_ltc_tensors: str
    lazy_tensor_ptr: str
    get_device_fn: str

    def lazy_tensor_decls(self, func: NativeFunction, schema: LazyIrSchema) -> str:
        value_args = schema.filtered_args(values=True, scalars=False)
        # Generates lazy_{name} variables for LazyTensors wrapping input tensors
        lazy_tensor_decls: List[str] = []
        for arg in value_args:
            if arg.is_wrapped_scalar:
                if isinstance(arg.lazy_type, OptionalCType):
                    lazy_tensor_decls.append(
                        f"""auto node_{arg.name} = {arg.name} ?
                c10::make_optional(torch::lazy::LazyGraphExecutor::Get()->
                    GetIrValueForScalarFromCodegen(*{arg.name}, *common_device)):
                c10::nullopt;"""
                    )
                else:
                    lazy_tensor_decls.append(
                        f"""auto node_{arg.name} = torch::lazy::LazyGraphExecutor::Get()->
                            GetIrValueForScalarFromCodegen({arg.name}, *common_device);"""
                    )
            elif arg.is_symint_or_list:
                continue  # values are extracted in isValueType
            elif isinstance(arg.lazy_type, BaseCType):
                if arg.lazy_type.type is tensorListValueT:
                    lazy_tensor_decls.append(
                        f"auto lazy_{arg.name}_tensorlist = "
                        f"{self.backend_namespace}::{self.get_tensorlist}({arg.name});"
                    )
                else:
                    lazy_tensor_decls.append(
                        f"{self.lazy_tensor_ptr} lazy_{arg.name} = "
                        f"{self.backend_namespace}::{self.get_tensor_or_wrap_number}({arg.name}, *common_device);"
                    )
            elif isinstance(arg.lazy_type, OptionalCType):
                assert arg.lazy_type.elem == BaseCType(getValueT()), arg.lazy_type.elem
                # TODO(alanwaketan): Maybe we want to apply GetLtcTensorOrCreateForWrappedNumber here, but hold it
                # until we encounter a real world example.
                lazy_tensor_decls.append(
                    f"{self.lazy_tensor_ptr} lazy_{arg.name} = "
                    f"{self.backend_namespace}::{self.try_get_tensor}({arg.name}.value_or(at::Tensor()));"
                )
            else:
                raise AssertionError(
                    f"TODO not sure if there are other valid types to handle here ({arg.lazy_type})"
                )
        return ("\n        ").join(lazy_tensor_decls)

<<<<<<< HEAD
    def force_eager_fallback(self, func: NativeFunction, schema: LazyIrSchema, metadata, sig) -> str:
        if self.gen_forced_fallback_code:
            return gen_fallback_code(schema, sig, overload_name=func.func.name.overload_name)
=======
    def force_eager_fallback(
        self,
        func: NativeFunction,
        schema: LazyIrSchema,
        metadata: BackendMetadata,
        sig: Union[DispatcherSignature, NativeSignature],
    ) -> str:
        if self.gen_forced_fallback_code:
            return gen_fallback_code(
                schema, sig, overload_name=func.func.name.overload_name
            )
>>>>>>> 8cdc0679
        return ""

    def metrics(self, func: NativeFunction, schema: LazyIrSchema) -> str:
        return f"{self.metrics_counter};"

    def get_device(self, func: NativeFunction, schema: LazyIrSchema) -> str:
        value_args = schema.filtered_args(values=True, scalars=False)
        scalar_args = schema.filtered_args(values=False, scalars=True)
        value_types_names = [f"{a.name}" for a in value_args if not a.is_wrapped_scalar]
        optional_device = OptionalCType(BaseCType(deviceT))
        optional_devices = [
            a.name for a in scalar_args if a.lazy_type == optional_device
        ]
        assert (
            len(value_types_names) > 0 or len(optional_devices) > 0
        ), "Expected at least one Value or Device type"
        get_device_str = (
            f"{self.get_device_fn}({', '.join(value_types_names + optional_devices)})"
        )
        return f"""auto common_device = {get_device_str};
        TORCH_INTERNAL_ASSERT(common_device);
        """

    def shape_inference(self, func: NativeFunction, schema: LazyIrSchema) -> str:
        metadata = self.backend_index.get_kernel(func)
        assert metadata is not None
        all_args = schema.filtered_args()
        returns_length = len(schema.returns)
        # call the meta kernel if it exists, to compute output shape/dtype for our IR
        # Note [Generated LTC Shape Functions]
        # LTC uses meta tensors from core to do shape inference when possible, and otherwise
        # we generate a shape function declaration that needs to be manually implemented.
        # How do we detect which ops are eligible to use meta tensors?
        # In general we should be able to use meta tensors not just on structured operators,
        # but also on composite operators that are implemented in terms of structured kernels.
        # We don't currently have a way of knowing at codegen time which ops are implemented that way.
        # This is the case for all view and view_copy operators however, so we're going to
        # use them specifically for all of the view_copy ops (instead of manually writing shape rules for all of them).
        is_view_copy_op = "view_copy" in func.tags
        is_structured = func.structured or func.structured_delegate is not None
        if is_structured or is_view_copy_op:
            meta_out = """
std::vector<torch::lazy::Shape> shapes{torch::lazy::Shape(out_meta.scalar_type(), out_meta.sizes().vec())};"""
            if returns_length > 1:

                def this_shape(i: int) -> str:
                    return f"torch::lazy::Shape(std::get<{i}>(out_meta).scalar_type(), std::get<{i}>(out_meta).sizes().vec())"

                shapes_str = ",".join([this_shape(i) for i in range(returns_length)])
                meta_out = "std::vector<torch::lazy::Shape> shapes{" + shapes_str + "};"

            # Convert tensor args to the meta device and call it.
            # (We can't pass in the input tensors directly, because they are "functional wrappers".
            # If any of the meta kernels call a tensor op and redispatch, we don't want to hit the functionalize kernels.)
            # Even at::meta:: functions might redispatch, e.g. if they call into view ops.
            dispatcher_sig = DispatcherSignature.from_schema(func.func)
            meta_conversion_str, meta_call_ctx = convert_to_meta_tensors(dispatcher_sig)
            meta_call_args = [
                e.expr
                for e in translate(
                    meta_call_ctx, dispatcher_sig.arguments(), method=False
                )
            ]
            if is_view_copy_op:
                # view_copy ops always have a CompositeExplicitAutogradNonFunctional kernel
                assert func.has_composite_explicit_autograd_non_functional_kernel
                dispatch_ns = "compositeexplicitautogradnonfunctional"
            else:
                dispatch_ns = "meta"
            aten_name = schema.aten_name
            # TODO: this is trolling
            if func.func.has_symint():
                aten_name += "_symint"
            shape_str = f"""\
        {meta_conversion_str}
        auto out_meta = at::{dispatch_ns}::{aten_name}({', '.join(meta_call_args)});
        {meta_out}"""
        else:
<<<<<<< HEAD
            shape_sig = ComputeShapeSignature(metadata.kernel, func, symint=metadata.supports_symint())
=======
            shape_sig = ComputeShapeSignature(
                metadata.kernel, func, symint=metadata.supports_symint()
            )
>>>>>>> 8cdc0679
            shape_str = f"""
            auto shapes = {shape_sig.shape_call};"""

        shape_str += f"""
            TORCH_INTERNAL_ASSERT(shapes.size() == {returns_length});"""

        # Calculating which dimensions are symbolic
        func_schema_str = "aten::" + str(func.func)
        shape_str += f"""
            if(torch::lazy::symbolicShapeEnabled()){{
                std::vector<torch::jit::IValue> inputs = {{ {', '.join(str(a.name) for a in all_args)} }};
                const char* schema_str = "{func_schema_str}";
                applySymbolicShapesOnLT(schema_str, inputs, shapes);
            }}
        """
        return shape_str

    def build_ir_node(self, func: NativeFunction, schema: LazyIrSchema) -> str:
        node_ctor_input_str = node_ctor_inputs(schema)
        return f"""torch::lazy::NodePtr node = torch::lazy::ReuseNode<{schema.node_name}>({node_ctor_input_str});
        if (!node) {{
            {self.shape_inference(func, schema)}
            node = torch::lazy::MakeNode<{schema.node_name}>({node_ctor_input_str}, std::move(shapes));
            CacheNode(node);
        }}
        """

    def create_lazy_tensor(self, first_tensor_name: Optional[str] = None) -> str:
        # xla uses an instance method for tensor creation, for the time being
        if self.create_from_first_tensor:
            # TODO(whc) remove this if XLA switches to using static method for creation
            assert (
                first_tensor_name is not None
            ), "Requires first tensor to create lazy tensor"
            return f"{first_tensor_name}.{self.create_tensor}"
        return f"{self.backend_namespace}::{self.create_tensor}"

    def return_aten_tensor(self, func: NativeFunction, schema: LazyIrSchema) -> str:
        returns_length = len(schema.returns)
        value_args = schema.filtered_args(values=True, scalars=False)
        value_types_names = [f"{a.name}" for a in value_args if not a.is_wrapped_scalar]
        first_tensor_name = value_types_names[0] if len(value_types_names) > 0 else None
        bridge_str = f"""auto result = {self.create_aten_from_ltc_tensor}(
                {self.create_lazy_tensor(first_tensor_name)}(std::move(node), *common_device));"""

        if returns_length > 1:
            assert (
                len(value_types_names) > 0
            ), "Code below assumes there is at least one tensor arg"
            bridge_str = f"""std::vector<{self.lazy_tensor_ptr}> lazy_tensors;
        for (int i = 0; i < {returns_length}; i++) {{
            lazy_tensors.push_back({self.create_lazy_tensor(first_tensor_name)}({getValueT()}(node, i), *common_device));
        }}
        auto result = {self.tuple_aten_from_ltc_tensors}<{returns_length}>(lazy_tensors);"""

        if schema.name.name.inplace or func.func.is_out_fn():
            assert returns_length == 1, (
                "We assumed there was no such case where an op is an in-place variant "
                f"and has tuple outputs, but got tuple of len {returns_length}."
            )
            bridge_str = f"""lazy_{first_tensor_name}->SetInPlaceIrValue(node);
        auto& result = {first_tensor_name};"""

        bridge_str += """
        return result;"""
        return bridge_str

    @method_with_native_function
    def __call__(self, func: NativeFunction) -> List[str]:
        sig = kernel_signature(func, self.backend_index)
        metadata = self.backend_index.get_kernel(func)
        assert metadata is not None
        schema = LazyIrSchema(func.func, symint=metadata.supports_symint())
        return [
            f"""\
    {sig.decl(name=f"{self.class_method_name}::{metadata.kernel}")} {{
        {self.force_eager_fallback(func, schema, metadata, sig)}
        {self.metrics(func, schema)}
        {self.get_device(func, schema)}
        {self.lazy_tensor_decls(func, schema)}
        {self.build_ir_node(func, schema)}
        {self.return_aten_tensor(func, schema)}
    }}\n
    """
        ]


class ComputeShapeSignature:
    """
    Here we use the base name as the suffix of the signature to avoid generating for in-place variants.
    """

    def __init__(self, kernel_name: str, f: NativeFunction, *, symint: bool):
        self.__schema = LazyIrSchema(f.func, symint=symint)
        self.__dispatch_args = ", ".join(
            [a.decl() for a in dispatcher.arguments(f.func, symint=symint)]
        )
        self.__call_args = ", ".join(
            [f"{arg.name}" for arg in self.__schema.filtered_args(generator=True)]
        )
        self.__kernel_name = kernel_name

    def __decl_suffix(self) -> str:
        return f"{self.__kernel_name}({self.__dispatch_args})"

    def __call_suffix(self) -> str:
        return f"{self.__kernel_name}({self.__call_args})"

    @property
    def shape_decl(self) -> str:
        return f"TORCH_API std::vector<torch::lazy::Shape> compute_shape_{self.__decl_suffix()}"

    @property
    def shape_call(self) -> str:
        return f"torch::lazy::compute_shape_{self.__call_suffix()}"


@dataclass(frozen=True)
class GenLazyShapeInferenceDefinition:
    backend_index: BackendIndex
    tensor_class: str

    @method_with_native_function
    def __call__(self, f: NativeFunction) -> List[str]:
        sig = kernel_signature(f, self.backend_index)
        metadata = self.backend_index.get_kernel(f)
        assert metadata is not None

        # See Note [Generated LTC Shape Functions]
        is_view_copy_op = "view_copy" in f.tags
        is_structured = f.structured or f.structured_delegate is not None
        if is_structured or is_view_copy_op:
            return []
        else:
<<<<<<< HEAD
            shape_sig = ComputeShapeSignature(metadata.kernel, f, symint=metadata.supports_symint())
=======
            shape_sig = ComputeShapeSignature(
                metadata.kernel, f, symint=metadata.supports_symint()
            )
>>>>>>> 8cdc0679
            return ["\n".join([f"{shape_sig.shape_decl};"])]


def generate_non_native_lazy_ir_nodes(
    non_native: List[Dict[str, Any]], gen_lazy_ir: GenLazyIR
) -> List[str]:
    """Generate the non-native lazy IR node classes"""
    nodes = []
    for op in non_native:
        # Set default properties for Non-Native IRs
        properties = LazyIrProperties("ShapeCache", "CanBeReused", "LowerDeclOnly")
        for p in op.get("properties", []):
            setattr(properties, p, True)

        # non-native is assumed to want symint bindings if you wrote symint
        schema = LazyIrSchema(FunctionSchema.parse(op["func"]), properties, symint=True)
        schema.opkind = op.get("opkind")
        nodes.append(gen_lazy_ir.gen(schema)[0])

    return nodes<|MERGE_RESOLUTION|>--- conflicted
+++ resolved
@@ -108,27 +108,17 @@
     return ", ".join(node_ctor_values)
 
 
-<<<<<<< HEAD
-def gen_fallback_code(schema: LazyIrSchema, sig, overload_name: str) -> str:
-=======
 def gen_fallback_code(
     schema: LazyIrSchema,
     sig: Union[DispatcherSignature, NativeSignature],
     overload_name: str,
 ) -> str:
->>>>>>> 8cdc0679
     """
     Generate code that falls back to eager conditioned on a predicate
     """
     dispatcher_sig = DispatcherSignature.from_schema(schema.func)
     exprs = translate(sig.arguments(), dispatcher_sig.arguments())
-<<<<<<< HEAD
-    fallback_args = ",\n                ".join(
-        [a.expr for a in exprs]
-    )
-=======
     fallback_args = ",\n                ".join([a.expr for a in exprs])
->>>>>>> 8cdc0679
     if len(overload_name):
         aten_op_str = f"ATEN_OP2({schema.aten_name}, {overload_name})"
     else:
@@ -187,17 +177,12 @@
     @method_with_native_function
     def __call__(self, f: Union[NativeFunctionsGroup, NativeFunction]) -> List[str]:
         func = f.functional.func if isinstance(f, NativeFunctionsGroup) else f.func
-<<<<<<< HEAD
-        metadata = self.backend_index.get_kernel(f.functional if isinstance(f, NativeFunctionsGroup) else f)
-        schema = LazyIrSchema(func, symint=metadata and metadata.supports_symint())
-=======
         metadata = self.backend_index.get_kernel(
             f.functional if isinstance(f, NativeFunctionsGroup) else f
         )
         schema = LazyIrSchema(
             func, symint=metadata is not None and metadata.supports_symint()
         )
->>>>>>> 8cdc0679
         return self.gen(schema)
 
     # there is no lowering functionality generated unless this IR base class is subclassed and
@@ -474,11 +459,6 @@
                 )
         return ("\n        ").join(lazy_tensor_decls)
 
-<<<<<<< HEAD
-    def force_eager_fallback(self, func: NativeFunction, schema: LazyIrSchema, metadata, sig) -> str:
-        if self.gen_forced_fallback_code:
-            return gen_fallback_code(schema, sig, overload_name=func.func.name.overload_name)
-=======
     def force_eager_fallback(
         self,
         func: NativeFunction,
@@ -490,7 +470,6 @@
             return gen_fallback_code(
                 schema, sig, overload_name=func.func.name.overload_name
             )
->>>>>>> 8cdc0679
         return ""
 
     def metrics(self, func: NativeFunction, schema: LazyIrSchema) -> str:
@@ -569,13 +548,9 @@
         auto out_meta = at::{dispatch_ns}::{aten_name}({', '.join(meta_call_args)});
         {meta_out}"""
         else:
-<<<<<<< HEAD
-            shape_sig = ComputeShapeSignature(metadata.kernel, func, symint=metadata.supports_symint())
-=======
             shape_sig = ComputeShapeSignature(
                 metadata.kernel, func, symint=metadata.supports_symint()
             )
->>>>>>> 8cdc0679
             shape_str = f"""
             auto shapes = {shape_sig.shape_call};"""
 
@@ -710,13 +685,9 @@
         if is_structured or is_view_copy_op:
             return []
         else:
-<<<<<<< HEAD
-            shape_sig = ComputeShapeSignature(metadata.kernel, f, symint=metadata.supports_symint())
-=======
             shape_sig = ComputeShapeSignature(
                 metadata.kernel, f, symint=metadata.supports_symint()
             )
->>>>>>> 8cdc0679
             return ["\n".join([f"{shape_sig.shape_decl};"])]
 
 
