# Generates VariableType.h/cpp
#
# **If any changes are being made to the VariableType codegen please also check
# if updates are needed in torch/csrc/autograd/autograd_not_implemented_fallback.cpp
#
# VariableType is a subclass of at::Type that provides the binding code
# necessary to provide a differentiable version of ATen operators. There are a
# number of different things we could mean:
#
#   - Given a non-differentiable forward implementation, we might
#     directly associate it with a backward implementation to make
#     it differentiable.  This is the common case.
#
#   - Some functions don't need a backwards implementation, because
#     backpropagation will never propagate beyond them.  There are a
#     number of different reasons why this may be the case:
#
#       - The function has no differentiable inputs
#       - The function's output is not differentiable
#       - The function has no data dependency on its input
#
#   - Some function don't need a backwards implementation because they
#     are implemented as a composition of other (differentiable) ATen
#     functions.  These are dispatched directly to the Type superclass,
#     which will in turn dispatch back to VariableType for its
#     differentiable subcomponents.
#
from typing import Callable, Dict, List, Optional, Sequence, Set, Tuple, Union

from torchgen.api import cpp
from torchgen.api.autograd import (
    DifferentiableInput,
    dispatch_strategy,
    ForwardDerivative,
    gen_differentiable_outputs,
    is_differentiable,
    NativeFunctionWithDifferentiabilityInfo,
    SavedAttribute,
)

from torchgen.api.types import (
    ArrayRefCType,
    BaseCppType,
    BaseCType,
    Binding,
    DispatcherSignature,
    intArrayRefT,
    iTensorListRefT,
    ListCType,
    MutRefCType,
    OptionalCType,
    scalarT,
    SpecialArgName,
    stringT,
    symIntArrayRefT,
    TENSOR_LIST_LIKE_CTYPES,
    tensorListT,
    tensorT,
    TupleCType,
    VectorCType,
)
from torchgen.code_template import CodeTemplate
from torchgen.context import (
    native_function_manager,
    with_native_function,
    with_native_function_and,
)
from torchgen.model import (
    Argument,
    BaseType,
    ListType,
    NativeFunction,
    SchemaKind,
    SelfArgument,
    TensorOptionsArguments,
)
from torchgen.utils import FileManager, mapMaybe

from .context import with_native_function_with_differentiability_info_and_key
from .gen_inplace_or_view_type import (
    ALL_VIEW_FUNCTIONS,
    ASSIGN_RETURN_VALUE,
    AUTOGRAD_NOT_IMPLEMENTED_REGISTRATION,
    gen_formals,
    get_base_name,
    get_view_info,
    is_tensor_list_type,
    is_tensor_type,
    METHOD_DEFINITION,
    modifies_arguments,
    TMP_VAR,
    unpack_args,
    unpacked_name,
    use_derived,
    WRAPPER_REGISTRATION,
)
from .gen_trace_type import (
    declare_returned_variables,
    get_return_value,
    MANUAL_AUTOGRAD_AND_TRACER,
    MANUAL_BACKEND,
    tie_return_values,
    type_wrapper_name,
)

# We don't set or modify grad_fn on these methods. Generally, they return
# tensors that have requires_grad=False. In-place functions listed here will
# not examine or modify requires_grad or grad_fn.
# NB: this does NOT include overload name
DONT_REQUIRE_DERIVATIVE = {
    # These only depend on the input Tensor's shape and device, not the data
    "empty_like",
    "ones_like",
    "full_like",
    "zeros_like",
    "rand_like",
    "randn_like",
    "new_empty",
    "new_empty_strided",
    "new_full",
    "new_zeros",
    "new_ones",
    # These are only implemented on integral types
    "__and__",
    "__iand__",
    "__ilshift__",
    "__ior__",
    "__irshift__",
    "__ixor__",
    "__lshift__",
    "__or__",
    "__rshift__",
    "__xor__",
    # These work on integral data types, and hence don't require derivative
    "_sobol_engine_draw",
    "_sobol_engine_ff",
    "_sobol_engine_scramble_",
    "_sobol_engine_initialize_state_",
    # This is an unsafe method that is meant to be out of reach of autograd.
    "_coalesced_",
    # Quantize functions should not record gradients
    "quantize_per_tensor",
    "quantize_per_channel",
    # Functions that return integers should not have output that require gradients
    "argmax",
    "argmin",
    "argsort",
    "searchsorted",
    "bucketize",
    # Functions that return booleans are not differentiable
    "isnan",
    "isposinf",
    "isneginf",
    "isinf",
    "signbit",
    "isin",
    "allclose",
    # Functions return none are not differentiable
    "record_stream",
    # These functions are not differentiable
    "logical_and",
    "logical_xor",
    "logical_not",
    "logical_or",
    # This function returns nested_tensor shape as a tensor that is non-differentiable
    "_nested_tensor_size",
    "_nested_tensor_strides",
}

# The C -> R functions at the time of adding this are still being audited and tested
# but will not error out.
# C -> C, R -> C functions for which backward is correctly implemented and tested
GRADIENT_IMPLEMENTED_FOR_COMPLEX = {
    "fill",
    "t",
    "view",
    "reshape",
    "reshape_as",
    "view_as",
    "roll",
    "clone",
    "block_diag",
    "diag_embed",
    "repeat",
    "expand",
    "flip",
    "fliplr",
    "flipud",
    "rot90",
    "nanmean",
    "nansum",
    "transpose",
    "permute",
    "squeeze",
    "unsqueeze",
    "resize",
    "resize_as",
    "tril",
    "triu",
    "chunk",
    "zero_",
    "eq_",
    "ne_",
    "add",
    "__radd__",
    "sum",
    "_conj",
    "sin",
    "cos",
    "mul",
    "sinc",
    "sinh",
    "cosh",
    "__rmul__",
    "sgn",
    "asin",
    "acos",
    "sub",
    "div",
    "cat",
    "view_as_complex",
    "index_put",
    "neg",
    "complex",
    "select",
    "where",
    "as_strided",
    "as_strided_scatter",
    "slice",
    "constant_pad_nd",
    "unbind",
    "split",
    "split_with_sizes",
    "unsafe_split",
    "split_with_sizes_backward",
    "dot",
    "vdot",
    "cholesky",
    "triangular_solve",
    "mm",
    "_unsafe_view",
    "mv",
    "outer",
    "bmm",
    "diagonal",
    "alias",
    "atan",
    "log",
    "log10",
    "log1p",
    "log2",
    "logaddexp",
    "logcumsumexp",
    "reciprocal",
    "tan",
    "pow",
    "rsqrt",
    "tanh",
    "tanh_backward",
    "asinh",
    "acosh",
    "atanh",
    "take",
    "fill_",
    "exp",
    "exp2",
    "expm1",
    "nonzero",
    "mean",
    "std_mean",
    "var_mean",
    "inverse",
    "solve",
    "linalg_cholesky",
    "addcmul",
    "addcdiv",
    "matrix_exp",
    "linalg_matrix_exp",
    "_linalg_eigh",
    "cholesky_solve",
    "linalg_qr",
    "_linalg_svd",
    "_fft_c2c",
    "_fft_r2c",
    "linalg_solve",
    "sqrt",
    "stack",
    "gather",
    "index_select",
    "index_add_",
    "linalg_inv",
    "linalg_inv_ex",
    "baddbmm",
    "addbmm",
    "addmm",
    "addmv",
    "addr",
    "linalg_householder_product",
    "ormqr",
    "constant_pad_nd",
    "reflection_pad1d",
    "reflection_pad2d",
    "reflection_pad3d",
    "linalg_cholesky_ex",
    "linalg_eig",
    "diagonal_copy",
    "diagonal_scatter",
    "select_backward",
    "diagonal_backward",
    "slice_backward",
    "reflection_pad1d_backward",
    "reflection_pad2d_backward",
    "reflection_pad3d_backward",
    "_sparse_sparse_matmul",
    "replication_pad1d",
    "replication_pad2d",
    "replication_pad3d",
    "take",
    "put",
    "put_",
    "_to_copy",
    "replication_pad1d_backward",
    "replication_pad2d_backward",
    "replication_pad3d_backward",
    "diag",
    "masked_scatter",
    "masked_select",
    "index_add",
    "index_fill",
    "trace",
    "polar",
    "cumsum",
    "rsub",
    "eig",
    "lerp",
    "linalg_vector_norm",
    "cumprod",
    "prod",
    "index_copy",
    "lu",
    "unfold",
    "unfold_backward",
    "index",
    "masked_fill",
    "linalg_cross",
    "lu_unpack",
    "renorm",
    "_conj_physical",
    "linalg_lu_factor_ex",
    "scatter",
    "scatter_add",
    "sigmoid",
    "sigmoid_backward",
    "trapezoid",
    "cumulative_trapezoid",
    "conj_physical_",
    "_neg_view",
    "_reshape_alias",
    "_reshape_copy",
    "_linalg_det",
    "lu_solve",
    "linalg_solve_triangular",
    "linalg_pinv",
    "linalg_lstsq",
    "unfold_copy",
    "col2im",
    "im2col",
    "cholesky_inverse",
    "to_sparse",
    "sparse_sampled_addmm",
    "linalg_lu",
    "pixel_shuffle",
    "pixel_unshuffle",
    "linalg_lu_solve",
    "_linalg_slogdet",
    "_linalg_solve_ex",
}

GRADIENT_IMPLEMENTED_FOR_SPARSE_COMPLEX = {
    "_to_dense",
    "_coalesce",
    "coalesce",
    "values",
    "_sparse_coo_tensor_with_dims_and_tensors",
    "_sparse_addmm",
}

GRADIENT_IMPLEMENTED_FOR_COMPLEX.update(GRADIENT_IMPLEMENTED_FOR_SPARSE_COMPLEX)

# Some operators invalidate the grad_accumulator. Let's reset it.
RESET_GRAD_ACCUMULATOR = {"set_", "resize_"}

# NOTE [ TensorImpl and Storage Pointer Sanity Checks ]
#
# We check the following properties:
#   1) A function should never change the input tensors' underlying c10::TensorImpl
#      pointers or c10::Storage pointers, even if it modifies its input tensors (via
#      inplace or out-variants)
# If the function does not modify its arguments, we also check the following properties
# pertaining to its output:
#   2) Its TensorImpl has use_count of 1
#   3) If the function is a view function, it has the same StorageImpl as that of
#      the input it is aliased with. Otherwise, its StorageImpl has use_count of 1
#
# The following code templates implement the checks for this invariant:
SAVE_TENSOR_STORAGE = CodeTemplate(
    """\
c10::optional<Storage> ${tensor_name}_storage_saved =
  ${tensor_name}.has_storage() ? c10::optional<Storage>(${tensor_name}.storage()) : c10::nullopt;
"""
)


# If tensor_name == out_tensor_name, used to enforce (1), otherwise used for (2)
ENFORCE_SAME_TENSOR_STORAGE = CodeTemplate(
    """\
if (${tensor_name}_storage_saved.has_value() &&
    !at::impl::dispatch_mode_enabled() &&
    !at::impl::tensor_has_dispatch(${tensor_name}))
  AT_ASSERT(${tensor_name}_storage_saved.value().is_alias_of(${out_tensor_name}.storage()));
"""
)

SAVE_TENSORLIST_STORAGE = CodeTemplate(
    """\
std::vector<c10::optional<Storage>> ${tensorlist_name}_storage_saved(${tensorlist_name}.size());
for (const Tensor& tensor : ${tensorlist_name})
  ${tensorlist_name}_storage_saved.push_back(
    tensor.has_storage() ? c10::optional<Storage>(tensor.storage()) : c10::nullopt);
"""
)

ENFORCE_SAME_TENSORLIST_STORAGE = CodeTemplate(
    """\
for (size_t i=0; i<${tensorlist_name}.size() && !at::impl::dispatch_mode_enabled(); i++) {
  if (${tensorlist_name}_storage_saved[i].has_value() && !at::impl::tensorlist_has_dispatch(${tensorlist_name}))
    AT_ASSERT(${tensorlist_name}_storage_saved[i].value().is_alias_of(${tensorlist_name}[i].storage()));
}
"""
)

SAVE_OPTIONALTENSORLIST_STORAGE = CodeTemplate(
    """\
std::vector<c10::optional<Storage>> ${tensorlist_name}_storage_saved(${tensorlist_name}.size());
for (const c10::optional<Tensor>& tensor : ${tensorlist_name})
  ${tensorlist_name}_storage_saved.push_back(
    tensor.has_value() && tensor->has_storage() ? c10::optional<Storage>(tensor->storage()) : c10::nullopt);
"""
)

ENFORCE_SAME_OPTIONALTENSORLIST_STORAGE = CodeTemplate(
    """\
for (size_t i=0; i<${tensorlist_name}.size() && !at::impl::dispatch_mode_enabled(); i++) {
  if (${tensorlist_name}_storage_saved[i].has_value() && !at::impl::tensorlist_has_dispatch(${tensorlist_name}))
    AT_ASSERT(${tensorlist_name}_storage_saved[i].value().is_alias_of(
        static_cast<c10::optional<Tensor>>(${tensorlist_name}[i])->storage()));
}
"""
)

SAVE_TENSOR_IMPL = CodeTemplate(
    """\
c10::intrusive_ptr<TensorImpl> ${tensor_name}_impl_saved;
if (${tensor_name}.defined()) ${tensor_name}_impl_saved = ${tensor_name}.getIntrusivePtr();
"""
)

ENFORCE_SAME_TENSOR_IMPL = CodeTemplate(
    """\
if (${tensor_name}_impl_saved && !at::impl::dispatch_mode_enabled() && !at::impl::tensor_has_dispatch(${tensor_name}))
  AT_ASSERT(${tensor_name}_impl_saved == ${tensor_name}.getIntrusivePtr());
"""
)

ENFORCE_TENSOR_IMPL_USE_COUNT_LT_OR_EQ_ONE = CodeTemplate(
    """\
if (!at::impl::dispatch_mode_enabled() && !at::impl::tensor_has_dispatch(${tensor_name}))
  AT_ASSERT(${tensor_name}.use_count() <= 1, "function: ${fn_name}");
"""
)

ENFORCE_TENSOR_STORAGE_USE_COUNT_EQUALS_ONE = CodeTemplate(
    """\
if (${tensor_name}.has_storage() && !at::impl::dispatch_mode_enabled() && !at::impl::tensor_has_dispatch(${tensor_name})) {
  AT_ASSERT(${tensor_name}.storage().use_count() == 1, "function: ${fn_name}");
}
"""
)

SAVE_TENSORLIST_IMPL = CodeTemplate(
    """\
std::vector<c10::intrusive_ptr<TensorImpl>> ${tensorlist_name}_impl_saved(${tensorlist_name}.size());
for (size_t i=0; i<${tensorlist_name}.size(); i++)
  if (${tensorlist_name}[i].defined()) ${tensorlist_name}_impl_saved[i] = ${tensorlist_name}[i].getIntrusivePtr();
"""
)

ENFORCE_SAME_TENSORLIST_IMPL = CodeTemplate(
    """\
for (size_t i=0; i<${tensorlist_name}.size() && !at::impl::dispatch_mode_enabled(); i++) {
  if (${tensorlist_name}_impl_saved[i] && !at::impl::tensorlist_has_dispatch(${tensorlist_name}))
    AT_ASSERT(${tensorlist_name}_impl_saved[i] == ${tensorlist_name}[i].getIntrusivePtr());
}
"""
)

SAVE_OPTIONALTENSORLIST_IMPL = CodeTemplate(
    """\
std::vector<c10::intrusive_ptr<TensorImpl>> ${tensorlist_name}_impl_saved(${tensorlist_name}.size());
for (size_t i=0; i<${tensorlist_name}.size(); i++) {
  c10::optional<Tensor> t = ${tensorlist_name}[i];
  if (t.has_value() && t->defined()) ${tensorlist_name}_impl_saved[i] = t->getIntrusivePtr();
}
"""
)

ENFORCE_SAME_OPTIONALTENSORLIST_IMPL = CodeTemplate(
    """\
for (size_t i=0; i<${tensorlist_name}.size() && !at::impl::dispatch_mode_enabled(); i++) {
  if (${tensorlist_name}_impl_saved[i])
    AT_ASSERT(${tensorlist_name}_impl_saved[i] == static_cast<c10::optional<Tensor>>(${tensorlist_name}[i])->getIntrusivePtr());
}
"""
)

# The following list contains functions that we don't enforce the invariant on.
DONT_ENFORCE_SAME_TENSOR_IMPL_OR_STORAGE = {
    # These functions are expected to change impl or storage of input tensors
    "set_",
    "_cudnn_rnn_flatten_weight",
}
DONT_ENFORCE_TENSOR_IMPL_USE_COUNT = {
    # These non-inplace, non-out functions return tensors with use_count > 1
    # Therefore, they MAY (but not necessarily) return one of its inputs as-is
    # See https://github.com/pytorch/pytorch/issues/60426 for more information
    "_embedding_bag",
    "_embedding_bag_forward_only",
    "q_per_channel_scales",
    "q_per_channel_zero_points",
    "lu_unpack",
    "_cudnn_rnn_backward",
    # The below failed StorageImpl use_count check but we skip tensor_impl check
    # just in case
    "_cudnn_rnn",
    "dequantize_self",
    # lift() should never actually be called with a requires_grad=True tensor,
    "lift",
    "lift_fresh",
    "lift_fresh_copy",
    # Nested Tensors related functions
    # _nested_tensor_size() should never actually be called with requires_grad=True tensor
    "_nested_tensor_size",
    "_nested_tensor_strides",
    "_nested_tensor_storage_offsets",
}

DONT_ENFORCE_STORAGE_IMPL_USE_COUNT = {
    # These non-view functions return tensors with storage use_count != 1
    "_slow_conv2d_forward",
    "slow_conv3d_forward",
    "channel_shuffle",
    # If an input is returned as-is in output, we cannot guarantee its storage_impl
    # use count to be 1 either.
    *DONT_ENFORCE_TENSOR_IMPL_USE_COUNT,
}
# END CHECKS FOR [ TensorImpl and Storage Pointer Sanity Checks ]

DECLARE_GRAD_FN = CodeTemplate(
    """\
std::shared_ptr<${op}> grad_fn;
"""
)

SETUP_ANY_REQUIRES_GRAD = CodeTemplate(
    """\
auto _any_requires_grad = compute_requires_grad( ${args_with_derivatives} );
${extra_differentiability_conditions}
(void)_any_requires_grad;
"""
)

SETUP_DERIVATIVE = CodeTemplate(
    """\
if (_any_requires_grad) {
  ${setup}
}
"""
)

SETUP_NONE_REQUIRES_GRAD = CodeTemplate(
    """\
if (compute_requires_grad( ${args_to_check} )) {
  throw_error_out_requires_grad("${base_name}");
}
"""
)

ASSIGN_GRAD_FN = CodeTemplate(
    """\
grad_fn = std::shared_ptr<${op}>(new ${op}(${op_ctor}), deleteNode);
grad_fn->set_next_edges(collect_next_edges( ${args_with_derivatives} ));
"""
)

CALL_REDISPATCH = CodeTemplate(
    """\
at::redispatch::${api_name}(${unpacked_args})"""
)
# If the non-variable operation has return values, we use the `tmp` variable to hold the
# values temporarily and pass the values to the return variables outside of the
# `at::AutoDispatchBelowAutograd` guard block.
DISPATCH_TO_NON_VAR_TYPE_WITH_TMP_RETURN_VALUES_JVP_DECOMP = CodeTemplate(
    """\
auto ${tmp_var} = ([&]() {
  if (${any_has_forward_grad}) {
    static c10::OperatorName full_name("aten::${op_name}", "${op_overload}");
    static c10::optional<c10::OperatorHandle> opt_op = c10::Dispatcher::singleton().findSchema(full_name);
    return impl::run_jit_decomposition_with_args_for_jvp<${return_types}>("${op_name}", *opt_op, ks, ${arg_names});
  } else {
    ${guard}
    return ${base_type_call};
  }
})();
"""
)

DISPATCH_TO_NON_VAR_TYPE_WITH_TMP_RETURN_VALUES = CodeTemplate(
    """\
auto ${tmp_var} = ([&]() {
  ${guard}
  return ${base_type_call};
})();
"""
)

DISPATCH_TO_NON_VAR_TYPE_WITHOUT_RETURN_VALUES = CodeTemplate(
    """\
{
  ${guard}
  ${base_type_call};
}
"""
)

SET_HISTORY = CodeTemplate(
    """\
if (grad_fn) {
    ${fn}_history(${differentiable_outputs}, grad_fn);
}
"""
)

CONDITIONAL = CodeTemplate(
    """\
if (${cond}) {
  ${statements}
}
"""
)

RUN_ONLY_IN_DEBUG_MODE = CodeTemplate(
    """\
#ifndef NDEBUG
${statements}
#endif
"""
)

FW_DERIVATIVE_CHECK_TEMPLATE = CodeTemplate(
    """\
isFwGradDefined(${req_inp})\
"""
)

FW_DERIVATIVE_TENSORLIST_CHECK_TEMPLATE = CodeTemplate(
    """\
isFwGradDefinedTensorList(${req_inp})\
"""
)

FW_DERIVATIVE_DEFINED_GRAD_TEMPLATE = CodeTemplate(
    """\
auto ${inp}_t_raw = toNonOptFwGrad(${inp});
auto ${inp}_tensor = toNonOptTensor(${inp});
auto ${inp}_t = (${inp}_t_raw.defined() || !${inp}_tensor.defined())
  ? ${inp}_t_raw : at::${zeros_fn}(${inp}_tensor.sizes(), ${inp}_tensor.options());
"""
)

FW_DERIVATIVE_DEFINED_PRIMAL_TEMPLATE = CodeTemplate(
    """\
auto ${inp}_p = toNonOptPrimal(${inp});
"""
)

FW_DERIVATIVE_SETTER_TENSOR = CodeTemplate(
    """\
if (${out_arg}_new_fw_grad_opt.has_value() && ${out_arg}_new_fw_grad_opt.value().defined() && ${out_arg}.defined()) {
  // The hardcoded 0 here will need to be updated once we support multiple levels.
  ${out_arg}._set_fw_grad(${out_arg}_new_fw_grad_opt.value(), /* level */ 0, /* is_inplace_op */ ${is_inplace});
}
"""
)

FW_DERIVATIVE_SETTER_MULTI_OUTPUT = CodeTemplate(
    """\
if (${all_res}_new_fw_grad_opt.has_value() && std::get<${idx}>(${all_res}_new_fw_grad_opt.value()).defined()
    && ${out_arg}.defined()) {
  ${out_arg}._set_fw_grad(std::get<${idx}>(${all_res}_new_fw_grad_opt.value()), /* level */ 0, /* is_inplace_op */ false);
}
"""
)

FW_DERIVATIVE_SETTER_TENSOR_LIST = CodeTemplate(
    """\
if (${out_arg}_new_fw_grad_opt.has_value()) {
  auto ${out_arg}_new_fw_grad = ${out_arg}_new_fw_grad_opt.value();
  TORCH_INTERNAL_ASSERT(${out_arg}.size() == ${out_arg}_new_fw_grad.size());
  for (const auto i : c10::irange(${out_arg}.size())) {
    if (${out_arg}_new_fw_grad[i].defined() && ${out_arg}[i].defined()) {
      // The hardcoded 0 here will need to be updated once we support multiple levels.
      ${out_arg}[i]._set_fw_grad(${out_arg}_new_fw_grad[i], /* level */ 0, /* is_inplace_op */ ${is_inplace});
    }
  }
}
"""
)

FW_DERIVATIVE_TEMPLATE = CodeTemplate(
    """\
${fw_grad_opt_definition}
if (${requires_fw_grad}) {
    ${unpacked_arguments}
    ${out_arg}_new_fw_grad_opt = ${formula};
}
"""
)

FW_DERIVATIVE_FORBID_TEMPLATE = CodeTemplate(
    """\
TORCH_CHECK_NOT_IMPLEMENTED(!(${cond}), "Trying to use forward AD with ${name} that does not support it ${msg}");
"""
)

FW_DERIVATIVE_FORBID_LIST_TEMPLATE = CodeTemplate(
    """\
for (const auto& _t: ${arg}) {
    TORCH_CHECK_NOT_IMPLEMENTED(!(${cond}), "Trying to use forward AD with ${name} that does not support it ${msg}");
}
"""
)


def gen_variable_type(
    out: str,
    native_yaml_path: str,
    tags_yaml_path: str,
    fns_with_diff_infos: List[NativeFunctionWithDifferentiabilityInfo],
    template_path: str,
    used_keys: Set[str],
) -> None:
    """VariableType.h and VariableType.cpp body

    This is the at::Type subclass for differentiable tensors. The
    implementation of each function dispatches to the base tensor type to
    compute the output. The grad_fn is attached to differentiable functions.
    """
    fm = FileManager(install_dir=out, template_dir=template_path, dry_run=False)
    fm.write(
        "VariableType.h",
        lambda: {
            "generated_comment": "@"
            + f"generated from {fm.template_dir_for_comments()}/VariableType.h"
        },
    )

    # helper that generates a TORCH_LIBRARY_IMPL macro for each
    # dispatch key that appears in derivatives.yaml
    def wrapper_registrations(used_keys: Set[str]) -> str:
        library_impl_macro_list: List[str] = []
        for key in used_keys:
            dispatch_key = key
            if key == "Default":
                dispatch_key = "Autograd"
            library_impl_macro = (
                f"TORCH_LIBRARY_IMPL(aten, {dispatch_key}, m) "
                + "{\n"
                + "${"
                + f"wrapper_registrations_{key}"
                + "}\n}"
            )
            library_impl_macro_list += [library_impl_macro]
        return "\n\n".join(library_impl_macro_list)

    # Generate a new template from VariableType.cpp which replaces ${wrapper_registrations}
    # with per key TORCH_LIBRARY_IMPL macros for each key that appears in derivatives.yaml
    fm1 = FileManager(
        install_dir=out + "/templates", template_dir=template_path, dry_run=False
    )
    fm1.write(
        "VariableType.cpp",
        lambda: {
            "type_derived_method_definitions": "\n\n".join(
                [
                    "${" + f"type_derived_method_definitions_{key}" + "}"
                    for key in used_keys
                ]
            ),
            "wrapper_registrations": wrapper_registrations(used_keys),
        },
    )

    # Generate final VariableType_*.cpp files from the generated template
    fm2 = FileManager(install_dir=out, template_dir=out + "/templates", dry_run=False)

    sharded_keys = set(
        [f"type_derived_method_definitions_{key}" for key in used_keys]
        + [f"wrapper_registrations_{key}" for key in used_keys]
    )
    # NOTE: see Note [Sharded File] at the top of the VariableType.cpp
    # template regarding sharding of the generated files.
    fm2.write_sharded(
        "VariableType.cpp",
        [fn for fn in fns_with_diff_infos if use_derived(fn)],
        key_fn=lambda fn: cpp.name(fn.func.func),
        base_env={
            "generated_comment": "@"
            + f"generated from {fm.template_dir_for_comments()}/VariableType.cpp",
        },
        env_callable=gen_variable_type_func,
        num_shards=5,
        sharded_keys=sharded_keys,
    )


@with_native_function_and
def gen_wrapper_registration(f: NativeFunction, key: str = "Default") -> str:
    return WRAPPER_REGISTRATION.substitute(
        unqual_operator_name_with_overload=f.func.name,
        type_wrapper_name=type_wrapper_name(f, key),
        class_type="VariableType",
    )


def gen_variable_type_func(
    fn: NativeFunctionWithDifferentiabilityInfo,
) -> Dict[str, List[str]]:
    f = fn.func
    result = {}
    with native_function_manager(f):
        name = cpp.name(f.func)
        formals = gen_formals(f)

        if (
            fn.info is None
            and str(f.func.name.name) not in RESET_GRAD_ACCUMULATOR
            and get_base_name(f) not in DONT_REQUIRE_DERIVATIVE
            and len(gen_differentiable_outputs(fn)) > 0
            and cpp.name(f.func) not in DONT_ENFORCE_SAME_TENSOR_IMPL_OR_STORAGE
            and type_wrapper_name(f) not in DONT_ENFORCE_STORAGE_IMPL_USE_COUNT
            and type_wrapper_name(f) not in DONT_ENFORCE_TENSOR_IMPL_USE_COUNT
        ):
            # NOTE: [ Registering AutogradNotImplemented boxed kernel ]
            #
            # When there is no derivatives.yaml entry, we register a generic boxed
            # NotImplemented kernel to set grad_fn to be NotImplemented, so that forward
            # proceeds as usual but an error is properly produced on backward.
            # TODO: it would be nice to not have these special cases
            #
            # There are several cases where still let codegen handle it:
            # 1) ops that need to reset grad accumulator (we let codegen handle this case
            #     because) the list is (currently) only accessible in Python.
            # 2) User explicitly specifies DONT_REQUIRE_DERIVATIVE. This basically makes
            #    autograd a fallthrough with NDEBUG checks. This can be useful for when all
            #    outputs are integral.
            # 3) When there are no differentiable outputs. This is similar to (2).
            # 4) There are certain ops where we skip certain NDEBUG checks. this is similar
            #    to (1).
            type_definition = ""
            wrapper_registration = AUTOGRAD_NOT_IMPLEMENTED_REGISTRATION.substitute(
                unqual_operator_name_with_overload=f.func.name
            )
            result["type_derived_method_definitions_Default"] = [type_definition]
            result["wrapper_registrations_Default"] = [wrapper_registration]
        else:
            if not fn.info:
                key = "Default"
                type_definition = METHOD_DEFINITION.substitute(
                    return_type=cpp.returns_type(
                        f.func.returns, symint=True
                    ).cpp_type(),
                    type_wrapper_name=type_wrapper_name(f, key),
                    type_definition_body=emit_body(fn, key),
                    formals=formals,
                )
                wrapper_registration = gen_wrapper_registration(f, key)
                result[f"type_derived_method_definitions_{key}"] = [type_definition]
                result[f"wrapper_registrations_{key}"] = [wrapper_registration]
            else:
                for key, _ in fn.info.items():
                    type_definition = METHOD_DEFINITION.substitute(
                        return_type=cpp.returns_type(
                            f.func.returns, symint=True
                        ).cpp_type(),
                        type_wrapper_name=type_wrapper_name(f, key),
                        type_definition_body=emit_body(fn, key),
                        formals=formals,
                    )
                    wrapper_registration = gen_wrapper_registration(f, key)
                    result[f"type_derived_method_definitions_{key}"] = [type_definition]
                    result[f"wrapper_registrations_{key}"] = [wrapper_registration]
    # See Note [Manual Backend kernels]
    assert (name in MANUAL_BACKEND) == f.manual_kernel_registration
    # If you want to register a kernel to Autograd, you must make the op abstract.
    # In other words, this op must have dispatch section in native_functions.yaml.
    if name in MANUAL_AUTOGRAD_AND_TRACER or (
        fn.info and any(info.has_derivatives for info in fn.info.values())
    ):
        msg = (
            f"There's a formula for {name}(or its functional variant) in derivatives.yaml. "
            f"It's required to add a dispatch section for it with explicit supported backends e.g CPU/CUDA "
            f"or CompositeExplicitAutograd in native_functions.yaml. Please see "
            f"https://github.com/pytorch/pytorch/tree/master/aten/src/ATen/native#choosing-the-right-dispatch-keyword "
            f"for instructions to choose the right dispatch keyword."
        )
        assert f.is_abstract, msg

    return result


@with_native_function_with_differentiability_info_and_key
def emit_body(
    fn: NativeFunctionWithDifferentiabilityInfo, key: str = "Default"
) -> List[str]:
    assert dispatch_strategy(fn) == "use_derived"
    f = fn.func
    info = fn.info[key] if fn.info else None
    fw_derivatives = fn.fw_derivatives.get(key, []) if fn.fw_derivatives else []

    name = cpp.name(f.func)
    inplace = f.func.kind() == SchemaKind.inplace
    is_out_fn = f.func.kind() == SchemaKind.out
    returns_void = len(f.func.returns) == 0
    base_name = get_base_name(f)
    view_info = get_view_info(f)

    def gen_differentiable_input(
        arg: Union[Argument, SelfArgument, TensorOptionsArguments]
    ) -> Optional[DifferentiableInput]:
        if isinstance(arg, TensorOptionsArguments):
            return None
        a: Argument = arg.argument if isinstance(arg, SelfArgument) else arg

        # TODO: `cpp_type` is only to keep it byte-for-byte compatible with the old codegen, should remove.
        # NB: This is not a clone of cpp.argument() - TensorOptionsArguments / faithful / binds are
        # not handled properly as they are irrelevant for this codegen.
        cpp_type = cpp.argument_type(a, binds=a.name, symint=True).cpp_type()

        if not is_differentiable(a.name, a.type, info):
            return None
        return DifferentiableInput(
            name=a.name,
            type=a.type,
            cpp_type=cpp_type,
        )

    @with_native_function
    def gen_differentiable_inputs(f: NativeFunction) -> List[DifferentiableInput]:
        return list(mapMaybe(gen_differentiable_input, f.func.arguments.non_out))

    def find_args_with_derivatives(
        differentiable_inputs: List[DifferentiableInput],
    ) -> List[DifferentiableInput]:
        """Find arguments that have derivative definitions"""
        if info is None or not info.has_derivatives:
            return differentiable_inputs
        names = {name for d in info.derivatives for name in d.var_names}
        differentiable = [arg for arg in differentiable_inputs if arg.name in names]
        if len(differentiable) != len(names):
            missing = names - {arg.name for arg in differentiable}
            raise RuntimeError(
                f"Missing arguments for derivatives: {missing} in {info.name}"
            )
        return differentiable

    differentiable_inputs = gen_differentiable_inputs(f)
    args_with_derivatives = find_args_with_derivatives(differentiable_inputs)
    differentiable_outputs = gen_differentiable_outputs(fn, key)

    undifferentiable = (base_name in DONT_REQUIRE_DERIVATIVE) or (
        name in DONT_REQUIRE_DERIVATIVE
    )

    requires_derivative = (
        (not undifferentiable)
        and (len(differentiable_inputs) > 0)
        and (len(differentiable_outputs) > 0)
    )

    if (
        info is not None
        and info.has_derivatives
        and not requires_derivative
        # out= ops are allowed to have zero returns which cause requires_derivative to be False
        # we shouldn't error out though (out= ops for autograd just redispatch)
        and len(f.func.returns) > 0
    ):
        raise RuntimeError(
            f"ERROR: derivative ignored for {name} -- specified an autograd function without derivative"
        )

    if requires_derivative and len(fw_derivatives) > 0:
        assert sum(len(derivative.var_names) for derivative in fw_derivatives) == len(
            differentiable_outputs
        ), (
            "Expected the number of forward derivatives implemented to match the "
            "number of differentiable outputs. NB: This only applies when at least "
            "one forward derivative is implemented. Not implementing any forward "
            "derivatives is also okay, and we would require inputs to the op to "
            "not have associated tangents in that case."
        )
    try_jit_decomposition = (
        requires_derivative
        and len(fw_derivatives) == 0
        and (not modifies_arguments(f))
        and (not returns_void)
    )

    def emit_save_inputs() -> List[str]:
        setup: List[str] = []
        if info is None or not info.has_derivatives:
            return setup

        has_tensorlist_arg = any(
            is_tensor_list_type(arg.type) for arg in args_with_derivatives
        )

        # We don't want to save tensors if we know that they will never be used
        # when computing the derivative, so we add guards to those statements
        def guard_for(arg: SavedAttribute) -> Optional[str]:
            assert info is not None

            # It's hard to determine the edge offset if we have TensorLists
            if has_tensorlist_arg:
                return None

            # Empirical evaluation of the cases where we insert those guards in
            # backward show that they are somewhat useless. E.g. there's no need
            # to guard on some values captured from forward, because they had to
            # require_grad if the backward function even gets executed. I don't
            # have any good ideas for detecting those cases, so I simply disabled the
            # checks.
            if "backward" in info.name:
                return None

            # If there's a single derivative we could compute, we already have
            # a requires_grad check that is sufficient
            if len(args_with_derivatives) <= 1:
                return None

            # We really only care about trimming down the amount of tensors we save
            if arg.nctype.type != BaseCType(tensorT):
                return None

            # We want to emit simple guards, so we only allow that if checking one
            # input is enough to determine whether we need that value
            used_in = [d for d in info.derivatives if arg in d.saved_inputs]
            assert len(used_in) > 0
            if len(used_in) != 1:
                return None
            derivative = used_in[0]
            if len(derivative.var_names) != 1:
                return None
            derivative_var_name = derivative.var_names[0]

            # Figure out the offset of the edge that uses this variable
            for edge_off, a in enumerate(args_with_derivatives):
                if a.name == derivative_var_name:
                    break
            else:
                raise AssertionError()

            return f"grad_fn->should_compute_output({edge_off})"

        setup.extend(save_variables(info.all_saved_inputs, False, guard_for))
        for arg in args_with_derivatives:
            if is_tensor_list_type(arg.type):
                setup.append(f"grad_fn->{arg.name}_size_ = {arg.name}.size();")

        return setup

    def setup_derivative(differentiable_inputs: List[DifferentiableInput]) -> List[str]:
        body: List[str] = []
        if is_out_fn:
            # For out functions, ensure that no input or output requires grad
            body.append(DECLARE_GRAD_FN.substitute(op="Node"))
            body.append(
                SETUP_NONE_REQUIRES_GRAD.substitute(
                    base_name=base_name,
                    args_to_check=[arg.name for arg in differentiable_inputs],
                )
            )
            body.append(
                SETUP_NONE_REQUIRES_GRAD.substitute(
                    base_name=base_name,
                    args_to_check=[arg.name for arg in differentiable_outputs],
                )
            )
            return body

        op = info.op if info is not None and info.has_derivatives else "NotImplemented"
        setup = []
        setup.extend(
            ASSIGN_GRAD_FN.substitute(
                op=op,
                op_ctor=""
                if info is not None and info.has_derivatives
                else f'"{cpp.name(f.func)}"',
                args_with_derivatives=[arg.name for arg in args_with_derivatives],
            ).split("\n")
        )
        setup.extend(emit_save_inputs())

        body.extend(
            emit_check_no_requires_grad(differentiable_inputs, args_with_derivatives)
        )
        body.append(DECLARE_GRAD_FN.substitute(op=op))
        body.append(SETUP_DERIVATIVE.substitute(setup=setup))
        return body

    def emit_check_if_in_complex_autograd_allowlist() -> List[str]:
        body: List[str] = []
        if base_name in GRADIENT_IMPLEMENTED_FOR_COMPLEX:
            return body
        for arg in differentiable_outputs:
            name = arg.name
            # TODO: should be `arg.type.is_tensor_like()`?
            if arg.cpp_type == "at::Tensor" or arg.cpp_type in TENSOR_LIST_LIKE_CTYPES:
                body.append(f'throw_error_for_complex_autograd({name}, "{base_name}");')
        return body

    def emit_check_no_requires_grad(
        tensor_args: List[DifferentiableInput],
        args_with_derivatives: List[DifferentiableInput],
    ) -> List[str]:
        """Checks that arguments without derivatives don't require grad"""
        body: List[str] = []
        for arg in tensor_args:
            if arg in args_with_derivatives:
                continue
            arg_name = arg.name
            if info and arg_name in info.non_differentiable_arg_names:
                continue
            if arg_name == "output":
                # Double-backwards definitions sometimes take in 'input' and
                # 'output', but only define the derivative for input.
                continue
            body.append(f'check_no_requires_grad({arg_name}, "{arg_name}", "{name}");')
        return body

    def emit_original_self_definition() -> List[str]:
        body: List[str] = []
        if inplace:
            body.append("c10::optional<at::Tensor> original_self;")

            all_forward_grad_cond = []
            for derivative in fw_derivatives:
                if derivative.required_original_self_value:
                    all_forward_grad_cond.append(
                        get_any_has_forward_grad_name(derivative.var_names)
                    )

            if all_forward_grad_cond:
                body.append(f'if ({" || ".join(all_forward_grad_cond)}) {{')
                body.append("  original_self = self.clone();")
                body.append("}")

        return body

    def save_variables(
        saved_variables: Sequence[SavedAttribute],
        is_output: bool,
        guard_for: Callable[[SavedAttribute], Optional[str]] = lambda name: None,
    ) -> Sequence[str]:
        # assign the saved variables to the generated grad_fn
        stmts: List[str] = []
        for arg in saved_variables:
            name = (
                arg.nctype.name.name
                if isinstance(arg.nctype.name, SpecialArgName)
                else arg.nctype.name
            )
<<<<<<< HEAD
            type = arg.nctype.type
            expr = arg.expr
            stmts_prepend = None
=======
            foreacharg: Optional[Argument] = None
            is_foreacharg_list_type: bool = False
            type = arg.nctype.type
            expr = arg.expr
            stmts_prepend = None
            if is_inplace_foreach and info is not None:
                # todo(crcrpar): See if we can add some check e.g. `assert foreacharg is not None`.
                # for now the example assert would fail.
                name_to_query = name.split("_scalar_type")[0]
                if name_to_query in refargname2inplace_foreacharg:
                    foreacharg = refargname2inplace_foreacharg[name_to_query]
                    is_foreacharg_list_type = isinstance(foreacharg.type, ListType)
                if foreacharg is not None:
                    name_in_expr = (
                        f"{foreacharg.name}{'[i]' if is_foreacharg_list_type else ''}"
                    )
                    src_name = name
                    if "_scalar_type" in src_name:
                        split_src_name = src_name.split("_scalar_type")
                        assert len(split_src_name) == 2
                        src_name = split_src_name[0]
                    expr = expr.replace(src_name, name_in_expr)
>>>>>>> 896eb1db
            if (
                type == BaseCType(tensorT)
                or type == OptionalCType(BaseCType(tensorT))
                or type == MutRefCType(OptionalCType(BaseCType(tensorT)))
                or (is_output and type == BaseCType(scalarT))
            ):
                # note(crcrpar): Here `expr` is generated from scratch, `arg.expr` is ignored.
                var = name
                name += "_"
                if var == "self" and inplace:
                    stmts_prepend = (
                        "if (!original_self.has_value()) original_self = self.clone()"
                    )
                    var = "original_self.value()"
                    assert not is_output
                if inplace and is_output:
                    var = "self"
                    is_inplace_view = f"{var}.is_view()"
                    expr = f"SavedVariable({var}, {str(is_output).lower()}, {is_inplace_view})"
                else:
                    expr = f"SavedVariable({var}, {str(is_output).lower()})"
<<<<<<< HEAD
=======
                    if foreacharg is not None and "original_selfs" not in expr:
                        expr = expr.replace(src_name, name_in_expr)
>>>>>>> 896eb1db
            elif (
                type == BaseCType(tensorListT)
                or type == ListCType(OptionalCType(BaseCType(tensorT)))
                or type == BaseCType(iTensorListRefT)
            ):
                expr = f"make_saved_variable_list({name})"
                name += "_"
            elif type == BaseCType(intArrayRefT):
                expr = expr + ".vec()"
            elif type == BaseCType(symIntArrayRefT):
                expr = expr + ".vec()"
            elif type == BaseCType(stringT):
                expr = f"std::string({expr})"
            elif type == OptionalCType(BaseCType(stringT)):
                expr = f"{expr}.has_value() ? c10::optional<std::string>(std::string({expr}.value())) : c10::nullopt"
            elif type == ArrayRefCType(
                elem=BaseCType(type=BaseCppType(ns="at", name="Scalar"))
            ):
                expr = expr + ".vec()"
<<<<<<< HEAD
=======

>>>>>>> 896eb1db
            guard = guard_for(arg)
            if guard is None:
                if stmts_prepend:
                    stmts.append(f"{stmts_prepend};")
                stmts.append(f"grad_fn->{name} = {expr};")
            else:
                stmts.append(f"if ({guard}) {{")
                if stmts_prepend:
                    stmts.append(f"  {stmts_prepend};")
                stmts.append(f"  grad_fn->{name} = {expr};")
                stmts.append("}")
        return stmts

    # Generates a Dispatcher::redispatch() call into the dispatcher. We do this mainly for performance reasons:
    #  - Pre-compute the full DispatchKeySet. This saves the dispatcher from having to read from TLS.
    #  - redispatch() avoids a redundant call to RecordFunction, which was already called right before
    #    we entered this autograd kernel.
    def emit_dispatch_call(
        f: NativeFunction, input_base: str, unpacked_args: Sequence[str]
    ) -> str:
        """Dispatch call via function in a namespace or method on Tensor."""
        dispatcher_sig = DispatcherSignature.from_schema(f.func)
        dispatcher_exprs = dispatcher_sig.exprs()

        # code-generated autograd kernels plumb and recompute dispatch keys directly through the kernel for performance.
        # Ops also always have a function variant of the redispatch API.
        # See Note [Plumbing Keys Through The Dispatcher] for details.
        dispatch_key_set = "ks & c10::after_autograd_keyset"
        call = CALL_REDISPATCH.substitute(
            api_name=cpp.name(
                f.func,
                faithful_name_for_out_overloads=True,
                symint_overload=f.func.has_symint(),
            ),
            unpacked_args=[dispatch_key_set] + list(unpacked_args),
        )
        return call

    def wrap_output(
        f: NativeFunction, unpacked_bindings: List[Binding], var: str
    ) -> str:
        call = ""
        rhs_value: Optional[str] = None
        if not any(r.type.is_tensor_like() for r in f.func.returns):
            rhs_value = var
        else:
            rhs_value = f"std::move({var})"
        assert rhs_value is not None
        call += ASSIGN_RETURN_VALUE.substitute(
            return_values=tie_return_values(f), rhs_value=rhs_value
        )
        return call

    def check_tensorimpl_and_storage(
        call: str, unpacked_bindings: List[Binding]
    ) -> str:
        # See NOTE [ TensorImpl and Storage Pointer Sanity Checks ]
        stmts_before_call: List[str] = []
        stmts_after_call: List[str] = []

        if cpp.name(f.func) in DONT_ENFORCE_SAME_TENSOR_IMPL_OR_STORAGE:
            return call

        # Check properties of inputs (enforce (1))
        for unpacked_binding in unpacked_bindings:
            arg = unpacked_binding.name
            noref_cpp_type = unpacked_binding.nctype.type.remove_const_ref()
            if noref_cpp_type == BaseCType(tensorListT) or noref_cpp_type == BaseCType(
                iTensorListRefT
            ):
                stmts_before_call += [
                    SAVE_TENSORLIST_STORAGE.substitute(tensorlist_name=arg),
                    SAVE_TENSORLIST_IMPL.substitute(tensorlist_name=arg),
                ]
                stmts_after_call += [
                    ENFORCE_SAME_TENSORLIST_STORAGE.substitute(tensorlist_name=arg),
                    ENFORCE_SAME_TENSORLIST_IMPL.substitute(tensorlist_name=arg),
                ]
            elif noref_cpp_type == ListCType(OptionalCType(BaseCType(tensorT))):
                stmts_before_call += [
                    SAVE_OPTIONALTENSORLIST_STORAGE.substitute(tensorlist_name=arg),
                    SAVE_OPTIONALTENSORLIST_IMPL.substitute(tensorlist_name=arg),
                ]
                stmts_after_call += [
                    ENFORCE_SAME_OPTIONALTENSORLIST_STORAGE.substitute(
                        tensorlist_name=arg
                    ),
                    ENFORCE_SAME_OPTIONALTENSORLIST_IMPL.substitute(
                        tensorlist_name=arg
                    ),
                ]
            elif noref_cpp_type == BaseCType(tensorT):
                stmts_before_call += [
                    SAVE_TENSOR_STORAGE.substitute(tensor_name=arg),
                    SAVE_TENSOR_IMPL.substitute(tensor_name=arg),
                ]
                stmts_after_call += [
                    ENFORCE_SAME_TENSOR_STORAGE.substitute(
                        tensor_name=arg, out_tensor_name=arg
                    ),
                    ENFORCE_SAME_TENSOR_IMPL.substitute(tensor_name=arg),
                ]

        assert (stmts_before_call and stmts_after_call) or (
            not stmts_before_call and not stmts_after_call
        )

        # Check properties of outputs (enforce (2), (3))
        if f.func.kind() not in (SchemaKind.inplace, SchemaKind.out):
            base_name = f.func.name.name.base  # TODO: should be str(f.func.name.name)?
            aliased_arg_name = ALL_VIEW_FUNCTIONS.get(base_name, None)
            if aliased_arg_name is not None:
                aliased_arg_name = unpacked_name(aliased_arg_name)
            for i, (ret, ret_name) in enumerate(
                zip(f.func.returns, cpp.return_names(f))
            ):
                noref_cpp_type = cpp.return_type(ret, symint=True).remove_const_ref()
                if noref_cpp_type == BaseCType(tensorT):
                    if aliased_arg_name is not None:
                        assert (
                            i == 0
                        ), "Expect non-CompositeImplicitAutograd view function {base} to return single output"
                        stmts_after_call += [
                            ENFORCE_SAME_TENSOR_STORAGE.substitute(
                                tensor_name=aliased_arg_name, out_tensor_name=ret_name
                            )
                        ]
                    else:
                        if (
                            type_wrapper_name(f)
                            not in DONT_ENFORCE_STORAGE_IMPL_USE_COUNT
                        ):
                            stmts_after_call += [
                                ENFORCE_TENSOR_STORAGE_USE_COUNT_EQUALS_ONE.substitute(
                                    tensor_name=ret_name, fn_name=type_wrapper_name(f)
                                )
                            ]

                    if type_wrapper_name(f) not in DONT_ENFORCE_TENSOR_IMPL_USE_COUNT:
                        stmts_after_call += [
                            ENFORCE_TENSOR_IMPL_USE_COUNT_LT_OR_EQ_ONE.substitute(
                                tensor_name=ret_name, fn_name=type_wrapper_name(f)
                            )
                        ]

                # Currently we don't have any functions that return the following types, but
                # we should update the checks once we do
                elif noref_cpp_type == ListCType(OptionalCType(BaseCType(tensorT))):
                    raise AssertionError(
                        f"Please add use_count checks for {noref_cpp_type}"
                    )
                elif noref_cpp_type == BaseCType(tensorListT):
                    raise AssertionError(
                        f"Please add use_count checks for {noref_cpp_type}"
                    )

        if stmts_before_call and stmts_after_call:
            call = (
                RUN_ONLY_IN_DEBUG_MODE.substitute(statements=stmts_before_call)
                + call
                + RUN_ONLY_IN_DEBUG_MODE.substitute(statements=stmts_after_call)
            )
        return call

    def emit_call(
        f: NativeFunction, unpacked_bindings: List[Binding], try_jit_decomposition: bool
    ) -> str:
        # We only care about adding `at::AutoDispatchBelowAutograd` guard for non-variable dispatch
        # (which corresponds to 'use_derived' strategy). The purpose of this guard is to make sure
        # the baseType operations still dispatch to non-Variable type, even if the arguments passed
        # in are now Variables.
        # See NOTE [ Treating Variables as non-Variables in type dispatch ] for details.
        unpacked_args = [b.name for b in unpacked_bindings]
        base_type_call = emit_dispatch_call(f, "self_", unpacked_args)

        if get_view_info(f) is not None or modifies_arguments(f):
            guard = "at::AutoDispatchBelowAutograd guard;"
        else:
            guard = "at::AutoDispatchBelowADInplaceOrView guard;"

        any_has_forward_grad = (
            get_any_has_fw_grad_cond(derivative=None)
            if requires_derivative
            else "false"
        )
        return_types = ", ".join(
            [cpp.return_type(a, symint=True).cpp_type() for a in f.func.returns]
        )
        if len(f.func.returns) > 1:
            return_types = f"std::tuple<{return_types}>"

        arg_names = [
            a.name
            for a in cpp.arguments(
                f.func.arguments,
                faithful=True,
                symint=True,
                method=False,
                cpp_no_default_args=set(),
            )
        ]

        if not modifies_arguments(f) and not returns_void:
            if try_jit_decomposition:
                call = DISPATCH_TO_NON_VAR_TYPE_WITH_TMP_RETURN_VALUES_JVP_DECOMP.substitute(
                    base_type_call=base_type_call,
                    tmp_var=TMP_VAR,
                    guard=guard,
                    any_has_forward_grad=any_has_forward_grad,
                    op_name=cpp.name(f.func),
                    op_overload=f.func.name.overload_name,
                    return_types=return_types,
                    arg_names=arg_names,
                )
            else:
                call = DISPATCH_TO_NON_VAR_TYPE_WITH_TMP_RETURN_VALUES.substitute(
                    base_type_call=base_type_call,
                    tmp_var=TMP_VAR,
                    guard=guard,
                )

            call += wrap_output(f, unpacked_bindings, TMP_VAR)
        else:
            assert not try_jit_decomposition
            call = DISPATCH_TO_NON_VAR_TYPE_WITHOUT_RETURN_VALUES.substitute(
                base_type_call=base_type_call, guard=guard
            )
        call = check_tensorimpl_and_storage(call, unpacked_bindings)
        return call

    def emit_history() -> str:
        fn = "rebase" if modifies_arguments(f) and view_info is None else "set"
        output_names = [r.name for r in differentiable_outputs]
        # TODO: flatten allocates a std::vector, which could be expensive
        outs = CodeTemplate("flatten_tensor_args( ${outs} )").substitute(
            outs=output_names
        )
        return SET_HISTORY.substitute(fn=fn, differentiable_outputs=outs)

    def emit_save_outputs() -> str:
        if is_out_fn:
            # out functions don't currently support differentiation
            return ""
        if info is not None and info.has_derivatives:
            stmts = save_variables(info.all_saved_outputs, True)
            if len(stmts) == 0:
                return ""
            return CONDITIONAL.substitute(cond="grad_fn", statements=stmts)
        return ""

    def emit_any_requires_grad() -> List[str]:
        extra_condition = ""
        if info and info.output_differentiability_conditions:
            assert len(info.output_differentiability_conditions) == 1
            extra_condition = f"_any_requires_grad &= ({info.output_differentiability_conditions[0]});"
        return [
            SETUP_ANY_REQUIRES_GRAD.substitute(
                args_with_derivatives=[arg.name for arg in args_with_derivatives],
                extra_differentiability_conditions=extra_condition,
            )
        ]

    def get_any_has_forward_grad_name(var_names: Tuple[str, ...]) -> str:
        if len(var_names) == 1:
            return f"_any_has_forward_grad_{var_names[0]}"
        else:
            return f'_any_has_forward_grad_{"_".join(var_names)}'

    def emit_any_has_forward_grad() -> List[str]:
        content: List[str] = []
        for derivative in fw_derivatives:
            requires_fw_grad = get_any_has_fw_grad_cond(derivative=derivative)
            if info and info.output_differentiability_conditions:
                assert len(info.output_differentiability_conditions) == 1
                requires_fw_grad = f"({info.output_differentiability_conditions[0]}) && {requires_fw_grad}"
            content.append(
                f"auto {get_any_has_forward_grad_name(derivative.var_names)} = {requires_fw_grad};\n"
                f"(void){get_any_has_forward_grad_name(derivative.var_names)};"
            )
        return content

    def emit_check_inplace() -> List[str]:
        if not inplace:
            return []
        return [
            f"check_inplace({arg.name}, _any_requires_grad);"
            for arg in differentiable_outputs
        ]

    def emit_fw_derivatives() -> List[str]:
        content: List[str] = []
        fw_grad_setters: List[str] = []
        for derivative in fw_derivatives:
            res = derivative.var_names
            if f.func.name.name.inplace:
                assert (
                    len(res) == 1
                ), "Expected number of outputs to be 1 if function is inplace"
                # TODO update this when inplace namings are unified
                res = ("self",)

            assert derivative.required_inputs_fw_grad is not None

            unpacked_arguments = ""
            for inp in differentiable_inputs:
                zeros_fn = (
                    "zeros"
                    if inplace and inp.name == "self"
                    else "_efficientzerotensor"
                )
                if inp.name in derivative.required_inputs_fw_grad:
                    unpacked_arguments += (
                        FW_DERIVATIVE_DEFINED_GRAD_TEMPLATE.substitute(
                            inp=inp.name, zeros_fn=zeros_fn
                        )
                    )
                if inp.name in (derivative.required_inputs_primal or []):
                    unpacked_arguments += (
                        FW_DERIVATIVE_DEFINED_PRIMAL_TEMPLATE.substitute(inp=inp.name)
                    )
            if derivative.required_original_self_value:
                unpacked_arguments += FW_DERIVATIVE_DEFINED_GRAD_TEMPLATE.substitute(
                    inp="original_self", zeros_fn=zeros_fn
                )
                unpacked_arguments += FW_DERIVATIVE_DEFINED_PRIMAL_TEMPLATE.substitute(
                    inp="original_self"
                )
            elif inplace and derivative.is_reusing_outplace_formula:
                # The gradient wasn't already cloned, do it if grad mode is enabled
                unpacked_arguments += (
                    "self_t = GradMode::is_enabled() ? self_t.clone() : self_t;"
                )

            if inplace:
                is_inplace_str = "true"
            else:
                is_inplace_str = "false"

            requires_fw_grad = get_any_has_forward_grad_name(derivative.var_names)

            if all(
                (isinstance(var_type, BaseType) and var_type.is_tensor_like())
                for var_type in derivative.var_types
            ):
                # Is there a way to get from BaseType to BaseCType
                if len(derivative.var_types) == 1:
                    opt_res_grad_type = OptionalCType(BaseCType(tensorT)).cpp_type()
                    fw_grad_setters.append(
                        FW_DERIVATIVE_SETTER_TENSOR.substitute(
                            out_arg=res[0], is_inplace=is_inplace_str
                        )
                    )
                    requires_fw_grad += f" && ({derivative.var_names[0]}.defined())"
                else:
                    tuple_type = TupleCType(
                        [BaseCType(tensorT)] * len(derivative.var_types)
                    )
                    opt_res_grad_type = OptionalCType(tuple_type).cpp_type()
                    for idx, single_res in enumerate(res):
                        fw_grad_setters.append(
                            FW_DERIVATIVE_SETTER_MULTI_OUTPUT.substitute(
                                idx=idx, all_res="_".join(res), out_arg=single_res
                            )
                        )
            elif (
                isinstance(derivative.var_types[0], ListType)
                and derivative.var_types[0].is_tensor_like()
            ):
                assert (
                    len(derivative.var_types) == 1
                ), "Expected number of outputs to be 1 if function returns ListType"
                opt_res_grad_type = OptionalCType(
                    VectorCType(BaseCType(tensorT))
                ).cpp_type()
                fw_grad_setters.append(
                    FW_DERIVATIVE_SETTER_TENSOR_LIST.substitute(
                        out_arg=res[0], is_inplace=is_inplace_str
                    )
                )
            else:
                raise RuntimeError("Unsupported output type for forward derivative")

            fw_grad_opt_definition = (
                f"{opt_res_grad_type} {'_'.join(res)}_new_fw_grad_opt = c10::nullopt;"
            )

            # View ops create fw_grad that already is a view of the base's fw_grad so just use that
            content.append(
                FW_DERIVATIVE_TEMPLATE.substitute(
                    fw_grad_opt_definition=fw_grad_opt_definition,
                    requires_fw_grad=requires_fw_grad,
                    formula=derivative.formula,
                    out_arg="_".join(res),
                    unpacked_arguments=unpacked_arguments,
                )
            )

        # Set all the grads at the end to avoid: https://github.com/pytorch/pytorch/issues/67367
        content.append("\n".join(fw_grad_setters))
        return content

    def get_any_has_fw_grad_cond(derivative: Optional[ForwardDerivative]) -> str:
        #
        # Produces a condition string (e.g, "isFwGradDefined(grad_output) || isFwGradDefined(output)")
        #
        if derivative is None:
            # (1) If a derivative is NOT provided, cond will check fw_grad of ALL differentiable inputs
            # - Used in the out_fn case when we want to forbid fw derivatives
            # - Used in the case where the fw_derivative is not defined, but we want
            #   To check if there is a decomposition registered for jvp
            to_check: List[str] = []
            for inp in list(
                mapMaybe(
                    gen_differentiable_input,
                    f.func.arguments.non_out + list(f.func.arguments.out),  # type: ignore[operator]
                )
            ):
                if is_tensor_type(inp.type):
                    to_check.append(
                        FW_DERIVATIVE_CHECK_TEMPLATE.substitute(req_inp=inp.name)
                    )
                elif is_tensor_list_type(inp.type):
                    to_check.append(
                        FW_DERIVATIVE_TENSORLIST_CHECK_TEMPLATE.substitute(
                            req_inp=inp.name
                        )
                    )
                else:
                    raise RuntimeError(
                        f'Unsupported input type for "{name}" when forbidding forward AD usage.'
                    )
            return f'({" || ".join(to_check)})'
        else:
            # (2) If derivative is provided, use that information to determine which inputs
            #     to check fw_grad for
            assert derivative.required_inputs_fw_grad is not None

            if len(derivative.required_inputs_fw_grad) == 0:
                # Handle functions like stack
                # For these, we don't unpack anything and always call the user function
                if not (
                    len(differentiable_inputs) == 1
                    and is_tensor_list_type(differentiable_inputs[0].type)
                ):
                    raise RuntimeError(
                        f'No differentiable input to "{name}" is a differentiable Tensor (as the provided '
                        "forward AD formula does not use any input tangent) even though a forward gradient "
                        "formula has been defined for it. This case should only happen for function that "
                        "take a single TensorList as input. All other cases are not supported right now."
                    )
                any_has_fw_grad = "true"
            else:
                any_has_fw_grad = " || ".join(
                    [
                        FW_DERIVATIVE_CHECK_TEMPLATE.substitute(req_inp=inp.name)
                        for inp in differentiable_inputs
                        if inp.name in derivative.required_inputs_fw_grad
                    ]
                )
                any_has_fw_grad = f"({any_has_fw_grad})"

            return any_has_fw_grad

    def emit_forbid_fw_derivatives(is_out_fn: bool = False) -> str:
        if is_out_fn:
            msg = "because it is an out= function"
        else:
            msg = (
                "because it has not been implemented yet.\\nPlease file an issue "
                "to PyTorch at https://github.com/pytorch/pytorch/issues/new?template=feature-request.yml "
                "so that we can prioritize its implementation."
            )
        cond = get_any_has_fw_grad_cond(derivative=None)
        return (
            FW_DERIVATIVE_FORBID_TEMPLATE.substitute(cond=cond, name=name, msg=msg)
            if cond != ""
            else ""
        )

    body: List[str] = []
    unpack_args_stats, unpacked_bindings = unpack_args(f)

    body.extend(unpack_args_stats)
    if requires_derivative:
        body.extend(emit_any_requires_grad())
        body.extend(emit_any_has_forward_grad())
        body.extend(emit_check_inplace())
        body.extend(emit_original_self_definition())
        body.extend(setup_derivative(differentiable_inputs))
    body.append(declare_returned_variables(f))

    body.append(emit_call(f, unpacked_bindings, try_jit_decomposition))
    if requires_derivative:
        # set_flags has to appear after version_counter, because rebase_history
        # requires that the counter is incremented before it is called
        body.append(emit_history())
        body.extend(emit_check_if_in_complex_autograd_allowlist())

    if is_out_fn:
        body.append(emit_forbid_fw_derivatives(is_out_fn=True))
    else:
        if requires_derivative and not try_jit_decomposition:
            if len(fw_derivatives) > 0:
                body.extend(emit_fw_derivatives())
            else:
                body.append(emit_forbid_fw_derivatives())

    if requires_derivative:
        # Save only after the forward AD has been set up
        body.append(emit_save_outputs())

    if str(f.func.name.name) in RESET_GRAD_ACCUMULATOR:
        # `inplace` implies that there is exactly one output named `self`,
        # so we can keep the generated code easy. If you need to
        # `reset_grad_accumulator` in an operator that's not `inplace`, you can
        # remove this assert but the code generation will get more elaborate
        assert inplace
        body.append("reset_grad_accumulator(self);")
    if not returns_void:
        body.append(f"return {get_return_value(f)};")
    return body<|MERGE_RESOLUTION|>--- conflicted
+++ resolved
@@ -417,7 +417,7 @@
 if (${tensor_name}_storage_saved.has_value() &&
     !at::impl::dispatch_mode_enabled() &&
     !at::impl::tensor_has_dispatch(${tensor_name}))
-  AT_ASSERT(${tensor_name}_storage_saved.value().is_alias_of(${out_tensor_name}.storage()));
+  TORCH_INTERNAL_ASSERT(${tensor_name}_storage_saved.value().is_alias_of(${out_tensor_name}.storage()));
 """
 )
 
@@ -434,7 +434,7 @@
     """\
 for (size_t i=0; i<${tensorlist_name}.size() && !at::impl::dispatch_mode_enabled(); i++) {
   if (${tensorlist_name}_storage_saved[i].has_value() && !at::impl::tensorlist_has_dispatch(${tensorlist_name}))
-    AT_ASSERT(${tensorlist_name}_storage_saved[i].value().is_alias_of(${tensorlist_name}[i].storage()));
+    TORCH_INTERNAL_ASSERT(${tensorlist_name}_storage_saved[i].value().is_alias_of(${tensorlist_name}[i].storage()));
 }
 """
 )
@@ -452,7 +452,7 @@
     """\
 for (size_t i=0; i<${tensorlist_name}.size() && !at::impl::dispatch_mode_enabled(); i++) {
   if (${tensorlist_name}_storage_saved[i].has_value() && !at::impl::tensorlist_has_dispatch(${tensorlist_name}))
-    AT_ASSERT(${tensorlist_name}_storage_saved[i].value().is_alias_of(
+    TORCH_INTERNAL_ASSERT(${tensorlist_name}_storage_saved[i].value().is_alias_of(
         static_cast<c10::optional<Tensor>>(${tensorlist_name}[i])->storage()));
 }
 """
@@ -468,21 +468,21 @@
 ENFORCE_SAME_TENSOR_IMPL = CodeTemplate(
     """\
 if (${tensor_name}_impl_saved && !at::impl::dispatch_mode_enabled() && !at::impl::tensor_has_dispatch(${tensor_name}))
-  AT_ASSERT(${tensor_name}_impl_saved == ${tensor_name}.getIntrusivePtr());
+  TORCH_INTERNAL_ASSERT(${tensor_name}_impl_saved == ${tensor_name}.getIntrusivePtr());
 """
 )
 
 ENFORCE_TENSOR_IMPL_USE_COUNT_LT_OR_EQ_ONE = CodeTemplate(
     """\
 if (!at::impl::dispatch_mode_enabled() && !at::impl::tensor_has_dispatch(${tensor_name}))
-  AT_ASSERT(${tensor_name}.use_count() <= 1, "function: ${fn_name}");
+  TORCH_INTERNAL_ASSERT(${tensor_name}.use_count() <= 1, "function: ${fn_name}");
 """
 )
 
 ENFORCE_TENSOR_STORAGE_USE_COUNT_EQUALS_ONE = CodeTemplate(
     """\
 if (${tensor_name}.has_storage() && !at::impl::dispatch_mode_enabled() && !at::impl::tensor_has_dispatch(${tensor_name})) {
-  AT_ASSERT(${tensor_name}.storage().use_count() == 1, "function: ${fn_name}");
+  TORCH_INTERNAL_ASSERT(${tensor_name}.storage().use_count() == 1, "function: ${fn_name}");
 }
 """
 )
@@ -499,7 +499,7 @@
     """\
 for (size_t i=0; i<${tensorlist_name}.size() && !at::impl::dispatch_mode_enabled(); i++) {
   if (${tensorlist_name}_impl_saved[i] && !at::impl::tensorlist_has_dispatch(${tensorlist_name}))
-    AT_ASSERT(${tensorlist_name}_impl_saved[i] == ${tensorlist_name}[i].getIntrusivePtr());
+    TORCH_INTERNAL_ASSERT(${tensorlist_name}_impl_saved[i] == ${tensorlist_name}[i].getIntrusivePtr());
 }
 """
 )
@@ -518,7 +518,8 @@
     """\
 for (size_t i=0; i<${tensorlist_name}.size() && !at::impl::dispatch_mode_enabled(); i++) {
   if (${tensorlist_name}_impl_saved[i])
-    AT_ASSERT(${tensorlist_name}_impl_saved[i] == static_cast<c10::optional<Tensor>>(${tensorlist_name}[i])->getIntrusivePtr());
+    TORCH_INTERNAL_ASSERT(
+      ${tensorlist_name}_impl_saved[i] == static_cast<c10::optional<Tensor>>(${tensorlist_name}[i])->getIntrusivePtr());
 }
 """
 )
@@ -571,11 +572,16 @@
 """
 )
 
+DECLARE_VECTOR_OF_GRAD_FN = CodeTemplate(
+    """\
+std::vector<std::shared_ptr<${op}>> grad_fns;
+"""
+)
+
 SETUP_ANY_REQUIRES_GRAD = CodeTemplate(
     """\
-auto _any_requires_grad = compute_requires_grad( ${args_with_derivatives} );
+[[maybe_unused]] auto _any_requires_grad = compute_requires_grad( ${args_with_derivatives} );
 ${extra_differentiability_conditions}
-(void)_any_requires_grad;
 """
 )
 
@@ -599,6 +605,26 @@
     """\
 grad_fn = std::shared_ptr<${op}>(new ${op}(${op_ctor}), deleteNode);
 grad_fn->set_next_edges(collect_next_edges( ${args_with_derivatives} ));
+"""
+)
+
+# note(crcrpar): `compute_requires_grad` in the template below is supplied with arguments indexed with `i`
+# while the `SETUP_ANY_REQUIRES_GRAD` above takes whole tensors and scalars.
+ASSIGN_VECTOR_OF_GRAD_FN = CodeTemplate(
+    """\
+for (const auto& i : c10::irange( ${irange} )) {
+  const auto ith_requires_grad = compute_requires_grad(${args_with_derivatives});
+  check_inplace(self[i], ith_requires_grad);
+  grad_fns.push_back([&]() -> std::shared_ptr<${op}> {
+      if (!ith_requires_grad) {
+          return nullptr;
+      } else {
+          auto grad_fn = std::shared_ptr<${op}>(new ${op}(${op_ctor}), deleteNode);
+          grad_fn->set_next_edges(collect_next_edges( ${args_with_derivatives} ));
+          return grad_fn;
+      }
+  }());
+}
 """
 )
 
@@ -646,6 +672,20 @@
     """\
 if (grad_fn) {
     ${fn}_history(${differentiable_outputs}, grad_fn);
+}
+"""
+)
+
+LOOP_OVER_VECTOR_OF_GRAD_FNS = CodeTemplate(
+    """\
+if (!grad_fns.empty()) {
+    ${preamble}
+    for (const auto& i : c10::irange(grad_fns.size())) {
+        auto grad_fn = grad_fns[i];
+        if (grad_fn != nullptr) {
+            ${statements}
+        }
+    }
 }
 """
 )
@@ -928,6 +968,28 @@
     return result
 
 
+_foreach_ops_without_differentiability_info = {
+    # No reference backward available due to the lack of `{maximum, minimum}(tensor, scalar)`.
+    ("_foreach_maximum", "Scalar"),
+    ("_foreach_maximum", "ScalarList"),
+    ("_foreach_minimum", "Scalar"),
+    ("_foreach_minimum", "ScalarList"),
+    # No reference backward available as addcdiv/addcmul don't support Tensor as scaling factor.
+    ("_foreach_addcdiv", "Tensor"),
+    ("_foreach_addcmul", "Tensor"),
+    # FIXME(crcrpar): Let `_foreach_zero_` have backward.
+    ("_foreach_zero", ""),
+}
+
+_foreach_ops_with_different_arity = {
+    # These ops lack `alpha` of scaling factor to applied to the right hand side argument.
+    ("_foreach_add", "Scalar"),
+    ("_foreach_add", "ScalarList"),
+    ("_foreach_sub", "Scalar"),
+    ("_foreach_sub", "ScalarList"),
+}
+
+
 @with_native_function_with_differentiability_info_and_key
 def emit_body(
     fn: NativeFunctionWithDifferentiabilityInfo, key: str = "Default"
@@ -944,6 +1006,32 @@
     base_name = get_base_name(f)
     view_info = get_view_info(f)
 
+    is_inplace_foreach = name.startswith("_foreach") and inplace
+    if is_inplace_foreach:
+        inplace_foreacharg2refarg: Dict[Argument, Argument] = {}
+        refargname2inplace_foreacharg: Dict[str, Argument] = {}
+        base_name_and_overload_name = (f.func.name.name.base, f.func.name.overload_name)
+        if info is None:
+            assert (
+                base_name_and_overload_name
+                in _foreach_ops_without_differentiability_info
+            ), f"{'.'.join(base_name_and_overload_name)} should have a differentiability info"
+        else:
+            assert (
+                len(f.func.arguments.flat_non_out)
+                == len(info.func.func.arguments.flat_non_out)
+            ) or (base_name_and_overload_name in _foreach_ops_with_different_arity), (
+                f"{'.'.join(base_name_and_overload_name)} has {len(f.func.arguments.flat_non_out)} args "
+                f"but the reference has {len(info.func.func.arguments.flat_non_out)}"
+            )
+            for foreach_arg, ref_arg in zip(
+                f.func.arguments.flat_non_out, info.func.func.arguments.flat_non_out
+            ):
+                foreach_arg_type = getattr(foreach_arg.type, "elem", foreach_arg.type)
+                assert foreach_arg_type == ref_arg.type
+                inplace_foreacharg2refarg[foreach_arg] = ref_arg
+                refargname2inplace_foreacharg[ref_arg.name] = foreach_arg
+
     def gen_differentiable_input(
         arg: Union[Argument, SelfArgument, TensorOptionsArguments]
     ) -> Optional[DifferentiableInput]:
@@ -966,7 +1054,21 @@
 
     @with_native_function
     def gen_differentiable_inputs(f: NativeFunction) -> List[DifferentiableInput]:
-        return list(mapMaybe(gen_differentiable_input, f.func.arguments.non_out))
+        arguments = list(f.func.arguments.non_out)
+        if is_inplace_foreach and info is not None:
+            for i, arg in enumerate(f.func.arguments.flat_non_out):
+                if arg in inplace_foreacharg2refarg:
+                    # note(crcrpar): From what I understand, what matters is only the name.
+                    # Thus originally I only replace argument only when the names are different.
+                    # TODO(crcrpar): Make it simpler.
+                    mapped_arg = inplace_foreacharg2refarg[arg]
+                    arguments[i] = Argument(
+                        mapped_arg.name,
+                        mapped_arg.type,
+                        mapped_arg.default,
+                        mapped_arg.annotation,
+                    )
+        return list(mapMaybe(gen_differentiable_input, arguments))
 
     def find_args_with_derivatives(
         differentiable_inputs: List[DifferentiableInput],
@@ -994,7 +1096,11 @@
     requires_derivative = (
         (not undifferentiable)
         and (len(differentiable_inputs) > 0)
-        and (len(differentiable_outputs) > 0)
+        and (
+            (len(differentiable_outputs) > 0)
+            # note(crcrpar): In-place foreach functions are a void function.
+            or is_inplace_foreach
+        )
     )
 
     if (
@@ -1009,7 +1115,8 @@
             f"ERROR: derivative ignored for {name} -- specified an autograd function without derivative"
         )
 
-    if requires_derivative and len(fw_derivatives) > 0:
+    # note(crcrpar): In-place foreach functions do not support forward AD
+    if requires_derivative and len(fw_derivatives) > 0 and not is_inplace_foreach:
         assert sum(len(derivative.var_names) for derivative in fw_derivatives) == len(
             differentiable_outputs
         ), (
@@ -1019,6 +1126,7 @@
             "derivatives is also okay, and we would require inputs to the op to "
             "not have associated tangents in that case."
         )
+
     try_jit_decomposition = (
         requires_derivative
         and len(fw_derivatives) == 0
@@ -1041,7 +1149,9 @@
             assert info is not None
 
             # It's hard to determine the edge offset if we have TensorLists
-            if has_tensorlist_arg:
+            # NOTE(crcrpar): in-place foreach functions' arguments include tensorlist
+            # but their derivatives don't use it, so let them bypass this check.
+            if has_tensorlist_arg and (not is_inplace_foreach):
                 return None
 
             # Empirical evaluation of the cases where we insert those guards in
@@ -1082,11 +1192,19 @@
 
             return f"grad_fn->should_compute_output({edge_off})"
 
-        setup.extend(save_variables(info.all_saved_inputs, False, guard_for))
-        for arg in args_with_derivatives:
-            if is_tensor_list_type(arg.type):
-                setup.append(f"grad_fn->{arg.name}_size_ = {arg.name}.size();")
-
+        if is_inplace_foreach:
+            save_input_stmts = save_variables(info.all_saved_inputs, False, guard_for)
+            if save_input_stmts:
+                setup.append(
+                    LOOP_OVER_VECTOR_OF_GRAD_FNS.substitute(
+                        preamble="", statements=save_input_stmts
+                    )
+                )
+        else:
+            setup.extend(save_variables(info.all_saved_inputs, False, guard_for))
+            for arg in args_with_derivatives:
+                if is_tensor_list_type(arg.type):
+                    setup.append(f"grad_fn->{arg.name}_size_ = {arg.name}.size();")
         return setup
 
     def setup_derivative(differentiable_inputs: List[DifferentiableInput]) -> List[str]:
@@ -1110,21 +1228,49 @@
 
         op = info.op if info is not None and info.has_derivatives else "NotImplemented"
         setup = []
-        setup.extend(
-            ASSIGN_GRAD_FN.substitute(
-                op=op,
-                op_ctor=""
-                if info is not None and info.has_derivatives
-                else f'"{cpp.name(f.func)}"',
-                args_with_derivatives=[arg.name for arg in args_with_derivatives],
-            ).split("\n")
-        )
+        if not is_inplace_foreach:
+            setup.extend(
+                ASSIGN_GRAD_FN.substitute(
+                    op=op,
+                    op_ctor=""
+                    if info is not None and info.has_derivatives
+                    else f'"{cpp.name(f.func)}"',
+                    args_with_derivatives=[arg.name for arg in args_with_derivatives],
+                ).split("\n")
+            )
+        else:
+            # note(crcrpar): Assuming in-place foreach function's self_arg is always TensorList.
+            list_like_arg = "self"
+            args = [arg.name for arg in args_with_derivatives]
+            for i, arg in enumerate(args):
+                if is_inplace_foreach and info is not None:
+                    if arg in refargname2inplace_foreacharg:
+                        foreach_arg = refargname2inplace_foreacharg[arg]
+                        args[i] = foreach_arg.name + (
+                            "[i]" if isinstance(foreach_arg.type, ListType) else ""
+                        )
+                else:
+                    if arg == list_like_arg:
+                        args[i] = arg + "[i]"
+            setup.extend(
+                ASSIGN_VECTOR_OF_GRAD_FN.substitute(
+                    op=op,
+                    op_ctor=""
+                    if info is not None and info.has_derivatives
+                    else f'"{cpp.name(f.func)}"',
+                    args_with_derivatives=args,
+                    irange=f"{list_like_arg}.size()",
+                ).split("\n")
+            )
         setup.extend(emit_save_inputs())
 
         body.extend(
             emit_check_no_requires_grad(differentiable_inputs, args_with_derivatives)
         )
-        body.append(DECLARE_GRAD_FN.substitute(op=op))
+        declare_grad_fn_template = (
+            DECLARE_GRAD_FN if not is_inplace_foreach else DECLARE_VECTOR_OF_GRAD_FN
+        )
+        body.append(declare_grad_fn_template.substitute(op=op))
         body.append(SETUP_DERIVATIVE.substitute(setup=setup))
         return body
 
@@ -1161,19 +1307,26 @@
     def emit_original_self_definition() -> List[str]:
         body: List[str] = []
         if inplace:
-            body.append("c10::optional<at::Tensor> original_self;")
-
-            all_forward_grad_cond = []
-            for derivative in fw_derivatives:
-                if derivative.required_original_self_value:
-                    all_forward_grad_cond.append(
-                        get_any_has_forward_grad_name(derivative.var_names)
-                    )
-
-            if all_forward_grad_cond:
-                body.append(f'if ({" || ".join(all_forward_grad_cond)}) {{')
-                body.append("  original_self = self.clone();")
-                body.append("}")
+            if is_inplace_foreach:
+                body.append(
+                    "std::vector<c10::optional<at::Tensor>> original_selfs(self.size());"
+                )
+            else:
+                body.append("c10::optional<at::Tensor> original_self;")
+
+            # todo(crcrpar): enable forward AD for foreach. Out-place don't have formulas now.
+            if not is_inplace_foreach:
+                all_forward_grad_cond = []
+                for derivative in fw_derivatives:
+                    if derivative.required_original_self_value:
+                        all_forward_grad_cond.append(
+                            get_any_has_forward_grad_name(derivative.var_names)
+                        )
+
+                if all_forward_grad_cond:
+                    body.append(f'if ({" || ".join(all_forward_grad_cond)}) {{')
+                    body.append("  original_self = self.clone();")
+                    body.append("}")
 
         return body
 
@@ -1190,11 +1343,6 @@
                 if isinstance(arg.nctype.name, SpecialArgName)
                 else arg.nctype.name
             )
-<<<<<<< HEAD
-            type = arg.nctype.type
-            expr = arg.expr
-            stmts_prepend = None
-=======
             foreacharg: Optional[Argument] = None
             is_foreacharg_list_type: bool = False
             type = arg.nctype.type
@@ -1217,7 +1365,6 @@
                         assert len(split_src_name) == 2
                         src_name = split_src_name[0]
                     expr = expr.replace(src_name, name_in_expr)
->>>>>>> 896eb1db
             if (
                 type == BaseCType(tensorT)
                 or type == OptionalCType(BaseCType(tensorT))
@@ -1228,22 +1375,28 @@
                 var = name
                 name += "_"
                 if var == "self" and inplace:
-                    stmts_prepend = (
-                        "if (!original_self.has_value()) original_self = self.clone()"
+                    original_self_var = (
+                        "original_self"
+                        if not is_inplace_foreach
+                        else "original_selfs[i]"
                     )
-                    var = "original_self.value()"
+                    self_var = var if not is_inplace_foreach else var + "[i]"
+                    stmts_prepend = f"if (!{original_self_var}.has_value()) {original_self_var} = {self_var}.clone()"
+                    var = f"{original_self_var}.value()"
                     assert not is_output
                 if inplace and is_output:
-                    var = "self"
+                    assert name == "result_"
+                    var = (
+                        "self[i]"
+                        if is_inplace_foreach or is_foreacharg_list_type
+                        else "self"
+                    )
                     is_inplace_view = f"{var}.is_view()"
                     expr = f"SavedVariable({var}, {str(is_output).lower()}, {is_inplace_view})"
                 else:
                     expr = f"SavedVariable({var}, {str(is_output).lower()})"
-<<<<<<< HEAD
-=======
                     if foreacharg is not None and "original_selfs" not in expr:
                         expr = expr.replace(src_name, name_in_expr)
->>>>>>> 896eb1db
             elif (
                 type == BaseCType(tensorListT)
                 or type == ListCType(OptionalCType(BaseCType(tensorT)))
@@ -1263,10 +1416,7 @@
                 elem=BaseCType(type=BaseCppType(ns="at", name="Scalar"))
             ):
                 expr = expr + ".vec()"
-<<<<<<< HEAD
-=======
-
->>>>>>> 896eb1db
+
             guard = guard_for(arg)
             if guard is None:
                 if stmts_prepend:
@@ -1502,9 +1652,18 @@
         output_names = [r.name for r in differentiable_outputs]
         # TODO: flatten allocates a std::vector, which could be expensive
         outs = CodeTemplate("flatten_tensor_args( ${outs} )").substitute(
-            outs=output_names
+            outs=output_names if not is_inplace_foreach else "self"
         )
-        return SET_HISTORY.substitute(fn=fn, differentiable_outputs=outs)
+        if not is_inplace_foreach:
+            return SET_HISTORY.substitute(fn=fn, differentiable_outputs=outs)
+        else:
+            return LOOP_OVER_VECTOR_OF_GRAD_FNS.substitute(
+                preamble=(
+                    f"auto differentiable_outputs = {outs};\n"
+                    f"TORCH_INTERNAL_ASSERT(differentiable_outputs.size() == grad_fns.size());"
+                ),
+                statements=f"{fn}_history(differentiable_outputs[i], grad_fns[i]);",
+            )
 
     def emit_save_outputs() -> str:
         if is_out_fn:
@@ -1514,7 +1673,12 @@
             stmts = save_variables(info.all_saved_outputs, True)
             if len(stmts) == 0:
                 return ""
-            return CONDITIONAL.substitute(cond="grad_fn", statements=stmts)
+            if not is_inplace_foreach:
+                return CONDITIONAL.substitute(cond="grad_fn", statements=stmts)
+            else:
+                return LOOP_OVER_VECTOR_OF_GRAD_FNS.substitute(
+                    preamble="", statements=stmts
+                )
         return ""
 
     def emit_any_requires_grad() -> List[str]:
@@ -1522,9 +1686,15 @@
         if info and info.output_differentiability_conditions:
             assert len(info.output_differentiability_conditions) == 1
             extra_condition = f"_any_requires_grad &= ({info.output_differentiability_conditions[0]});"
+        names_of_args_with_derivatives = [arg.name for arg in args_with_derivatives]
+        if is_inplace_foreach and info is not None:
+            for i, arg in enumerate(names_of_args_with_derivatives):
+                for f_arg, r_arg in inplace_foreacharg2refarg.items():
+                    if arg == r_arg.name:
+                        names_of_args_with_derivatives[i] = f_arg.name
         return [
             SETUP_ANY_REQUIRES_GRAD.substitute(
-                args_with_derivatives=[arg.name for arg in args_with_derivatives],
+                args_with_derivatives=names_of_args_with_derivatives,
                 extra_differentiability_conditions=extra_condition,
             )
         ]
@@ -1536,6 +1706,9 @@
             return f'_any_has_forward_grad_{"_".join(var_names)}'
 
     def emit_any_has_forward_grad() -> List[str]:
+        # todo(crcrpar): enable forward AD for foreach. Out-place don't have formulas now.
+        if is_inplace_foreach:
+            return []
         content: List[str] = []
         for derivative in fw_derivatives:
             requires_fw_grad = get_any_has_fw_grad_cond(derivative=derivative)
@@ -1557,6 +1730,9 @@
         ]
 
     def emit_fw_derivatives() -> List[str]:
+        # todo(crcrpar): enable forward AD for foreach. Out-place don't have formulas now.
+        if is_inplace_foreach:
+            return []
         content: List[str] = []
         fw_grad_setters: List[str] = []
         for derivative in fw_derivatives:
