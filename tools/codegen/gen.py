--- conflicted
+++ resolved
@@ -194,6 +194,16 @@
     dispatch_key = get_static_dispatch_backend(f, backend_index)
     return (f'#include <ATen/ops/{f.root_name}_{dispatch_key.lower()}_dispatch.h>'
             if dispatch_key is not None else None)
+
+
+def static_dispatch_extra_headers(backend: Optional[BackendIndex], skip_tensor_include: bool = False) -> List[str]:
+    if skip_tensor_include:
+        # See Note [Avoiding Include Cycles In Static Dispatch]
+        maybe_inl = '_inl'
+    else:
+        maybe_inl = ''
+    return [f'#include <ATen/{dispatch_key}Functions{maybe_inl}.h>'
+            for dispatch_key in static_dispatch_keys(backend)]
 
 
 def static_dispatch(
@@ -1183,12 +1193,6 @@
             f'#include <ATen/ops/{name}_ops.h>'
             for name, functions in functions_by_root_name.items()
             if any(Variant.method in fn.variants for fn in functions)
-<<<<<<< HEAD
-        ],
-        'static_dispatch_ops_headers': list(mapMaybe(
-            lambda fn: static_dispatch_ops_header(fn, backend_index=static_dispatch_idx),
-            [fn for fn in native_functions if Variant.method in fn.variants])),
-=======
         ),
         'MethodOperators_declarations': [],
     })
@@ -1237,10 +1241,16 @@
             rocm=rocm,
         )
 
+    def static_dispatch_method_headers():
+        return list(mapMaybe(
+            lambda fn: static_dispatch_ops_header(fn, backend_index=static_dispatch_idx),
+            [fn for fn in native_functions if Variant.method in fn.variants]))
+
 
     core_fm.write('TensorBody.h', lambda: {
-        'static_dispatch_extra_headers': static_dispatch_extra_headers(static_dispatch_idx, skip_tensor_include=True),
->>>>>>> c7381ae7
+        'static_dispatch_ops_headers': (
+            static_dispatch_method_headers() if per_operator_headers
+            else static_dispatch_extra_headers(static_dispatch_idx, skip_tensor_include=True)),
         'tensor_method_declarations': list(mapMaybe(ComputeTensorMethod(
             target=Target.DECLARATION, static_dispatch_backend_index=static_dispatch_idx), native_functions)),
         'tensor_method_definitions': list(mapMaybe(ComputeTensorMethod(
@@ -1273,6 +1283,7 @@
         functions_keys: Set[DispatchKey],
         rocm: bool,
         force_schema_registration: bool,
+        per_operator_headers: bool,
 ) -> None:
     extra_cuda_headers = '''\
 #include <c10/cuda/CUDAGuard.h>
@@ -1289,14 +1300,10 @@
     for dispatch_key in dispatch_keys:
         fm = cuda_fm if is_cuda_dispatch_key(dispatch_key) else cpu_fm
 
-        backend_index = backend_indices[dispatch_key]
-        dispatch_namespace = str(dispatch_key).lower()
-        fm.write_with_template(f'Register{dispatch_key}.cpp', 'RegisterDispatchKey.cpp', lambda: {
-            'extra_cuda_headers': extra_cuda_headers if is_cuda_dispatch_key(dispatch_key) else '',
-            'external_backend_headers': '',
-            'dispatch_headers': dest.gen_registration_headers(backend_index),
-            'ops_headers': list(set(
-                (f"""
+        if per_operator_headers:
+            def operator_headers():
+                return list(set(
+                    (f"""
 #include <ATen/ops/{fn.root_name}_native.h>
 """ if dispatch_key != DispatchKey.CompositeExplicitAutograd else f"""\
 #include <ATen/ops/{fn.root_name}.h>
@@ -1304,10 +1311,26 @@
 """) + (f"""\
 #include <ATen/ops/{fn.root_name}_{dispatch_namespace}_dispatch.h>
 """ if dispatch_key in functions_keys else "")
-                for fn in native_functions if backend_index.has_kernel(fn) or (
-                    fn.structured and dispatch_key in
-                    (DispatchKey.Meta, DispatchKey.CompositeExplicitAutograd))
-            )),
+                    for fn in native_functions if backend_index.has_kernel(fn) or (
+                        fn.structured and dispatch_key in
+                        (DispatchKey.Meta, DispatchKey.CompositeExplicitAutograd))
+                ))
+        else:
+            def operator_headers():
+                headers = ["#include <ATen/NativeFunctions.h>"]
+                if dispatch_key == DispatchKey.CompositeExplicitAutograd:
+                    headers.append("#include <ATen/Functions.h>")
+                if dispatch_key in functions_keys:
+                    headers.append(f"#include <ATen/{dispatch_key!s}Functions.h>")
+                return headers
+
+        backend_index = backend_indices[dispatch_key]
+        dispatch_namespace = str(dispatch_key).lower()
+        fm.write_with_template(f'Register{dispatch_key}.cpp', 'RegisterDispatchKey.cpp', lambda: {
+            'extra_cuda_headers': extra_cuda_headers if is_cuda_dispatch_key(dispatch_key) else '',
+            'external_backend_headers': '',
+            'dispatch_headers': dest.gen_registration_headers(backend_index, per_operator_headers),
+            'ops_headers': operator_headers(),
             'DispatchKey': dispatch_key,
             'dispatch_namespace': dispatch_key.lower(),
             'dispatch_helpers': dest.gen_registration_helpers(backend_index),
@@ -1570,7 +1593,9 @@
             dispatch_keys=dispatch_keys,
             functions_keys=functions_keys,
             rocm=options.rocm,
-            force_schema_registration=options.force_schema_registration)
+            force_schema_registration=options.force_schema_registration,
+            per_operator_headers=options.per_operator_headers,
+        )
 
     if 'headers' in options.generate:
         gen_headers(
