--- conflicted
+++ resolved
@@ -7,28 +7,22 @@
 from typing import Any, Dict
 
 import torch
-<<<<<<< HEAD
-=======
 import torch.nn as nn
 from torch.nn import TransformerEncoderLayer, TransformerDecoderLayer
->>>>>>> 4a57321a
 from torch import distributed as dist
 from torch.distributed.algorithms._checkpoint.checkpoint_wrapper import checkpoint_wrapper
 from torch.distributed.fsdp import (
     FullyShardedDataParallel as FSDP,
     StateDictType,
+    FullStateDictConfig,
+    LocalStateDictConfig,
     CPUOffload,
     MixedPrecision,
 )
-<<<<<<< HEAD
-from torch.distributed.fsdp.wrap import enable_wrap, wrap
-=======
 from torch.distributed.fsdp.fully_sharded_data_parallel import FullyShardedDataParallel
 from torch.distributed.fsdp.shard_utils import _gather_state_dict
 from torch.distributed.fsdp.wrap import enable_wrap, wrap, transformer_auto_wrap_policy
->>>>>>> 4a57321a
 from torch.nn import Linear, Module
-import torch.nn as nn
 from torch.nn.parallel import DistributedDataParallel
 from torch.optim import SGD
 from torch.testing._internal.common_distributed import skip_if_lt_x_gpu
@@ -48,7 +42,6 @@
     run_tests,
     TEST_WITH_DEV_DBG_ASAN,
 )
-from torch.distributed.fsdp.fully_sharded_data_parallel import FullyShardedDataParallel
 
 
 if not dist.is_available():
@@ -64,10 +57,8 @@
 
 INNER_SHAPE = [4, 4]
 OUTER_SHAPE = [4, 5]
-
-<<<<<<< HEAD
-_SUPPORTED_STATE_DICT_IMPLS = ["state_dict", "local_state_dict"]
-=======
+BUFFER_SHAPE = [5, 5]
+
 NON_ROOT_FSDP_PREFIX = 'non_fsdp_lin'
 
 _UNFLATTENED_STATE_DICT_IMPLS = ["state_dict", "sharded_state_dict"]
@@ -75,7 +66,6 @@
 _SUPPORTED_STATE_DICT_IMPLS = (
     _UNFLATTENED_STATE_DICT_IMPLS + _FLATTENED_STATE_DICT_IMPLS
 )
->>>>>>> 4a57321a
 
 STATE_DICT_MAPPING = {
     "state_dict": StateDictType.FULL_STATE_DICT,
@@ -85,12 +75,16 @@
 
 
 class Model(Module):
-    def __init__(self, wrap_fsdp):
+    def __init__(self, wrap_fsdp, register_buffers=False):
         super().__init__()
         self.inner = Linear(*INNER_SHAPE)
+        if register_buffers:
+            self.inner.register_buffer("buffer", torch.randn(BUFFER_SHAPE))
         if wrap_fsdp:
             self.inner = FSDP(self.inner)
         self.outer = Linear(*OUTER_SHAPE)
+        if register_buffers:
+            self.outer.register_buffer("buffer", torch.randn(BUFFER_SHAPE))
 
     def forward(self, x):
         # Forward twice.
@@ -104,17 +98,6 @@
     def world_size(self):
         return 2
 
-<<<<<<< HEAD
-    def _get_simple_nested_model(self, *fsdp_args, **fsdp_kwargs):
-        model = FSDP(
-            nn.Sequential(
-                FSDP(nn.Linear(10, 10, bias=False).cuda(), *fsdp_args, **fsdp_kwargs),
-                nn.Linear(10, 10, bias=False).cuda(),
-            ),
-            *fsdp_args,
-            **fsdp_kwargs,
-        )
-=======
     def _broadcast_state_dict(self, state_dict):
         olist = [state_dict if self.rank == 0 else None]
         dist.broadcast_object_list(olist)
@@ -145,7 +128,6 @@
             model = nn.Sequential(
                 nn.Linear(10, 10, bias=False).cuda(), nn.Linear(10, 10, bias=False).cuda()
             )
->>>>>>> 4a57321a
         return model
 
     def _get_simple_model(self, *fsdp_args, checkpoint_wrap=False, **fsdp_kwargs):
@@ -155,8 +137,6 @@
         model = FSDP(lin, *fsdp_args, **fsdp_kwargs)
         return model
 
-<<<<<<< HEAD
-=======
     def _get_non_fsdp_root_module(self, *fsdp_args, wrap=True, **fsdp_kwargs):
         class FSDPContainer(nn.Module):
             def __init__(self, fsdp_1, fsdp_2):
@@ -300,28 +280,30 @@
                 params_new = list(model_new.parameters())
                 self.assertEqual(params, params_new)
 
->>>>>>> 4a57321a
-    @skip_if_lt_x_gpu(2)
+    @skip_if_lt_x_gpu(2)
+    @parametrize("state_dict_type", _SUPPORTED_STATE_DICT_IMPLS)
     @parametrize(
         "cpu_offload",
         [CPUOffload(offload_params=True), CPUOffload(offload_params=False)],
     )
     @parametrize("fp16", [True, False])
-    def test_basic_save_and_load_state_dict(self, cpu_offload, fp16):
+    @parametrize("state_dict_rank0_and_offload", [True, False])
+    def test_basic_save_and_load_state_dict(
+        self, state_dict_type, cpu_offload, fp16, state_dict_rank0_and_offload
+    ):
         """
         Tests that we can save a state_dict and load it into a blank model
         with various configs such as fp16 and cpu offload and parameters
         match as expected.
         """
+        if state_dict_rank0_and_offload and state_dict_type != "state_dict":
+            return
         for model_call in [
             partial(self._get_non_fsdp_root_module, cpu_offload=cpu_offload),
             partial(self._get_simple_nested_model, cpu_offload=cpu_offload),
             partial(self._get_simple_model, cpu_offload=cpu_offload),
         ]:
             model = model_call()
-<<<<<<< HEAD
-            fsdp_state_dict = _get_state_dict(model, cpu_offload.offload_params, fp16)
-=======
 
             ctx = self._get_state_dict_mgr(
                 model, state_dict_type, state_dict_rank0_and_offload
@@ -339,7 +321,6 @@
             self._validate_state_dict_contents(
                 model, fsdp_state_dict, state_dict_rank0_and_offload, ignore_keys=ignore_keys,
             )
->>>>>>> 4a57321a
             if fp16:
                 # Verify fp16 is the type
                 for tensor in fsdp_state_dict.values():
@@ -356,17 +337,6 @@
             self._compare_models(model, model_new, self.assertNotEqual)
 
             # Verify parameters are the same in the new model.
-<<<<<<< HEAD
-            model_new.load_state_dict(fsdp_state_dict)
-            with FullyShardedDataParallel.summon_full_params(model_new):
-                with FullyShardedDataParallel.summon_full_params(model):
-                    params = list(model.parameters())
-                    params_new = list(model_new.parameters())
-                    self.assertEqual(params, params_new)
-                    if fp16:
-                        for tensor in model_new.parameters():
-                            self.assertEqual(tensor.dtype, torch.float16)
-=======
             if state_dict_rank0_and_offload:
                 # Broadcast the state dict and move it back to GPU in
                 # preparation for loading.
@@ -383,17 +353,30 @@
                 model_new.load_state_dict(fsdp_state_dict)
 
             self._compare_models(model, model_new, self.assertEqual, check_fp16=fp16)
->>>>>>> 4a57321a
-
-    @skip_if_lt_x_gpu(2)
+
+    @skip_if_lt_x_gpu(2)
+    @parametrize("state_dict_type", _SUPPORTED_STATE_DICT_IMPLS)
     @parametrize("mixed_precision", [True, False])
-    def test_save_and_load_after_forward_state_dict(self, mixed_precision):
+    @parametrize("state_dict_rank0_and_offload", [True, False])
+    def test_save_and_load_after_forward_state_dict(
+        self, state_dict_type, mixed_precision, state_dict_rank0_and_offload
+    ):
         """
         Test that saving after some training results in params being updated as
         expected.
         """
+        if state_dict_rank0_and_offload and state_dict_type != "state_dict":
+            return
         torch.cuda.set_device(self.rank)
-        mixed_precision = MixedPrecision() if mixed_precision else None
+        mixed_precision = (
+            MixedPrecision(
+                param_dtype=torch.float16,
+                reduce_dtype=torch.float16,
+                buffer_dtype=torch.float16,
+            )
+            if mixed_precision
+            else None
+        )
         model = self._get_simple_nested_model(mixed_precision=mixed_precision)
         optim = torch.optim.SGD(model.parameters(), lr=0.1)
         initial_params = _get_full_detached_param(model)
@@ -410,9 +393,6 @@
         # Ensure some training occured
         self.assertNotEqual(initial_params, trained_params)
         # Save a copy of the state_dict
-<<<<<<< HEAD
-        state_dict = {k: v.clone() for k, v in model.state_dict().items()}
-=======
         fsd_mgr = self._get_state_dict_mgr(
             model, state_dict_type, state_dict_rank0_and_offload
         )
@@ -425,7 +405,6 @@
                     shard = sharded_tensor._local_shards[0]
                     shard.tensor = shard.tensor.clone().detach_()
         self._validate_state_dict_contents(model, state_dict, state_dict_rank0_and_offload)
->>>>>>> 4a57321a
         _zero_model(model)
 
         # Ensure checkpointed params have the full param dtype
@@ -433,15 +412,28 @@
             self.assertEqual(tensor.dtype, torch.float32)
 
         # Load state_dict into zeroed model
-        model.load_state_dict(state_dict)
+        if state_dict_rank0_and_offload:
+            # Broadcast the state dict and move it back to GPU in
+            # preparation for loading.
+            state_dict = self._broadcast_state_dict(state_dict)
+            for key in state_dict.keys():
+                state_dict[key] = state_dict[key].cuda()
+
+        with FSDP.state_dict_type(model, STATE_DICT_MAPPING[state_dict_type]):
+            model.load_state_dict(state_dict)
         loaded_params = _get_full_detached_param(model)
         self.assertEqual(loaded_params, trained_params)
 
-    def _initialize_model(self, wrap_fsdp: bool, wrap_ddp: bool = True):
+    def _initialize_model(
+        self,
+        wrap_fsdp: bool,
+        wrap_ddp: bool = True,
+        register_buffers: bool = False,
+    ):
         # keep everything deterministic for input data
         torch.manual_seed(0)
 
-        model = Model(wrap_fsdp).cuda()
+        model = Model(wrap_fsdp, register_buffers=register_buffers).cuda()
         if wrap_fsdp:
             model = FSDP(model)
         elif wrap_ddp:
@@ -504,7 +496,7 @@
         state_dict = self._state_dict(self._initialize_model(True), state_dict_type)
         if state_dict_type == "local_state_dict":
             self.assertEqual(set(["flat_param", "inner.flat_param"]), state_dict.keys())
-        elif state_dict_type == "state_dict":
+        elif state_dict_type in ("state_dict", "sharded_state_dict"):
             # Keys should match local model.
             local_model = self._initialize_model(wrap_fsdp=False, wrap_ddp=False)
             local_keys = local_model.state_dict().keys()
@@ -513,13 +505,6 @@
             raise NotImplementedError(f"No test for {state_dict_type}!")
 
     @skip_if_lt_x_gpu(2)
-<<<<<<< HEAD
-    def test_state_dict_load_into_local_module(self):
-        """
-        Tests that FSDP's state_dict can be loaded into a local model.
-        """
-        model = self._initialize_model(wrap_fsdp=True)
-=======
     @parametrize("state_dict_type", _UNFLATTENED_STATE_DICT_IMPLS)
     @parametrize("state_dict_rank0_and_offload", [True, False])
     @parametrize("fsdp_root", [True, False])
@@ -535,7 +520,6 @@
             model = self._get_non_fsdp_root_module()
         else:
             model = self._initialize_model(wrap_fsdp=True, register_buffers=True)
->>>>>>> 4a57321a
         optim = SGD(model.parameters(), lr=0.1)
         if not fsdp_root:
             in_data = torch.randn(1, 10, requires_grad=True, device=torch.device("cuda"))
@@ -550,12 +534,6 @@
         with FullyShardedDataParallel.summon_full_params(model):
             fsdp_params = deepcopy(list(model.parameters()))
 
-<<<<<<< HEAD
-        # get FSDP state_dict. Note that by default we return state_dict.
-        fsdp_state_dict = model.state_dict()
-        # Create zeroed local model
-        blank_local_model = self._initialize_model(wrap_fsdp=False, wrap_ddp=False)
-=======
         # get FSDP state_dict. Note that by default we return full_state_dict.
         sd_mgr = self._get_state_dict_mgr(
             model, state_dict_type, state_dict_rank0_and_offload
@@ -579,15 +557,14 @@
         for mod in blank_local_model.modules():
             self.assertFalse(isinstance(mod, FSDP))
 
->>>>>>> 4a57321a
         for param in blank_local_model.parameters():
             with torch.no_grad():
                 param.zero_()
 
+        fsdp_state_dict = _gather_state_dict(fsdp_state_dict)
+
         # Load fsdp's full state dict into the local and verify params are as
         # expected.
-<<<<<<< HEAD
-=======
         if state_dict_rank0_and_offload:
             # Broadcast + CUDA state_dict
             if not isinstance(model, FSDP):
@@ -602,15 +579,15 @@
                 fsdp_state_dict[key] = fsdp_state_dict[key].cuda()
 
         # if self.rank == 0:
->>>>>>> 4a57321a
         blank_local_model.load_state_dict(fsdp_state_dict)
         local_params = list(blank_local_model.parameters())
         for fsdp_param, local_param in zip(fsdp_params, local_params):
             self.assertEqual(fsdp_param, local_param)
 
     @skip_if_lt_x_gpu(2)
+    @parametrize("state_dict_type", _SUPPORTED_STATE_DICT_IMPLS)
     @parametrize("double_nest", [True])
-    def test_state_dict_skip_module(self, double_nest):
+    def test_state_dict_skip_module(self, state_dict_type, double_nest):
         torch.cuda.set_device(self.rank)
 
         def _create_module(wrap_fsdp=True):
@@ -621,7 +598,8 @@
                 # Full name of linear_skip param tensors in SkipModel, as would be
                 # stored in checkpoint.
                 linear_skip_tensor_names = [
-                    k for k in dict(module.named_parameters()).keys()
+                    k
+                    for k in dict(module.named_parameters()).keys()
                     if LINEAR_SKIP in k
                 ]
                 # skip SkipModule
@@ -639,8 +617,9 @@
         loss = fsdp(inp)
         loss.sum().backward()
 
-        state_dict = fsdp.state_dict()
-        if self.rank == 0:
+        with FSDP.state_dict_type(fsdp, STATE_DICT_MAPPING[state_dict_type]):
+            state_dict = fsdp.state_dict()
+        if self.rank == 0 and state_dict_type != "local_state_dict":
             sd_keys = list(state_dict.keys())
             expected = list(SkipModel(double_nest=False).state_dict().keys())
             self.assertEqual(sorted(sd_keys), sorted(expected))
@@ -653,7 +632,11 @@
         _zero_model(new_fsdp)
         for (p1, p2) in zip(fsdp.parameters(), new_fsdp.parameters()):
             self.assertNotEqual(p1, p2)
-        new_fsdp.load_state_dict(deepcopy(state_dict))
+        with FSDP.state_dict_type(new_fsdp, STATE_DICT_MAPPING[state_dict_type]):
+            if state_dict_type != "local_state_dict":
+                # FlatParameter has not supported deepcopy yet.
+                state_dict = deepcopy(state_dict)
+            new_fsdp.load_state_dict(state_dict)
         for (p1, p2) in zip(fsdp.parameters(), new_fsdp.parameters()):
             self.assertEqual(p1, p2)
 
@@ -667,38 +650,82 @@
             for (p1, p2) in zip(fsdp.parameters(), local.parameters()):
                 self.assertNotEqual(p1, p2)
 
-        local.load_state_dict(deepcopy(state_dict))
+        if state_dict_type == "local_state_dict":
+            return
+        state_dict = _gather_state_dict(state_dict)
         with fsdp.summon_full_params(fsdp):
-            for (p1, p2) in zip(fsdp.parameters(), local.parameters()):
-                self.assertEqual(p1, p2)
+            if self.rank == 0:
+                local.load_state_dict(state_dict)
+                for (p1, p2) in zip(fsdp.parameters(), local.parameters()):
+                    self.assertEqual(p1, p2)
+
+    @skip_if_lt_x_gpu(2)
+    def test_wrong_state_dict_config(self):
+        model = FSDP(Model(wrap_fsdp=True).cuda())
+        with self.assertRaisesRegex(RuntimeError, "Expected state_dict_config of type"):
+            with model.state_dict_type(
+                model, StateDictType.FULL_STATE_DICT, LocalStateDictConfig()
+            ):
+                pass
 
     @skip_if_lt_x_gpu(2)
     def test_state_dict_with_ignored_modules(self):
-        # Initialize an FSDP-wrapped model with an ignored module
-        model = Model(wrap_fsdp=True).cuda()
+        # Initialize an FSDP-wrapped model with an ignored module that includes
+        # both parameters and a buffer
+        model = Model(wrap_fsdp=True, register_buffers=True).cuda()
         ignored_modules = [model.outer]
-        ignored_param_to_param_name = {
-            model.outer.bias: "outer.bias", model.outer.weight: "outer.weight",
+        ignored_tensor_to_tensor_name = {
+            model.outer.bias: "outer.bias",
+            model.outer.weight: "outer.weight",
+            model.outer.buffer: "outer.buffer",
+        }
+        buffer_to_buffer_name = {
+            model.inner.buffer: "inner.buffer", model.outer.buffer: "outer.buffer",
         }
         fsdp_model = FSDP(model, ignored_modules=ignored_modules)
         with FSDP.state_dict_type(fsdp_model, StateDictType.FULL_STATE_DICT):
-            sd = fsdp_model.state_dict()
+            sd1 = fsdp_model.state_dict()
         with FSDP.summon_full_params(fsdp_model):
             fsdp_params = deepcopy(list(fsdp_model.parameters()))
-        # Check that the ignored parameters are not cloned
-        for param, param_name in ignored_param_to_param_name.items():
-            self.assertTrue(param_name in sd)
-            self.assertEqual(param.data_ptr(), sd[param_name].data_ptr())
+        # Check that the ignored parameters and all buffers are not cloned
+        for tensor, tensor_name in {
+            **ignored_tensor_to_tensor_name,
+            **buffer_to_buffer_name,
+        }.items():
+            self.assertTrue(tensor_name in sd1)
+            self.assertEqual(tensor.data_ptr(), sd1[tensor_name].data_ptr())
         # Check that the state dict can be loaded into a non-wrapped version of
         # the model
-        nonwrapped_model = Model(wrap_fsdp=False).cuda()
+        nonwrapped_model = Model(wrap_fsdp=False, register_buffers=True).cuda()
         for param in nonwrapped_model.parameters():
             with torch.no_grad():
                 param.zero_()
-        nonwrapped_model.load_state_dict(sd)
+        nonwrapped_model.load_state_dict(sd1)
         local_params = list(nonwrapped_model.parameters())
         for fsdp_param, local_param in zip(fsdp_params, local_params):
             self.assertEqual(fsdp_param, local_param)
+        # Check that if we save a state dict again, the ignored parameters and
+        # buffer still have the same data pointer
+        with FSDP.state_dict_type(fsdp_model, StateDictType.FULL_STATE_DICT):
+            sd2 = fsdp_model.state_dict()
+        for tensor, tensor_name in {
+            **ignored_tensor_to_tensor_name,
+            **buffer_to_buffer_name,
+        }.items():
+            self.assertTrue(tensor_name in sd1)  # check again just in case
+            self.assertTrue(tensor_name in sd2)
+            self.assertEqual(tensor.data_ptr(), sd2[tensor_name].data_ptr())
+            self.assertEqual(sd1[tensor_name].data_ptr(), sd2[tensor_name].data_ptr())
+
+    @skip_if_lt_x_gpu(2)
+    def test_state_dict_type(self):
+        module = SkipModel(double_nest=True)
+        with enable_wrap(wrapper_cls=FSDP):
+            fsdp = wrap(module)
+        with FSDP.state_dict_type(fsdp, StateDictType.LOCAL_STATE_DICT):
+            pass
+        for module in FSDP.fsdp_modules(fsdp):
+            self.assertEqual(module._state_dict_type, StateDictType.FULL_STATE_DICT)
 
 
 instantiate_parametrized_tests(TestFSDPStateDict)
