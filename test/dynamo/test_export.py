# Owner(s): ["module: dynamo"]
import functools
import inspect
import math
import operator
import unittest
from enum import Enum
from typing import Dict, List, Sequence
from unittest.mock import patch

import torch
import torch._dynamo
import torch._dynamo.test_case
import torch._dynamo.testing
from functorch.experimental.control_flow import cond
from torch._dynamo import config
from torch._export import dynamic_dim
from torch.fx.experimental.proxy_tensor import make_fx
from torch.fx.experimental.symbolic_shapes import ConstraintViolationError
from torch.testing._internal import common_utils


class ExportTests(torch._dynamo.test_case.TestCase):
    # TODO(voz): Refactor to a shared test function.
    # The tests in this file are a little redundant,
    # They all take a func, run it with eager, then export it, then compare
    def test_export(self):
        def pre_attention_state_ops(input, mems, state):
            lc_key = state[0]
            lc_val = state[1]
            bar = []
            for i in range(0, 4):
                bar2 = []
                for j in range(0, 3):
                    bar2.append(
                        lc_key + lc_val + torch.tensor([0.1, 0.25, 0.4, 0.5, 0.1])
                    )
                bar.append(bar2)

            return bar

        def func():
            mems = torch.tensor([[[1.8364, 0.2724, -1.4917, -0.4367, 0.8640]]])
            state = [
                torch.tensor([[[1.0517, 0.3848, -0.6472, 0.0823, 0.9116]]]),
                torch.tensor([[[1.0517, 0.3848, -0.6472, 0.0823, 0.9116]]]),
            ]
            i = torch.tensor(
                [
                    [0.0313, -0.1487, -0.3846, -0.5321],
                    [-1.7073, 1.3331, -0.0890, -1.4935],
                    [-0.8314, -0.1862, -0.5935, 1.5232],
                ]
            )
            return pre_attention_state_ops(i, mems, state)

        opt_func = torch._dynamo.optimize("eager", nopython=True, dynamic=True)(func)
        real_result = opt_func()

        torch._dynamo.reset()

        exported = torch._dynamo.export(func)
        out_graph = exported[0]

        dynamo_result = out_graph()
        self.assertTrue(torch._dynamo.utils.same(real_result, dynamo_result))

    def test_export_mismatched_out(self):
        def func(x):
            y = x + 1
            return ([x, x], (y, y))

        opt_func = torch._dynamo.optimize("eager", nopython=True, dynamic=True)(func)
        real_result = opt_func(torch.tensor([[[1.3737, 0.1]]]))

        torch._dynamo.reset()

        exported = torch._dynamo.export(func, torch.tensor([[[1.3737, 0.1]]]))
        out_graph = exported[0]

        dynamo_result = out_graph(torch.tensor([[[1.3737, 0.1]]]))

        self.assertTrue(torch._dynamo.utils.same(real_result, dynamo_result))

    def test_export_shape_control_flow_1(self):
        def func(x):
            if x.shape[0] > 10:
                return x.cos()
            return x.sin()

        opt_func = torch._dynamo.optimize("eager")(func)
        real_result = opt_func(torch.ones(6, 4))

        torch._dynamo.reset()

        exported = torch._dynamo.export(func, torch.ones(6, 4))
        out_graph, out_guards = exported

        dynamo_result = out_graph(torch.ones(6, 4))

        from torch._guards import GuardSource

        self.assertTrue(torch._dynamo.utils.same(real_result, dynamo_result))
        hit = False
        for guard in out_guards:
            if guard.source == GuardSource.SHAPE_ENV:
                hit = True
                self.assertTrue("L['x'].size()[0] <= 10" in guard.code_list)

        self.assertTrue(hit)

    def test_export_control_flow_with_getattr(self):
        class Animal(Enum):
            COW = "moo"

        class MyModule(torch.nn.Module):
            def __init__(self, a):
                super().__init__()
                self.a = a

            def forward(self, x):
                if self.a == Animal.COW.value:
                    return x * x
                else:
                    raise ValueError("bad")

        module = MyModule("moo")
        input = (torch.ones(4, 3),)
        resA = module(*input)
        graph, _ = torch._dynamo.export(module, *input)
        resB = graph(*input)
        self.assertTrue(torch._dynamo.utils.same(resA, resB))

    def test_export_graph_bypass(self):
        inp = [
            torch.tensor([0.1, 0.1]),
            torch.tensor([0.2, 0.2]),
            torch.tensor([0.3, 0.3]),
        ]

        def func(x):
            first = x[2]
            second = x[2]
            return first * second

        opt_func = torch._dynamo.optimize("eager", nopython=True, dynamic=True)(func)
        real_result = opt_func(inp)

        torch._dynamo.reset()

        exported = torch._dynamo.export(func, inp)
        out_graph = exported[0]

        dynamo_result = out_graph(inp)

        self.assertTrue(torch._dynamo.utils.same(real_result, dynamo_result))

    def test_list_unpack(self):
        inp = [
            torch.tensor([0.1, 0.1]),
            torch.tensor([0.2, 0.2]),
            torch.tensor([0.3, 0.3]),
        ]

        def func(x):
            first = x[2]
            second = x[2]
            return x[0], first * second, x[1], x[2]

        opt_func = torch._dynamo.optimize("eager", nopython=True, dynamic=True)(func)
        real_result = opt_func(inp)

        torch._dynamo.reset()

        exported = torch._dynamo.export(func, inp)
        out_graph = exported[0]

        dynamo_result = out_graph(inp)

        self.assertTrue(torch._dynamo.utils.same(real_result, dynamo_result))

    def test_export_mismatched_out_2(self):
        def func(x):
            y = x + 1
            return ([x, x], (y, y))

        opt_func = torch._dynamo.optimize("eager", nopython=True, dynamic=True)(func)
        real_result = opt_func(torch.tensor([[[1.3737, 0.1]]]))

        torch._dynamo.reset()

        exported = torch._dynamo.export(func, torch.tensor([[[1.3737, 0.1]]]))
        out_graph = exported[0]

        dynamo_result = out_graph(torch.tensor([[[1.3737, 0.1]]]))

        self.assertTrue(torch._dynamo.utils.same(real_result, dynamo_result))

    def test_export_graph_with_list(self):
        inp = [
            torch.tensor([0.1, 0.1]),
            torch.tensor([0.2, 0.2]),
            torch.tensor([0.3, 0.3]),
            torch.tensor([0.4, 0.4]),
        ]

        def func(x):
            first = x[2]
            second = x[2]
            return first * second, x

        opt_func = torch._dynamo.optimize("eager", nopython=True, dynamic=True)(func)
        real_result = opt_func(inp)

        torch._dynamo.reset()

        exported = torch._dynamo.export(func, inp)
        out_graph = exported[0]

        dynamo_result = out_graph(inp)

        self.assertTrue(torch._dynamo.utils.same(real_result, dynamo_result))

    def test_export_graph_with_complex_reorder(self):
        inp = [
            torch.tensor([0.1, 0.1]),
            torch.tensor([0.2, 0.2]),
            torch.tensor([0.3, 0.3]),
            torch.tensor([0.4, 0.4]),
        ]

        def func(x):
            first = x[0]
            second = x[1]
            third = x[2]
            return third, first, second, first * second, first * third

        opt_func = torch._dynamo.optimize("eager", nopython=True, dynamic=True)(func)
        real_result = opt_func(inp)

        torch._dynamo.reset()

        exported = torch._dynamo.export(func, inp)
        out_graph = exported[0]

        dynamo_result = out_graph(inp)

        self.assertTrue(torch._dynamo.utils.same(real_result, dynamo_result))

    def test_dupes(self):
        inp = torch.tensor([0.1, 0.1])

        def func(x):
            y = x + 1
            return y, y

        opt_func = torch._dynamo.optimize("eager", nopython=True, dynamic=True)(func)
        real_result = opt_func(inp)

        torch._dynamo.reset()

        exported = torch._dynamo.export(func, inp)
        out_graph = exported[0]

        dynamo_result = out_graph(inp)

        self.assertTrue(torch._dynamo.utils.same(real_result, dynamo_result))

    def test_dupes_2(self):
        inp = torch.tensor([0.1, 0.1])

        def func(x):
            y = x + 1
            return y, y

        opt_func = torch._dynamo.optimize("eager", nopython=True, dynamic=True)(func)
        real_result = opt_func(inp)

        torch._dynamo.reset()

        exported = torch._dynamo.export(func, inp)
        out_graph = exported[0]

        dynamo_result = out_graph(inp)

        self.assertTrue(torch._dynamo.utils.same(real_result, dynamo_result))

    def test_dupes_and_bypass(self):
        inp = torch.tensor([0.1, 0.1])
        inp2 = torch.tensor([0.4, 0.4])
        inps = [inp, inp2]

        def func(x, z):
            y = x + 1
            return y, y, z

        opt_func = torch._dynamo.optimize("eager", nopython=True, dynamic=True)(func)
        real_result = opt_func(*inps)

        torch._dynamo.reset()

        exported = torch._dynamo.export(func, *inps)
        out_graph = exported[0]

        dynamo_result = out_graph(*inps)

        self.assertTrue(torch._dynamo.utils.same(real_result, dynamo_result))

    def test_dupes_and_bypass_with_non_tensor_arg(self):
        inp = torch.tensor([0.1, 0.1])
        inp2 = torch.tensor([0.1, 0.1])
        inp3 = 4
        inps = [inp, inp2, inp3]

        def func(x, z, k):
            y = x + k
            return y, y, z

        opt_func = torch._dynamo.optimize("eager", nopython=True, dynamic=True)(func)
        real_result = opt_func(*inps)

        torch._dynamo.reset()

        exported = torch._dynamo.export(func, *inps)
        out_graph = exported[0]

        dynamo_result = out_graph(*inps)

        self.assertTrue(torch._dynamo.utils.same(real_result, dynamo_result))

    def test_dupes_and_bypass_reorder_with_non_tensor_arg(self):
        inp = torch.tensor([0.1, 0.1])
        inp2 = torch.tensor([0.1, 0.1])
        inp3 = 4
        inps = [inp, inp2, inp3]

        def func(x, z, k):
            y = x + k
            return z, y, y

        opt_func = torch._dynamo.optimize("eager", nopython=True, dynamic=True)(func)
        real_result = opt_func(*inps)

        torch._dynamo.reset()

        exported = torch._dynamo.export(func, *inps)
        out_graph = exported[0]

        dynamo_result = out_graph(*inps)

        self.assertTrue(torch._dynamo.utils.same(real_result, dynamo_result))

    @config.patch(capture_scalar_outputs=True)
    def test_dupes_and_bypass_with_non_tensor_output(self):
        inp = torch.tensor([0.1, 0.1])
        inp2 = torch.tensor([0.1, 0.1])
        inp3 = 4
        inps = [inp, inp2, inp3]

        def func(x, z, k):
            y = x + k
            return y[0].item(), y, z

        opt_func = torch._dynamo.optimize("eager", nopython=True, dynamic=True)(func)
        real_result = opt_func(*inps)

        torch._dynamo.reset()

        exported = torch._dynamo.export(func, *inps)
        out_graph = exported[0]

        dynamo_result = out_graph(*inps)

        self.assertTrue(torch._dynamo.utils.same(real_result, dynamo_result))

    def test_zeroes_in_and_out_different_shape_on_test(self):
        inp = torch.zeros(10)
        inp2 = torch.zeros(10)
        inp3 = torch.zeros(10)
        inps = [inp, inp2, inp3]

        inps_rand = [torch.randn(10), torch.randn(10), torch.randn(10)]

        def func(a, b, c):
            return [[a], [b, c], [a + b], [[c + c]]]

        opt_func = torch._dynamo.optimize("eager", nopython=True, dynamic=True)(func)
        real_result = opt_func(*inps_rand)

        torch._dynamo.reset()

        exported = torch._dynamo.export(func, *inps)
        out_graph = exported[0]

        dynamo_result = out_graph(*inps_rand)

        self.assertTrue(torch._dynamo.utils.same(real_result, dynamo_result))

    @config.patch(capture_scalar_outputs=True)
    def test_zeroes_in_new_shape_scalar_out(self):
        inp = torch.zeros(10)
        inp2 = torch.zeros(10)
        inp3 = torch.zeros(10)
        inps = [inp, inp2, inp3]

        inps_rand = [torch.randn(10), torch.randn(10), torch.randn(10)]

        def func(a, b, c):
            return a[0].item() + b[0].item() + c[0].item()

        opt_func = torch._dynamo.optimize("eager", nopython=True, dynamic=True)(func)
        real_result = opt_func(*inps_rand)

        torch._dynamo.reset()

        exported = torch._dynamo.export(func, *inps)
        out_graph = exported[0]

        dynamo_result = out_graph(*inps_rand)

        self.assertTrue(torch._dynamo.utils.same(real_result, dynamo_result))

    @config.patch(capture_scalar_outputs=True)
    def test_zeroes_in_new_shape_scalar_out_permute(self):
        inp = torch.zeros(10)
        inp2 = torch.zeros(10)
        inp3 = torch.zeros(10)
        inps = [inp, inp2, inp3]

        inps_rand = [torch.randn(10), torch.randn(10), torch.randn(10)]

        def func(a, b, c):
            return b[0].item() + c[0].item() + a[0].item() + a[0].item()

        opt_func = torch._dynamo.optimize("eager", nopython=True, dynamic=True)(func)
        real_result = opt_func(*inps_rand)

        torch._dynamo.reset()

        exported = torch._dynamo.export(func, *inps)
        out_graph = exported[0]

        dynamo_result = out_graph(*inps_rand)

        self.assertTrue(torch._dynamo.utils.same(real_result, dynamo_result))

    @config.patch(capture_scalar_outputs=True)
    def test_zeroes_in_new_shape_scalar_out_permute_dupe_and_bypass(self):
        inp = torch.zeros(10)
        inp2 = torch.zeros(10)
        inp3 = torch.zeros(10)
        inps = [inp, inp2, inp3]

        inps_rand = [torch.randn(10), torch.randn(10), torch.randn(10)]

        def func(a, b, c):
            return a, b[0].item() + c[0].item() + a[0].item() + a[0].item(), a

        opt_func = torch._dynamo.optimize("eager", nopython=True, dynamic=True)(func)
        real_result = opt_func(*inps_rand)

        torch._dynamo.reset()

        exported = torch._dynamo.export(func, *inps)
        out_graph = exported[0]

        dynamo_result = out_graph(*inps_rand)

        self.assertTrue(torch._dynamo.utils.same(real_result, dynamo_result))

    def test_func_return(self):
        inp = torch.zeros(10)
        inp2 = torch.zeros(10)
        inp3 = torch.zeros(10)
        inps = [inp, inp2, inp3]

        inps_rand = [torch.randn(10), torch.randn(10), torch.randn(10)]

        def func(a, b, c):
            x = a + b + c

            def func2(y):
                return x * y

            return func2(x)

        opt_func = torch._dynamo.optimize("eager", nopython=True, dynamic=True)(func)
        real_result = opt_func(*inps_rand)

        torch._dynamo.reset()

        exported = torch._dynamo.export(func, *inps)
        out_graph = exported[0]

        dynamo_result = out_graph(*inps_rand)

        self.assertTrue(torch._dynamo.utils.same(real_result, dynamo_result))

    def test_dict_return(self):
        inp = torch.zeros(10)
        inp2 = torch.zeros(10)
        inp3 = torch.zeros(10)
        inps = [inp, inp2, inp3]

        inps_rand = [torch.randn(10), torch.randn(10), torch.randn(10)]

        def func(a, b, c):
            x = a + b + c
            return {"a": x}

        opt_func = torch._dynamo.optimize("eager", nopython=True, dynamic=True)(func)
        real_result = opt_func(*inps_rand)

        torch._dynamo.reset()

        exported = torch._dynamo.export(func, *inps)
        out_graph = exported[0]

        dynamo_result = out_graph(*inps_rand)

        self.assertTrue(torch._dynamo.utils.same(real_result, dynamo_result))

    def test_export_with_aten_graph(self):
        def pre_attention_state_ops(input, mems, state):
            lc_key = state[0]
            lc_val = state[1]
            bar = []
            for i in range(0, 4):
                bar2 = []
                for j in range(0, 3):
                    bar2.append(
                        lc_key + lc_val + torch.tensor([0.1, 0.25, 0.4, 0.5, 0.1])
                    )
                bar.append(bar2)

            return bar

        def func():
            mems = torch.tensor([[[1.8364, 0.2724, -1.4917, -0.4367, 0.8640]]])
            state = [
                torch.tensor([[[1.0517, 0.3848, -0.6472, 0.0823, 0.9116]]]),
                torch.tensor([[[1.0517, 0.3848, -0.6472, 0.0823, 0.9116]]]),
            ]
            i = torch.tensor(
                [
                    [0.0313, -0.1487, -0.3846, -0.5321],
                    [-1.7073, 1.3331, -0.0890, -1.4935],
                    [-0.8314, -0.1862, -0.5935, 1.5232],
                ]
            )
            return pre_attention_state_ops(i, mems, state)

        opt_func = torch._dynamo.optimize("eager", nopython=True, dynamic=True)(func)
        real_result = opt_func()

        torch._dynamo.reset()

        exported = torch._dynamo.export(func, aten_graph=True)
        out_graph = exported[0]

        dynamo_result = out_graph()
        self.assertTrue(torch._dynamo.utils.same(real_result, dynamo_result))

    def test_export_mismatched_out_with_aten_graph(self):
        def func(x):
            y = x + 1
            return ([x, x], (y, y))

        opt_func = torch._dynamo.optimize("eager", nopython=True, dynamic=True)(func)
        real_result = opt_func(torch.tensor([[[1.3737, 0.1]]]))

        torch._dynamo.reset()

        exported = torch._dynamo.export(
            func, torch.tensor([[[1.3737, 0.1]]]), aten_graph=True
        )
        out_graph = exported[0]

        dynamo_result = out_graph(torch.tensor([[[1.3737, 0.1]]]))

        self.assertTrue(torch._dynamo.utils.same(real_result, dynamo_result))

    def test_export_graph_bypass_with_aten_graph(self):
        inp = [
            torch.tensor([0.1, 0.1]),
            torch.tensor([0.2, 0.2]),
            torch.tensor([0.3, 0.3]),
        ]

        def func(x):
            first = x[2]
            second = x[2]
            return first * second

        opt_func = torch._dynamo.optimize("eager", nopython=True, dynamic=True)(func)
        real_result = opt_func(inp)

        torch._dynamo.reset()

        exported = torch._dynamo.export(func, inp, aten_graph=True)
        out_graph = exported[0]

        dynamo_result = out_graph(inp)

        self.assertTrue(torch._dynamo.utils.same(real_result, dynamo_result))

    def test_list_unpack_with_aten_graph(self):
        inp = [
            torch.tensor([0.1, 0.1]),
            torch.tensor([0.2, 0.2]),
            torch.tensor([0.3, 0.3]),
        ]

        def func(x):
            first = x[2]
            second = x[2]
            return x[0], first * second, x[1], x[2]

        opt_func = torch._dynamo.optimize("eager", nopython=True, dynamic=True)(func)
        real_result = opt_func(inp)

        torch._dynamo.reset()

        exported = torch._dynamo.export(func, inp, aten_graph=True)
        out_graph = exported[0]

        dynamo_result = out_graph(inp)

        self.assertTrue(torch._dynamo.utils.same(real_result, dynamo_result))

    def test_export_mismatched_out_2_with_aten_graph(self):
        def func(x):
            y = x + 1
            return ([x, x], (y, y))

        opt_func = torch._dynamo.optimize("eager", nopython=True, dynamic=True)(func)
        real_result = opt_func(torch.tensor([[[1.3737, 0.1]]]))

        torch._dynamo.reset()

        exported = torch._dynamo.export(
            func, torch.tensor([[[1.3737, 0.1]]]), aten_graph=True
        )
        out_graph = exported[0]

        dynamo_result = out_graph(torch.tensor([[[1.3737, 0.1]]]))

        self.assertTrue(torch._dynamo.utils.same(real_result, dynamo_result))

    def test_export_graph_with_list_with_aten_graph(self):
        inp = [
            torch.tensor([0.1, 0.1]),
            torch.tensor([0.2, 0.2]),
            torch.tensor([0.3, 0.3]),
            torch.tensor([0.4, 0.4]),
        ]

        def func(x):
            first = x[2]
            second = x[2]
            return first * second, x

        opt_func = torch._dynamo.optimize("eager", nopython=True, dynamic=True)(func)
        real_result = opt_func(inp)

        torch._dynamo.reset()

        exported = torch._dynamo.export(func, inp, aten_graph=True)
        out_graph = exported[0]

        dynamo_result = out_graph(inp)

        self.assertTrue(torch._dynamo.utils.same(real_result, dynamo_result))

    def test_export_graph_with_complex_reorder_with_aten_graph(self):
        inp = [
            torch.tensor([0.1, 0.1]),
            torch.tensor([0.2, 0.2]),
            torch.tensor([0.3, 0.3]),
            torch.tensor([0.4, 0.4]),
        ]

        def func(x):
            first = x[0]
            second = x[1]
            third = x[2]
            return third, first, second, first * second, first * third

        opt_func = torch._dynamo.optimize("eager", nopython=True, dynamic=True)(func)
        real_result = opt_func(inp)

        torch._dynamo.reset()

        exported = torch._dynamo.export(func, inp, aten_graph=True)
        out_graph = exported[0]

        dynamo_result = out_graph(inp)

        self.assertTrue(torch._dynamo.utils.same(real_result, dynamo_result))

    def test_dupes_with_aten_graph(self):
        inp = torch.tensor([0.1, 0.1])

        def func(x):
            y = x + 1
            return y, y

        opt_func = torch._dynamo.optimize("eager", nopython=True, dynamic=True)(func)
        real_result = opt_func(inp)

        torch._dynamo.reset()

        exported = torch._dynamo.export(func, inp, aten_graph=True)
        out_graph = exported[0]

        dynamo_result = out_graph(inp)

        self.assertTrue(torch._dynamo.utils.same(real_result, dynamo_result))

    def test_dupes_2_with_aten_graph(self):
        inp = torch.tensor([0.1, 0.1])

        def func(x):
            y = x + 1
            return y, y

        opt_func = torch._dynamo.optimize("eager", nopython=True, dynamic=True)(func)
        real_result = opt_func(inp)

        torch._dynamo.reset()

        exported = torch._dynamo.export(func, inp, aten_graph=True)
        out_graph = exported[0]

        dynamo_result = out_graph(inp)

        self.assertTrue(torch._dynamo.utils.same(real_result, dynamo_result))

    def test_dupes_and_bypass_with_aten_graph(self):
        inp = torch.tensor([0.1, 0.1])
        inp2 = torch.tensor([0.4, 0.4])
        inps = [inp, inp2]

        def func(x, z):
            y = x + 1
            return y, y, z

        opt_func = torch._dynamo.optimize("eager", nopython=True, dynamic=True)(func)
        real_result = opt_func(*inps)

        torch._dynamo.reset()

        exported = torch._dynamo.export(func, *inps, aten_graph=True)
        out_graph = exported[0]

        dynamo_result = out_graph(*inps)

        self.assertTrue(torch._dynamo.utils.same(real_result, dynamo_result))

    def test_dupes_and_bypass_with_non_tensor_arg_with_aten_graph(self):
        inp = torch.tensor([0.1, 0.1])
        inp2 = torch.tensor([0.1, 0.1])
        inp3 = 4
        inps = [inp, inp2, inp3]

        def func(x, z, k):
            y = x + k
            return y, y, z

        opt_func = torch._dynamo.optimize("eager", nopython=True, dynamic=True)(func)
        real_result = opt_func(*inps)

        torch._dynamo.reset()

        exported = torch._dynamo.export(func, *inps, aten_graph=True)
        out_graph = exported[0]

        dynamo_result = out_graph(*inps)

        self.assertTrue(torch._dynamo.utils.same(real_result, dynamo_result))

    def test_dupes_and_bypass_reorder_with_non_tensor_arg_with_aten_graph(self):
        inp = torch.tensor([0.1, 0.1])
        inp2 = torch.tensor([0.1, 0.1])
        inp3 = 4
        inps = [inp, inp2, inp3]

        def func(x, z, k):
            y = x + k
            return z, y, y

        opt_func = torch._dynamo.optimize("eager", nopython=True, dynamic=True)(func)
        real_result = opt_func(*inps)

        torch._dynamo.reset()

        exported = torch._dynamo.export(func, *inps, aten_graph=True)
        out_graph = exported[0]

        dynamo_result = out_graph(*inps)

        self.assertTrue(torch._dynamo.utils.same(real_result, dynamo_result))

    @config.patch(capture_scalar_outputs=True)
    def test_dupes_and_bypass_with_non_tensor_output_with_aten_graph(self):
        inp = torch.tensor([0.1, 0.1])
        inp2 = torch.tensor([0.1, 0.1])
        inp3 = 4
        inps = [inp, inp2, inp3]

        def func(x, z, k):
            y = x + k
            return y[0].item(), y, z

        opt_func = torch._dynamo.optimize("eager", nopython=True, dynamic=True)(func)
        real_result = opt_func(*inps)

        torch._dynamo.reset()

        exported = torch._dynamo.export(func, *inps)
        out_graph = exported[0]

        dynamo_result = out_graph(*inps)

        self.assertTrue(torch._dynamo.utils.same(real_result, dynamo_result))

    def test_zeroes_in_and_out_different_shape_on_test_with_aten_graph(self):
        inp = torch.zeros(10)
        inp2 = torch.zeros(10)
        inp3 = torch.zeros(10)
        inps = [inp, inp2, inp3]

        inps_rand = [torch.randn(10), torch.randn(10), torch.randn(10)]

        def func(a, b, c):
            return [[a], [b, c], [a + b], [[c + c]]]

        opt_func = torch._dynamo.optimize("eager", nopython=True, dynamic=True)(func)
        real_result = opt_func(*inps_rand)

        torch._dynamo.reset()

        exported = torch._dynamo.export(func, *inps, aten_graph=True)
        out_graph = exported[0]

        dynamo_result = out_graph(*inps_rand)

        self.assertTrue(torch._dynamo.utils.same(real_result, dynamo_result))

    def test_func_return_with_aten_graph(self):
        inp = torch.zeros(10)
        inp2 = torch.zeros(10)
        inp3 = torch.zeros(10)
        inps = [inp, inp2, inp3]

        inps_rand = [torch.randn(10), torch.randn(10), torch.randn(10)]

        def func(a, b, c):
            x = a + b + c

            def func2(y):
                return x * y

            return func2(x)

        opt_func = torch._dynamo.optimize("eager", nopython=True, dynamic=True)(func)
        real_result = opt_func(*inps_rand)

        torch._dynamo.reset()

        exported = torch._dynamo.export(func, *inps, aten_graph=True)
        out_graph = exported[0]

        dynamo_result = out_graph(*inps_rand)

        self.assertTrue(torch._dynamo.utils.same(real_result, dynamo_result))

    def test_dict_return_with_aten_graph(self):
        inp = torch.zeros(10)
        inp2 = torch.zeros(10)
        inp3 = torch.zeros(10)
        inps = [inp, inp2, inp3]

        inps_rand = [torch.randn(10), torch.randn(10), torch.randn(10)]

        def func(a, b, c):
            x = a + b + c
            return {"a": x}

        opt_func = torch._dynamo.optimize("eager", nopython=True, dynamic=True)(func)
        real_result = opt_func(*inps_rand)

        torch._dynamo.reset()

        exported = torch._dynamo.export(func, *inps, aten_graph=True)
        out_graph = exported[0]

        dynamo_result = out_graph(*inps_rand)

        self.assertTrue(torch._dynamo.utils.same(real_result, dynamo_result))

    def test_export_with_stack_trace(self):
        inp = torch.randn(4, 4)

        class MyBlock(torch.nn.Module):
            def forward(self, x):
                x = torch.nn.functional.linear(x, torch.randn(4, 4))
                return torch.cos(x).relu() + 1

        class MyModule(torch.nn.Module):
            def __init__(self):
                super().__init__()
                self.block = MyBlock()

            def forward(self, x):
                out = self.block(x)
                return out

        exported = torch._dynamo.export(MyModule(), inp, aten_graph=False)
        out_graph = exported[0]

        for node in out_graph.graph.nodes:
            if node.op not in {"placeholder", "output"}:
                self.assertTrue(node.stack_trace is not None)
                self.assertTrue(node.meta["nn_module_stack"] is not None)
                self.assertTrue(node.meta["source_fn"] is not None)

        torch._dynamo.reset()

        exported = torch._dynamo.export(MyModule(), inp, aten_graph=True)
        out_graph = exported[0]
        for node in out_graph.graph.nodes:
            if node.op == "call_function":
                self.assertTrue(node.stack_trace is not None)
                self.assertTrue(node.meta["nn_module_stack"] is not None)
                self.assertTrue(node.meta["source_fn"] is not None)
                self.assertTrue(node.meta["val"] is not None)
                self.assertTrue(node.meta["original_aten"] is not None)

    def test_export_preserves_nn_module_stack_for_get_attr(self):
        inp = torch.randn(4, 4)

        class MyBlock(torch.nn.Module):
            def __init__(self):
                super().__init__()
                self.weight = torch.nn.Parameter(torch.ones(1, 1))
                self.register_buffer("buffer", torch.ones(1, 1))

            def forward(self, x):
                x = torch.nn.functional.linear(x, torch.randn(4, 4))
                return torch.cos(x).relu() + self.weight + self.buffer

        class MyModule(torch.nn.Module):
            def __init__(self):
                super().__init__()
                self.block = MyBlock()

            def forward(self, x):
                out = self.block(x)
                return out

        m = MyModule()
        exported = torch._dynamo.export(m, inp, aten_graph=False)
        out_graph = exported[0]

        attr_access_count = 0
        for node in out_graph.graph.nodes:
            if node.op == "get_attr":
                attr_access_count += 1
                self.assertTrue(node.meta["nn_module_stack"] is not None)
        self.assertEqual(attr_access_count, 2)

        torch._dynamo.reset()

        exported = torch._dynamo.export(m, inp, aten_graph=True)
        out_graph = exported[0]

        attr_access_count = 0
        for node in out_graph.graph.nodes:
            if node.op == "get_attr":
                attr_access_count += 1
                self.assertTrue(node.meta["nn_module_stack"] is not None)
        self.assertEqual(attr_access_count, 2)

    def test_export_compare_optimize_with_make_fx(self):
        inp = torch.tensor([0.1, 0.1])
        linear = torch.nn.Linear(2, 2)

        def func(x):
            x = x + 1
            y = x.t()
            y = y.relu()
            y = linear(y)
            return y

        exported = torch._dynamo.export(func, inp, aten_graph=True)
        out_graph = exported[0]
        export_result = out_graph(inp)

        torch._dynamo.reset()

        def compiler(gm, sample_inputs):
            def fw(*args):
                aten_gm = make_fx(gm)(*args)
                return aten_gm(*args)

            return fw

        opt_func = torch._dynamo.optimize(compiler, nopython=True, dynamic=True)(func)
        make_fx_result_through_backend = opt_func(inp)

        fx_g = make_fx(func)(inp)
        make_fx_result_through_direct = fx_g(inp)

        self.assertTrue(
            torch._dynamo.utils.same(make_fx_result_through_backend, export_result)
        )
        self.assertTrue(
            torch._dynamo.utils.same(make_fx_result_through_direct, export_result)
        )

    def test_export_with_constant_method_on_module(self):
        class MyModule(torch.nn.Module):
            def __init__(self):
                super().__init__()
                self.param = torch.nn.Parameter(torch.rand(4, 2))
                self.linear = torch.nn.Linear(2, 2)

            @torch._dynamo.assume_constant_result
            def helper_fn(self, x):
                return torch.nonzero(x)

            def forward(self, x):
                y = torch.sin(x)
                x = self.linear(x)
                y = self.helper_fn(x)
                return y

        module = MyModule()
        real_result = module(torch.tensor([[1.0, 0], [0, 0]]))
        module = MyModule()
        graph, _ = torch._dynamo.export(module, torch.tensor([[0.0, 0], [0, 0]]))
        result = graph(torch.tensor([[1.0, 0.0], [0, 0]]))
        self.assertTrue(torch._dynamo.utils.same(result, real_result))
        result = graph(torch.tensor([[1, 0], [0.25, 0.25]]))
        self.assertTrue(torch._dynamo.utils.same(result, real_result))

    def test_export_with_constant_method_on_module_invoke_twice(self):
        class MyModule(torch.nn.Module):
            def __init__(self):
                super().__init__()
                self.param = torch.nn.Parameter(torch.rand(4, 2))
                self.linear = torch.nn.Linear(2, 2)

            @torch._dynamo.assume_constant_result
            def helper_fn(self, x):
                return torch.nonzero(x)

            def forward(self, x):
                y = torch.sin(x)
                x = self.linear(x)
                y = self.helper_fn(x) + self.helper_fn(x)
                return y

        module = MyModule()
        real_result = module(torch.tensor([[1.0, 0], [0, 0]]))
        module = MyModule()
        graph, _ = torch._dynamo.export(module, torch.tensor([[0.0, 0], [0, 0]]))
        result = graph(torch.tensor([[1.0, 0.0], [0, 0]]))
        self.assertTrue(torch._dynamo.utils.same(result, real_result))
        result = graph(torch.tensor([[1, 0], [0.25, 0.25]]))
        self.assertTrue(torch._dynamo.utils.same(result, real_result))

    def test_export_with_constant_free_function(self):
        @torch._dynamo.assume_constant_result
        def helper_fn(x):
            return torch.nonzero(x)

        class MyModule(torch.nn.Module):
            def __init__(self):
                super().__init__()
                self.param = torch.nn.Parameter(torch.rand(4, 2))
                self.linear = torch.nn.Linear(2, 2)

            @torch._dynamo.assume_constant_result
            def helper_fn(self, x):
                return torch.nonzero(x)

            def forward(self, x):
                y = torch.sin(x)
                x = self.linear(x)
                y = helper_fn(x) + self.helper_fn(x)
                return y

        module = MyModule()
        real_result = module(torch.tensor([[1.0, 0], [0, 0]]))
        module = MyModule()
        graph, _ = torch._dynamo.export(module, torch.tensor([[0.0, 0], [0, 0]]))
        result = graph(torch.tensor([[1.0, 0.0], [0, 0]]))
        self.assertTrue(torch._dynamo.utils.same(result, real_result))
        result = graph(torch.tensor([[1, 0], [0.25, 0.25]]))
        self.assertTrue(torch._dynamo.utils.same(result, real_result))

    def test_export_with_constant_free_function_and_class_method(self):
        @torch._dynamo.assume_constant_result
        def helper_fn(x):
            return torch.nonzero(x)

        class MyModule(torch.nn.Module):
            def __init__(self):
                super().__init__()
                self.param = torch.nn.Parameter(torch.rand(4, 2))
                self.linear = torch.nn.Linear(2, 2)

            def forward(self, x):
                y = torch.sin(x)
                x = self.linear(x)
                y = helper_fn(x)
                return y

        module = MyModule()
        real_result = module(torch.tensor([[1.0, 0], [0, 0]]))
        module = MyModule()
        graph, _ = torch._dynamo.export(module, torch.tensor([[0.0, 0], [0, 0]]))
        result = graph(torch.tensor([[1.0, 0.0], [0, 0]]))
        self.assertTrue(torch._dynamo.utils.same(result, real_result))
        result = graph(torch.tensor([[1, 0], [0.25, 0.25]]))
        self.assertTrue(torch._dynamo.utils.same(result, real_result))

    def test_export_with_constant_free_function_and_class_method_multiarg(self):
        @torch._dynamo.assume_constant_result
        def helper_fn(x):
            return torch.nonzero(x)

        class MyModule(torch.nn.Module):
            def __init__(self):
                super().__init__()
                self.param = torch.nn.Parameter(torch.rand(4, 2))
                self.linear = torch.nn.Linear(2, 2)

            def forward(self, x, z):
                y = torch.sin(x)
                x = self.linear(x)
                y = helper_fn(x) + helper_fn(z)
                return y

        module = MyModule()
        real_result = module(
            torch.tensor([[1.0, 0], [0, 0]]), torch.tensor([[1.0, 0], [0, 0]])
        )
        module = MyModule()
        graph, _ = torch._dynamo.export(
            module, torch.tensor([[0.0, 0], [0, 0]]), torch.tensor([[1.0, 0], [0, 0]])
        )
        result = graph(
            torch.tensor([[1.0, 0.0], [0, 0]]), torch.tensor([[1.0, 0.0], [0, 0]])
        )
        self.assertTrue(torch._dynamo.utils.same(result, real_result))
        result = graph(
            torch.tensor([[1, 0], [0.25, 0.25]]), torch.tensor([[1, 0], [0.25, 0.25]])
        )
        self.assertTrue(torch._dynamo.utils.same(result, real_result))

    def test_export_with_constant_free_function_and_class_method_multiarg_diff(self):
        @torch._dynamo.assume_constant_result
        def helper_fn(x):
            return torch.nonzero(x)

        class MyModule(torch.nn.Module):
            def forward(self, x, z):
                y = helper_fn(x) + helper_fn(z)
                return y

        module = MyModule()
        real_result = module(
            torch.tensor([[1.0, 0], [0, 0]]), torch.tensor([[1.0, 0], [0, 0]])
        )
        module = MyModule()
        graph, _ = torch._dynamo.export(
            module, torch.tensor([[0.0, 0], [0, 0]]), torch.tensor([[0.0, 0], [0.5, 0]])
        )
        result = graph(
            torch.tensor([[1.0, 0.0], [0, 0]]), torch.tensor([[0.0, 1.0], [0, 0]])
        )
        self.assertTrue(torch._dynamo.utils.same(result, real_result))
        result = graph(
            torch.tensor([[1, 0], [0.25, 0.25]]),
            torch.tensor([[0.33, 0.33], [0.25, 0.25]]),
        )
        self.assertTrue(torch._dynamo.utils.same(result, real_result))

    def test_export_with_constant_tuple_nonzero(self):
        class MyModule(torch.nn.Module):
            @torch._dynamo.assume_constant_result
            def helper_fn(self, x):
                return (torch.nonzero(x), torch.nonzero(x))

            def forward(self, x):
                y = torch.tensor([0.5])
                elements = self.helper_fn(x)
                all_y = []
                for element in elements:
                    for item in element:
                        all_y.append(y * item)
                return all_y

        module = MyModule()
        real_result = module(torch.tensor([1.0, 1.0]))
        graph, guards = torch._dynamo.export(module, torch.tensor([1.0, 1.0]))

        # Tensor input can be almost anything here, and the result will capture what we
        # made constant at compile time.
        result = graph(torch.tensor([[[1.0, 0], [0, 0]], [[1.0, 0], [0, 0]]]))
        self.assertTrue(torch._dynamo.utils.same(result, real_result))

    def test_export_with_constant_list_nonzero(self):
        class MyModule(torch.nn.Module):
            @torch._dynamo.assume_constant_result
            def helper_fn(self, x):
                return [torch.nonzero(x), torch.nonzero(x)]

            def forward(self, x):
                y = torch.tensor([0.5])
                elements = self.helper_fn(x)
                all_y = []
                for element in elements:
                    for item in element:
                        all_y.append(y * item)
                return all_y

        module = MyModule()
        real_result = module(torch.tensor([1.0, 1.0]))
        graph, guards = torch._dynamo.export(module, torch.tensor([1.0, 1.0]))

        # Tensor input can be almost anything here, and the result will capture what we
        # made constant at compile time.
        result = graph(torch.tensor([[[1.0, 0], [0, 0]], [[1.0, 0], [0, 0]]]))
        self.assertTrue(torch._dynamo.utils.same(result, real_result))

    def test_export_with_constant_list_nonzero_free_function(self):
        @torch._dynamo.assume_constant_result
        def helper_fn(x):
            return [torch.nonzero(x), torch.nonzero(x)]

        class MyModule(torch.nn.Module):
            def forward(self, x):
                y = torch.tensor([0.5])
                elements = helper_fn(x)
                all_y = []
                for element in elements:
                    for item in element:
                        all_y.append(y * item)
                return all_y

        module = MyModule()
        real_result = module(torch.tensor([1.0, 1.0]))
        graph, guards = torch._dynamo.export(module, torch.tensor([1.0, 1.0]))

        # Tensor input can be almost anything here, and the result will capture what we
        # made constant at compile time.
        result = graph(torch.tensor([[[1.0, 0], [0, 0]], [[1.0, 0], [0, 0]]]))
        self.assertTrue(torch._dynamo.utils.same(result, real_result))

    def test_export_with_constant_dict_values(self):
        class MyModule(torch.nn.Module):
            @torch._dynamo.assume_constant_result
            def helper_fn(self, x):
                return {"x": x, "x^2": x * x}

            def forward(self, x):
                y = torch.tensor([0.5])
                elements = self.helper_fn(x)
                y = y * elements["x"]
                y = y * elements["x^2"]
                return y

        module = MyModule()
        real_result = module(torch.tensor([2.0, 2.0]))
        graph, guards = torch._dynamo.export(module, torch.tensor([2.0, 2.0]))

        # Tensor input can be almost anything here, and the result will capture what we
        # made constant at compile time.
        result = graph(torch.tensor([[[1.0, 0], [0, 0]], [[1.0, 0], [0, 0]]]))
        self.assertTrue(torch._dynamo.utils.same(result, real_result))

    def test_export_with_constant_none_control_flow(self):
        class MyModule(torch.nn.Module):
            @torch._dynamo.assume_constant_result
            def helper_fn(self, x):
                if x.item() < 0:
                    return None
                else:
                    return x

            def forward(self, x):
                y = torch.tensor([0.5])
                x = self.helper_fn(x)
                if x is None:
                    return y
                return y * x

        module = MyModule()
        real_result = module(torch.tensor([-1]))

        # X is negative, so .item() < 0, which means we return y
        self.assertEqual(real_result, torch.tensor([0.5]))

        graph, guards = torch._dynamo.export(module, torch.tensor([-1]))
        result = graph(torch.tensor([2]))
        # X is positive, but we compiled helper_fn to return None, so it will still return y
        self.assertTrue(torch._dynamo.utils.same(result, real_result))

    def test_export_with_constant_not_none_control_flow(self):
        class MyModule(torch.nn.Module):
            @torch._dynamo.assume_constant_result
            def helper_fn(self, x):
                if x.item() < 0:
                    return None
                else:
                    return x

            def forward(self, x):
                y = torch.tensor([0.5])
                x = self.helper_fn(x)
                if x is None:
                    return y
                return y * x

        module = MyModule()
        real_result = module(torch.tensor([2]))

        # X is positive, so .item() > 0, which means we return y * x
        self.assertEqual(real_result, torch.tensor([1.0]))

        graph, guards = torch._dynamo.export(module, torch.tensor([2]))
        result = graph(torch.tensor([-0.5]))
        # X is negative, but we compiled helper_fn to return x, so it will still return y * x
        self.assertTrue(torch._dynamo.utils.same(result, real_result))

    def test_export_with_constant_none_control_flow_free_func(self):
        @torch._dynamo.assume_constant_result
        def helper_fn(x):
            if x.item() < 0:
                return None
            else:
                return x

        class MyModule(torch.nn.Module):
            def forward(self, x):
                y = torch.tensor([0.5])
                x = helper_fn(x)
                if x is None:
                    return y
                return y * x

        module = MyModule()
        real_result = module(torch.tensor([-1]))

        # X is negative, so .item() < 0, which means we return y
        self.assertEqual(real_result, torch.tensor([0.5]))

        graph, guards = torch._dynamo.export(module, torch.tensor([-1]))
        result = graph(torch.tensor([2]))
        # X is positive, but we compiled helper_fn to return None, so it will still return y
        self.assertTrue(torch._dynamo.utils.same(result, real_result))

    def test_export_with_constant_not_none_control_flow_pos(self):
        class MyModule(torch.nn.Module):
            @torch._dynamo.assume_constant_result
            def helper_fn(self, x):
                if x.item() < 0:
                    return None
                else:
                    return x

            def forward(self, x):
                y = torch.tensor([0.5])
                x = self.helper_fn(x)
                if x is None:
                    return y
                return y * x

        module = MyModule()
        real_result = module(torch.tensor([2]))

        # X is positive, so .item() > 0, which means we return y * x
        self.assertEqual(real_result, torch.tensor([1.0]))

        graph, guards = torch._dynamo.export(module, torch.tensor([2]))
        result = graph(torch.tensor([-0.5]))
        # X is negative, but we compiled helper_fn to return x, so it will still return y * x
        self.assertTrue(torch._dynamo.utils.same(result, real_result))

    def test_export_with_constant_not_none_control_flow_free_func(self):
        @torch._dynamo.assume_constant_result
        def helper_fn(x):
            if x.item() < 0:
                return None
            else:
                return x

        class MyModule(torch.nn.Module):
            def forward(self, x):
                y = torch.tensor([0.5])
                x = helper_fn(x)
                if x is None:
                    return y
                return y * x

        module = MyModule()
        real_result = module(torch.tensor([2]))

        # X is positive, so .item() > 0, which means we return y * x
        self.assertEqual(real_result, torch.tensor([1.0]))

        graph, guards = torch._dynamo.export(module, torch.tensor([2]))
        result = graph(torch.tensor([-0.5]))
        # X is negative, but we compiled helper_fn to return x, so it will still return y * x
        self.assertTrue(torch._dynamo.utils.same(result, real_result))

    def test_export_with_constant_not_return_const(self):
        class MyModule(torch.nn.Module):
            @torch._dynamo.assume_constant_result
            def helper_fn(self, x):
                return self.val

            def forward(self, x):
                y = torch.tensor([0.5])
                x = self.helper_fn(x)
                if x == "A":
                    return y
                return -1

        module = MyModule()
        module.val = "A"
        resA = module(torch.tensor([2]))
        graph, guards = torch._dynamo.export(module, torch.tensor([2]))
        module.val = "B"
        resB = graph(torch.tensor([2]))
        self.assertTrue(torch._dynamo.utils.same(resA, resB))

    def test_export_decomp(self):
        def f(x):
            return x.t() + x.t()

        def nop(x):
            return x.cos()

        graph, _ = torch._dynamo.export(
            f,
            (torch.randn(5)),
            aten_graph=True,
            decomposition_table={torch.ops.aten.t.default: nop},
        )
        self.assertEqual(
            len([n for n in graph.graph.nodes if n.target == torch.ops.aten.t.default]),
            0,
        )

        graph, _ = torch._dynamo.export(
            f, (torch.randn(5)), aten_graph=True, decomposition_table=None
        )
        self.assertEqual(
            len([n for n in graph.graph.nodes if n.target == torch.ops.aten.t.default]),
            2,
        )

    def test_export_decomp_asserts_bad_args(self):
        def f(x):
            return x.t() + x.t()

        def nop(x):
            return x.cos()

        with self.assertRaises(AssertionError):
            graph, _ = torch._dynamo.export(
                f,
                (torch.randn(5)),
                aten_graph=False,
                decomposition_table={torch.ops.aten.t.default: nop},
            )

    @config.patch(capture_scalar_outputs=True)
    def test_export_with_module_layer(self):
        from functorch.experimental.control_flow import cond

        class Module(torch.nn.Module):
            def __init__(self):
                super().__init__()
                self.linear = torch.nn.Linear(3, 3)

            def forward(self, pred, x):
                def true_fn(val):
                    return self.linear(val) * torch.tensor(2)

                def false_fn(val):
                    return self.linear(val) * torch.tensor(-1)

                return cond(pred, true_fn, false_fn, [x])

        mod = Module()
        x = torch.randn([3, 3])
        pred = torch.tensor(x[0][0].item() < 0)
        real_result = mod.forward(pred, x)

        torch._dynamo.reset()

        exported = torch._dynamo.export(mod.forward, pred, x)
        out_graph = exported[0]

        dynamo_result = out_graph(pred, x)
        self.assertTrue(torch._dynamo.utils.same(real_result, dynamo_result))

        # New X, just to show we did not specialize
        x = x * -1
        pred = torch.tensor(x[0][0].item() < 0)
        real_result_2 = mod.forward(pred, x)
        dynamo_result_2 = out_graph(pred, x)
        self.assertTrue(torch._dynamo.utils.same(real_result_2, dynamo_result_2))

    @config.patch(capture_scalar_outputs=True)
    def test_export_with_cond_branches_calling_methods(self):
        from functorch.experimental.control_flow import cond

        class Module(torch.nn.Module):
            # ok
            def __init__(self):
                super().__init__()
                self.linear = torch.nn.Linear(3, 3)

            def t(self, val):
                return val + 1

            def f(self, val):
                return val - 1

            def true_fn(self, val):
                return self.linear(val) + self.t(val)

            def false_fn(self, val):
                return self.linear(val) - self.f(val)

            def forward(self, pred, x):
                return cond(pred, self.true_fn, self.false_fn, [x])

        mod = Module()
        x = torch.randn([3, 3])
        pred = torch.tensor(x[0][0].item() < 0)
        real_result = mod.forward(pred, x)
        out_graph, _ = torch._dynamo.export(mod.forward, pred, x)
        dynamo_result = out_graph(pred, x)
        self.assertTrue(torch._dynamo.utils.same(real_result, dynamo_result))

    @config.patch(capture_scalar_outputs=True)
    def test_export_with_cond_closure(self):
        from functorch.experimental.control_flow import cond

        class ModuleAccidentallyPassingError(torch.nn.Module):
            # error
            def __init__(self):
                super().__init__()

            def forward(self, pred, x):
                def true_fn(val):
                    return x * 2

                def false_fn(val):
                    return x - 2

                return cond(pred, true_fn, false_fn, [x])

        class ModuleAccidentallyPassingFixed(torch.nn.Module):
            # error
            def __init__(self):
                super().__init__()

            def forward(self, pred, x):
                def true_fn(x):
                    return x * 2

                def false_fn(x):
                    return x - 2

                return cond(pred, true_fn, false_fn, [x])

        class ModuleNoAccidentError(torch.nn.Module):
            # error
            def __init__(self):
                super().__init__()

            def forward(self, pred, x):
                def true_fn(val):
                    return x * 2

                def false_fn(val):
                    return x - 2

                return cond(pred, true_fn, false_fn, [x + 1])

        class ModuleNoAccidentFixed(torch.nn.Module):
            # error
            def __init__(self):
                super().__init__()

            def forward(self, pred, x):
                def true_fn(x):
                    return x * 2

                def false_fn(x):
                    return x - 2

                return cond(pred, true_fn, false_fn, [x + 1])

        class ModuleClosureReproError(torch.nn.Module):
            # error
            def __init__(self):
                super().__init__()
                self.linear = torch.nn.Linear(3, 3)

            def forward(self, pred, x):
                y = x + x

                def true_fn(val):
                    return self.linear(val) * (x + y)

                def false_fn(val):
                    return val * (y - x)

                return cond(pred, true_fn, false_fn, [x])

        class ModuleClosureReproFixed(torch.nn.Module):
            # error
            def __init__(self):
                super().__init__()
                self.linear = torch.nn.Linear(3, 3)

            def forward(self, pred, x):
                y = x + x

                def true_fn(x, y):
                    return self.linear(x) * (x + y)

                def false_fn(x, y):
                    return x * (y - x)

                return cond(pred, true_fn, false_fn, [x, y])

        for Module in [
            ModuleAccidentallyPassingError,
            ModuleNoAccidentError,
            ModuleClosureReproError,
        ]:
            mod = Module()
            x = torch.randn([3, 3])
            pred = torch.tensor(x[0][0].item() < 0)
            with self.assertRaisesRegex(
                torch._dynamo.exc.UserError,
                "Cannot create subgraph for nested function.*because it closes over variables",
            ):
                torch._dynamo.export(mod.forward, pred, x)

        for Module in [
            ModuleAccidentallyPassingFixed,
            ModuleNoAccidentFixed,
            ModuleClosureReproFixed,
        ]:
            mod = Module()
            x = torch.randn([3, 3])
            pred = torch.tensor(x[0][0].item() < 0)
            real_result = mod.forward(pred, x)
            out_graph, _ = torch._dynamo.export(mod.forward, pred, x)
            dynamo_result = out_graph(pred, x)
            self.assertTrue(torch._dynamo.utils.same(real_result, dynamo_result))

<<<<<<< HEAD
=======
    def test_export_with_cond_with_closed_function(self):
        def hello(x):
            return x + 1

        def hi(x):
            return x + 2

        def foo(pred, x):
            def true_fn(x):
                return hello(x)

            def false_fn(x):
                return hi(x)

            return cond(pred, true_fn, false_fn, [x])

        x = torch.randn(5)
        pred = x[0] > 0
        real_result = foo(pred, x)
        out_graph, _ = torch._dynamo.export(foo, pred, x)
        dynamo_result = out_graph(pred, x)
        self.assertTrue(torch._dynamo.utils.same(real_result, dynamo_result))

>>>>>>> 5b4a5235
    def test_export_with_cond_dynamic_shape_pred(self):
        from functorch.experimental.control_flow import cond

        class Module(torch.nn.Module):
            def forward(self, x):
                def true_fn(x):
                    return x + x

                def false_fn(x):
                    return x[:2]

                return cond(x.shape[0] <= 2, true_fn, false_fn, [x])

        mod = Module()
        x = torch.randn(2, 2)
        out_graph, _ = torch._dynamo.export(mod, x)
        test_x = torch.randn(3, 2)
        self.assertEqual(out_graph(test_x), mod(test_x))

    def test_export_with_map_cond(self):
        from functorch.experimental.control_flow import cond, map

        class Module(torch.nn.Module):
            def inner(self, x, pred):
                def true_fn(x):
                    return x + x

                def false_fn(x):
                    return x * x

                return cond(pred, true_fn, false_fn, [x])

            def forward(self, pred, xs):
                def body(x, pred):
                    return self.inner(x, pred)

                return map(body, xs, pred)

        mod = Module()
        x = torch.randn(3, 2, 1)
        pred_x = torch.tensor(True)

        y = torch.randn(4, 3, 2)
        pred_y = torch.tensor(False)
        real_result = mod(pred_y, y)

        out_graph, _ = torch._dynamo.export(mod, pred_x, x)
        self.assertEqual(real_result, out_graph(pred_y, y))

    def test_export_with_map_zero_sized_tensor(self):
        from functorch.experimental.control_flow import map

        class Module(torch.nn.Module):
            def forward(self, xs):
                def body(x):
                    return x + 1

                return map(body, xs)

        mod = Module()
        xs = torch.randn(0, 2)
        with self.assertRaisesRegex(
            torch._dynamo.exc.Unsupported,
            "zero-sized tensor",
        ):
            out_graph, _ = torch._dynamo.export(mod, xs)

    def test_export_meta_val(self):
        def f(x, y, z):
            return x * y + z

        gm, _ = torch._dynamo.export(
            f,
            torch.ones(3, 2),
            torch.zeros(3, 2),
            torch.ones(3, 2),
            aten_graph=True,
        )
        for node in gm.graph.nodes:
            if node.op == "placeholder":
                self.assertIn("val", node.meta)

    def test_input_container_type(self):
        def f(x: torch.Tensor, y: List[torch.Tensor]) -> Dict[str, torch.Tensor]:
            return {"a": x.sum() + sum(y).sum()}

        inp = (torch.randn(6, 5), [torch.randn(6, 5), torch.randn(6, 5)])

        gm, _ = torch._dynamo.export(f, *inp, aten_graph=True)

        self.assertEqual(gm(*inp), f(*inp))

    @config.patch(assume_static_by_default=False)
    def test_export_symbolic_shape(self):
        def f(x: torch.Tensor) -> torch.Tensor:
            return torch.empty(x.shape[0] * 2)

        inp = (torch.randn(6, 5),)
        gm, _ = torch._dynamo.export(f, *inp, aten_graph=True)

        has_sym_size = False
        for node in gm.graph.nodes:
            if node.target is torch.ops.aten.sym_size:
                has_sym_size = True

        self.assertTrue(has_sym_size)

    @config.patch(assume_static_by_default=False)
    def test_dynamic_slicing(self):
        def f(x):
            return x[: x.shape[0] - 2, x.shape[1] - 1 :: 2]

        gm_aten_mode, _ = torch._dynamo.export(f, torch.randn(4, 5), aten_graph=True)

        inp = torch.randn(6, 7)
        self.assertEqual(gm_aten_mode(inp).shape, f(inp).shape)

        count = 0
        # aten graph should flatten getitem calls to actual
        # slice kernel call.
        for node in gm_aten_mode.graph.nodes:
            if (
                node.op == "call_function"
                and node.target == torch.ops.aten.slice.Tensor
            ):
                count += 1

        self.assertEqual(count, 2)

        gm_torch_mode, _ = torch._dynamo.export(f, torch.randn(4, 5), aten_graph=False)

        # In torch mode, the graph should contain 3 getitem methods
        # one for x.shape[0]-2 and one for x.shape[1]-1 and one for slice
        # this is because Tensor class has its' own getitem method
        # which gets translated to aten.Slice later.
        count = 0
        for node in gm_torch_mode.graph.nodes:
            if node.op == "call_function" and node.target == operator.getitem:
                count += 1

        self.assertEqual(count, 3)
        self.assertEqual(gm_torch_mode(inp).shape, f(inp).shape)

    def test_dynamic_slicing_invalid(self):
        def g(x, y):
            return x[y : x.shape[0]]

        with self.assertRaisesRegex(
            torch._dynamo.exc.Unsupported,
            "Dynamic slicing on data-dependent value is not supported",
        ):
            torch._dynamo.export(
                g,
                torch.randn(4, 5),
                torch.tensor(2),
                aten_graph=True,
            )

    @config.patch(capture_scalar_outputs=True)
    def test_dynamic_slicing_simple(self):
        def f(x):
            return x[slice(None, None, None)]

        gm, _ = torch._dynamo.export(f, torch.randn(4, 5), aten_graph=True)
<<<<<<< HEAD
=======

        inp = torch.randn(6, 7)
        self.assertEqual(gm(inp), f(inp))

    def test_pre_autograd_simple(self):
        def f(x):
            y = torch.ones_like(x)
            return torch.matmul(x, y)

        gm, _ = torch._dynamo.export(
            f,
            torch.randn(5, 5),
            aten_graph=True,
            pre_autograd=True,
            tracing_mode="fake",
        )
>>>>>>> 5b4a5235

        inp = torch.randn(6, 6)
        self.assertEqual(gm(inp), f(inp))
        self.assertExpectedInline(
            gm.code.strip(),
            """\
def forward(self, x):
    arg0, = fx_pytree.tree_flatten_spec(([x], {}), self._in_spec)
    ones_like_default = torch.ops.aten.ones_like.default(arg0, pin_memory = False)
    matmul_default = torch.ops.aten.matmul.default(arg0, ones_like_default);  arg0 = ones_like_default = None
    return pytree.tree_unflatten([matmul_default], self._out_spec)""",
        )

    @patch.object(torch._dynamo.config, "capture_scalar_outputs", True)
    def test_export_cond_in_aten_symbolic(self):
        class ConditionOp(torch.nn.Module):
            def true_fn(self, x, y):
                return x * y

            def false_fn(self, x, y):
                return x + y

            def forward(self, pred, x, y):
                return cond(pred, self.true_fn, self.false_fn, [x, y])

        model = ConditionOp()
        inp = (
            torch.tensor(False),
            torch.randn(4, 4),
            torch.randn(4, 4),
        )
        gm, _ = torch._dynamo.export(model, *inp, aten_graph=True)

        gm.print_readable()

        self.assertEqual(gm(*inp), model(*inp))

    def test_export_with_kwargs(self):
        def fn_with_kwargs(pos0, tuple0, *myargs, mykw0=None, **mykwargs):
            out = pos0
            for arg in tuple0:
                out *= arg
            for arg in myargs:
                out *= arg
            out *= mykw0
            out *= mykwargs["input0"] * mykwargs["input1"]
            return out

        mykwargs = {"input0": torch.randn(4), "input1": torch.randn(4)}
        tuple0 = (torch.randn(4), torch.randn(4))
        mykw0 = torch.randn(4)
        pos0 = torch.randn(4)
        myargs = [torch.randn(4), torch.randn(4)]

        expected_argument_names = [
            "pos0",
            "tuple0",
            "myargs_0",
            "myargs_1",
            "mykw0",
            "input0",
            "input1",
        ]
        self._test_export_preserving_original_signature(
            fn_with_kwargs,
            expected_argument_names,
            pos0,
            tuple0,
            *myargs,
            mykw0=mykw0,
            **mykwargs,
        )

    def test_export_with_kwargs_and_empty_args(self):
        def fn_with_kwargs(mykw0=None, **mykwargs):
            out = mykw0
            out *= mykwargs["input0"] * mykwargs["input1"]
            return out

        mykwargs = {"input0": torch.randn(4), "input1": torch.randn(4)}
        mykw0 = torch.randn(4)

        expected_argument_names = ["mykw0"] + list(mykwargs.keys())
        self._test_export_preserving_original_signature(
            fn_with_kwargs, expected_argument_names, mykw0, **mykwargs
        )

    def test_export_with_args_and_empty_kwargs(self):
        def fn_with_kwargs(pos0, tuple0, *myargs):
            out = pos0
            for arg in tuple0:
                out *= arg
            for arg in myargs:
                out *= arg
            return out

        tuple0 = (torch.randn(4), torch.randn(4))
        pos0 = torch.randn(4)
        myargs = [torch.randn(4), torch.randn(4)]

        expected_argument_names = ["pos0", "tuple0", "myargs_0", "myargs_1"]
        self._test_export_preserving_original_signature(
            fn_with_kwargs, expected_argument_names, pos0, tuple0, *myargs
        )

    @common_utils.parametrize(
        "default_value",
        [
            common_utils.subtest(None, name="None"),
            common_utils.subtest(42.0, name="float"),
            common_utils.subtest(
                # FIXME: AssertionError: Dynamo input and output is a strict subset of traced input/output
                torch.randn(4),
                name="tensor",
                decorators=[unittest.expectedFailure],
            ),
            common_utils.subtest(
                # FIXME: AssertionError: Dynamo input and output is a strict subset of traced input/output
                (torch.randn(4),),
                name="tuple",
                decorators=[unittest.expectedFailure],
            ),
        ],
    )
    def test_export_with_args_with_default(self, default_value):
        def fn(pos0, pos1_default=default_value):
            out = pos0
            if pos1_default is None:
                pos1_default = torch.randn(4)
            if isinstance(pos1_default, tuple):
                pos1_default = pos1_default[0]
            out *= pos1_default
            return out

        pos0 = torch.randn(4)
        expected_argument_names = ["pos0"]
        self._test_export_preserving_original_signature(
            fn, expected_argument_names, pos0
        )

    @common_utils.parametrize(
        "default_value",
        [
            common_utils.subtest(None, name="None"),
            common_utils.subtest(42.0, name="float"),
            common_utils.subtest(
                # FIXME: AssertionError: Dynamo input and output is a strict subset of traced input/output
                torch.randn(4),
                name="tensor",
                decorators=[unittest.expectedFailure],
            ),
            common_utils.subtest(
                # FIXME: AssertionError: Dynamo input and output is a strict subset of traced input/output
                (torch.randn(4),),
                name="tuple",
                decorators=[unittest.expectedFailure],
            ),
        ],
    )
    def test_export_with_kwargs_with_default(self, default_value):
        def fn(pos0, *, kw0, kw1_default=default_value, **kwargs):
            out = pos0
            out += kw0
            if kw1_default is None:
                kw1_default = torch.randn(4)
            elif isinstance(kw1_default, tuple):
                kw1_default = kw1_default[0]
            out += kw1_default
            out += kwargs["kw2"]
            return out

        pos0 = torch.randn(4)
        kw0 = torch.randn(4)
        kw2 = torch.randn(4)

        args = (pos0,)
        kwargs = {"kw0": kw0, "kw2": kw2}
        expected_argument_names = ["pos0", "kw0", "kw2"]
        self._test_export_preserving_original_signature(
            fn, expected_argument_names, *args, **kwargs
        )

    def test_export_with_wrapped_fn(self):
        # To ensure dynamo.export is robust to wrapped functions
        # when it cannot use `inspect` to retrieve original signature
        # info.
        def _fn(pos0, pos1=1.0, *args, kw0, kw1=2.0, **kwargs):
            out = pos0
            out += pos1
            out += kw0
            out += kw1
            for arg in args:
                out += arg
            for kwarg in kwargs.values():
                out += kwarg
            return out

        def wrapped_fn(*args, **kwargs):
            return _fn(*args, **kwargs)

        pos0 = torch.randn(4)
        kw0 = torch.randn(4)
        args = (pos0, torch.randn(4), torch.randn(4))
        kwargs = {"kw0": kw0, "kw2": torch.randn(4)}
        expected_argument_names = [f"args_{i}" for i in range(len(args))] + list(
            kwargs.keys()
        )

        self._test_export_preserving_original_signature(
            wrapped_fn, expected_argument_names, *args, **kwargs
        )

    def test_export_with_functools_wrapped_method(self):
        def test_decorator(func):
            @functools.wraps(func)
            def wrapper(*args, **kwargs):
                return func(*args, **kwargs)

            return wrapper

        class MyModule(torch.nn.Module):
            def __init__(self):
                super().__init__()

            def forward(self, x):
                return x

            @test_decorator
            def method_to_test(self, pos0, pos1=1.0, *args, kw0, kw1=2.0, **kwargs):
                out = pos0
                out += pos1
                out += kw0
                out += kw1
                for arg in args:
                    out += arg
                for kwarg in kwargs.values():
                    out += kwarg
                return out

        pos0 = torch.randn(4)
        pos1 = torch.randn(4)
        unnamed_pos = torch.randn(4)
        kw0 = torch.randn(4)
        args = (pos0, pos1, unnamed_pos)
        kwargs = {"kw0": kw0, "kw2": torch.randn(4), "unnamed_kw": torch.randn(4)}
        expected_argument_names = [
            "pos0",
            "pos1",
            "args_0",  # 3rd unnamed positional argument
        ] + list(kwargs.keys())
        m = MyModule()

        self._test_export_preserving_original_signature(
            m.method_to_test, expected_argument_names, *args, **kwargs
        )

    def test_export_with_functools_wrapped_fn(self):
        def test_decorator(func):
            @functools.wraps(func)
            def wrapper(*args, **kwargs):
                return func(*args, **kwargs)

            return wrapper

        @test_decorator
        def _fn(pos0, pos1=1.0, *args, kw0, kw1=2.0, **kwargs):
            out = pos0
            out += pos1
            out += kw0
            out += kw1
            for arg in args:
                out += arg
            for kwarg in kwargs.values():
                out += kwarg
            return out

        def wrapped_fn(*args, **kwargs):
            return _fn(*args, **kwargs)

        pos0 = torch.randn(4)
        kw0 = torch.randn(4)
        args = (pos0, torch.randn(4), torch.randn(4))
        kwargs = {"kw0": kw0, "kw2": torch.randn(4)}
        expected_argument_names = [f"args_{i}" for i in range(len(args))] + list(
            kwargs.keys()
        )

        self._test_export_preserving_original_signature(
            wrapped_fn, expected_argument_names, *args, **kwargs
        )

    def _test_export_preserving_original_signature(
        self, fn, expected_argument_names: Sequence[str], *args, **kwargs
    ):
        torch._dynamo.reset()
        exported = torch._dynamo.export(
            fn,
            *args,
            **kwargs,
            aten_graph=False,
        )

        out_graph = exported[0]
        dynamo_result = out_graph(*args, **kwargs)
        real_result = fn(*args, **kwargs)
        self.assertTrue(torch._dynamo.utils.same(real_result, dynamo_result))

        # Check that the exported graph preserves same argument names.
        self.assertEqual(
            inspect.getfullargspec(out_graph.forward).args[1:], expected_argument_names
        )

    def test_export_meta(self):
        class MyModule(torch.nn.Module):
            def __init__(self):
                super().__init__()
                self.p = torch.nn.Parameter(torch.ones(2, 3))

            def forward(self, x):
                return self.p + x

        with torch.device("meta"):
            m = MyModule()

        inp = torch.ones(2, 3, device="meta")
        exported = torch._dynamo.export(m, inp)
        out_graph = exported[0]
        dynamo_result = out_graph(inp)
        self.assertEqual(dynamo_result, m(inp))

    def test_export_raise_guard_full_constraint(self):
        y = torch.randn([3, 3, 3])

        def my_dyn_fn(x):
            if x.shape[0] == 3:
                return x.sin()
            return x.cos()

        torch._dynamo.export(my_dyn_fn, y)

        with self.assertRaises(ConstraintViolationError):
            torch._dynamo.export(my_dyn_fn, y, constraints=[dynamic_dim(y, 0)])

    def test_export_raise_guard_partial_constraint(self):
        y = torch.randn([3, 3, 3])

        def my_dyn_fn(x):
            if x.shape[0] > 3:
                return x.sin()
            return x.cos()

        torch._dynamo.export(my_dyn_fn, y)

        with self.assertRaises(ConstraintViolationError):
            torch._dynamo.export(my_dyn_fn, y, constraints=[dynamic_dim(y, 0)])

    def test_export_no_raise_on_relationship(self):
        y = torch.randn([3, 3, 3])

        def my_dyn_fn(a, b, c):
            if a.shape[0] == b.shape[1] == c.shape[2]:
                return a.sin()

            return a.cos()

        torch._dynamo.export(my_dyn_fn, y, y, y)
        constraints = [dynamic_dim(y, 0)]
        torch._dynamo.export(my_dyn_fn, y, y, y, constraints=constraints)

    def test_export_no_raise(self):
        y = torch.randn([3, 3, 3])

        def my_dyn_fn(a, b, c):
            if a.shape[1] == 3:
                return a.cos()
            return a * b * c

        torch._dynamo.export(my_dyn_fn, y, y, y)
        torch._dynamo.export(my_dyn_fn, y, y, y, constraints=[dynamic_dim(y, 0)])

    def test_export_multi_dynamic_dim_safe_relationship(self):
        x = torch.randn([3, 3, 3])
        y = torch.randn([2, 2, 2])
        z = torch.randn([3, 3, 3])

        def my_dyn_fn(a, b, c):
            if a.shape[0] == c.shape[0]:
                return a.cos()
            return a * c, b

        torch._dynamo.export(my_dyn_fn, x, y, z)
        constraints = [dynamic_dim(x, 0), dynamic_dim(y, 0), dynamic_dim(z, 0)]
        torch._dynamo.export(my_dyn_fn, x, y, z, constraints=constraints)

    def test_export_dynamic_dim_not_1(self):
        x = torch.randn([1, 1, 1])

        def my_dyn_fn(a):
            if a.shape[0] != 1:
                return a.cos()
            return a * a

        torch._dynamo.export(my_dyn_fn, x)
        with self.assertRaises(ConstraintViolationError):
            torch._dynamo.export(my_dyn_fn, x, constraints=[dynamic_dim(x, 0)])

    def test_symbool(self):
        def f(x):
            a = torch.scalar_tensor(x.shape[0] > 4)
            return x.sin().sum() + a.sum()

        gm, _ = torch._dynamo.export(f, torch.ones(6, 4), aten_graph=True)
        self.assertEqual(gm(torch.ones(3, 4)), f(torch.ones(3, 4)))

    def test_export_multi_dynamic_dim_constraint(self):
        x = torch.randn([3, 3, 3])
        y = torch.randn([2, 2, 2])
        z = torch.randn([3, 3, 3])

        def my_dyn_fn(a, b, c):
            if a.shape[0] == c.shape[0]:
                return a.cos()
            return a * c, b

        torch._dynamo.export(my_dyn_fn, x, y, z)
        constraints = [dynamic_dim(x, 0), dynamic_dim(x, 1), dynamic_dim(x, 2)]
        torch._dynamo.export(my_dyn_fn, x, y, z, constraints=constraints)

    def test_export_dynamic_dim_raise_on_compound_range_constraint(self):
        x = torch.ones(6, 4, 4)
        with self.assertRaisesRegex(TypeError, "Cannot determine truth value"):
            4 < dynamic_dim(x, 0) <= 6  # noqa: B015

    def test_export_dynamic_dim_range_constraint(self):
        x = torch.ones(6, 4, 4)
        constraints = [
            4 < dynamic_dim(x, 0),
            dynamic_dim(x, 0) <= 6,
        ]

        def foo(x):
            if x.shape[0] > 3:  # ok
                return x.sin()
            return x.cos()

        torch._dynamo.export(
            foo,
            x,
            constraints=constraints,
            aten_graph=True,
        )

        def bar(x):
            if x.shape[0] > 5:  # error
                return x.sin()
            return x.cos()

        with self.assertRaises(ConstraintViolationError):
            torch._dynamo.export(
                bar,
                x,
                constraints=constraints,
                aten_graph=True,
            )

    def test_list_contains(self):
        def func(x):
            assert x.size(-1) in [4, 5, 6], "bad"
            return x + x

        inps = (torch.randn(1, 5),)
        opt_func = torch._dynamo.optimize("eager", nopython=True, dynamic=True)(func)
        real_result = opt_func(*inps)

        torch._dynamo.reset()

        exported = torch._dynamo.export(func, *inps, aten_graph=True)
        out_graph = exported[0]

        dynamo_result = out_graph(*inps)

        self.assertTrue(torch._dynamo.utils.same(real_result, dynamo_result))

    def test_list_not_contains(self):
        def func(x):
            assert x.size(0) not in [4, 5, 6], "bad1"
            assert "monkey" not in ["cow", "pig"], "bad2"
            return x + x

        inps = (torch.randn(1, 5),)
        opt_func = torch._dynamo.optimize("eager", nopython=True, dynamic=True)(func)
        real_result = opt_func(*inps)

        torch._dynamo.reset()

        exported = torch._dynamo.export(func, *inps, aten_graph=True)
        out_graph = exported[0]

        dynamo_result = out_graph(*inps)

        self.assertTrue(torch._dynamo.utils.same(real_result, dynamo_result))

    def test_export_identity(self):
        inp = torch.tensor([0.1, 0.1])

        def func(x):
            return x

        torch._dynamo.reset()
        exported, _ = torch._dynamo.export(func, inp)
        dynamo_result = exported(inp)
        self.assertTrue(torch._dynamo.utils.same(inp, dynamo_result))

    def test_export_specialized_int(self):
        class Foo(torch.nn.Module):
            def __init__(
                self,
                input_dim,
            ):
                super().__init__()
                self.torch_module = torch.nn.LayerNorm(
                    input_dim, eps=1e-5, elementwise_affine=True
                )
                self.int_val = 100

            def forward(self, input):
                return input.cos() * self.int_val * self.torch_module.eps

        mod = Foo(128)
        inp = torch.randn(3, 128)

        # In export, int & float in forward should always be specialized
        gm, _ = torch._dynamo.export(mod, inp, aten_graph=True)
        count = 0
        for node in gm.graph.nodes:
            if node.op == "placeholder":
                count += 1
        self.assertEqual(count, 1)

    def test_export_with_nonzero_static(self):
        class BasicModule(torch.nn.Module):
            def __init__(self, static_size):
                super().__init__()
                self.static_size = static_size

            def forward(self, x):
                return torch.nonzero_static(x, size=self.static_size)

        input_tensors = torch.tensor([6, 8]), torch.zeros(2, 3)
        static_sizes = 3, 4
        for input_tensor, static_size in zip(input_tensors, static_sizes):
            m = BasicModule(static_size)
            gm, _ = torch._dynamo.export(m, input_tensor, aten_graph=True)
            res = gm(input_tensor)
            self.assertEqual(res.size(0), static_size)
            self.assertTrue(
                torch._dynamo.utils.same(
                    res, torch.nonzero_static(input_tensor, size=static_size)
                )
            )

    def test_export_pass_arg_by_name(self):
        class BasicModule(torch.nn.Module):
            def __init__(self):
                super().__init__()
                self.my_lin = torch.nn.Linear(3, 4, bias=True)

            def forward(self, x):
                return self.my_lin(x)

        mod, input_tensor = BasicModule(), torch.randn(2, 3)
        gm, guard = torch._dynamo.export(mod, input_tensor, aten_graph=True)
        ref = mod(x=input_tensor)
        res = gm(x=input_tensor)
        self.assertTrue(torch._dynamo.utils.same(ref, res))

    def test_export_pass_arg_by_name_star_args(self):
        class BasicModule(torch.nn.Module):
            def __init__(self):
                super().__init__()
                self.my_lin = torch.nn.Linear(3, 4, bias=True)

            def forward(self, *args):
                return self.my_lin(args[0]) * self.my_lin(args[1])

        mod, input_tensor, input_tensor2 = (
            BasicModule(),
            torch.randn(2, 3),
            torch.randn(2, 3),
        )
        gm, guard = torch._dynamo.export(
            mod, input_tensor, input_tensor2, aten_graph=True
        )
        ref = mod(input_tensor, input_tensor2)
        res = gm(input_tensor, input_tensor2)
        self.assertTrue(torch._dynamo.utils.same(ref, res))

    def test_export_mark_dynamic_conflict_dynamic_dim(self):
        y = torch.randn([3, 3, 3])

        def my_dyn_fn(x):
            if x.shape[0] > 3:
                return x.sin()
            return x.cos()

        torch._dynamo.mark_dynamic(y, 0)
        with self.assertRaisesRegex(
            RuntimeError,
            "Constraints violated",
        ):
            torch._dynamo.export(my_dyn_fn, y, constraints=[dynamic_dim(y, 0)])

    def test_export_dynamic_dim_cleanup(self):
        y = torch.randn([3, 3, 3])

        def my_dyn_fn(x):
            return x.cos()

        constraints = [dynamic_dim(y, 0)]
        torch._dynamo.export(my_dyn_fn, y, constraints=constraints)

    @config.patch(capture_dynamic_output_shape_ops=True)
    def test_export_dynamic_control_flow_error(self):
        def f(x):
            if x.nonzero() > 3:
                return x.cos()
            return x.sin()

        with self.assertRaisesRegex(
            torch._dynamo.exc.UserError,
            "Dynamic control flow is not supported at the moment",
        ):
            gm, _ = torch._dynamo.export(f, torch.randn(5, 6), aten_graph=True)

    def test_access_class_method_from_user_class(self):
        class A:
            @classmethod
            def func(cls):
                return torch.Tensor([4, 5])

        def f(x):
            a = A()
            return x.sum() + type(a).func().sum()

        with self.assertRaisesRegex(torch._dynamo.exc.UserError, "Can't call type()"):
            gm, _ = torch._dynamo.export(f, torch.ones(6, 4), aten_graph=True)

        def f_correct(x):
            a = A()
            return x.sum() + a.__class__.func().sum()

        gm, _ = torch._dynamo.export(f_correct, torch.ones(6, 4), aten_graph=True)

        self.assertEqual(f_correct(torch.ones(6, 4)), gm(torch.ones(6, 4)))

    def test_round_dynamic_shapes(self):
        def f(x):
            return x[: round(x.shape[0] / 2)]

        def f_correct(x):
            return x[: math.floor(x.shape[0] / 2)]

        with self.assertRaisesRegex(torch._dynamo.exc.UserError, "Calling round()"):
            gm, _ = torch._dynamo.export(f, torch.ones(6, 4), aten_graph=True)

        gm, _ = torch._dynamo.export(f_correct, torch.ones(6, 4), aten_graph=True)

        self.assertEqual(f_correct(torch.ones(6, 4)), gm(torch.ones(6, 4)))

    def test_cond_supported_pred_types(self):
        def true_fn(x):
            return x.cos()

        def false_fn(x):
            return x.sin()

        def f_pred_traced_as_symnode_var(x):
            return cond(x.shape[0] > 2, true_fn, false_fn, [x])

        def f_pred_traced_as_tensor_var(x):
            return cond(x.all(), true_fn, false_fn, [x])

        def f_pred_complex_expression_traced_as_symnode_var(x):
            return cond(
                x.dim() > 1 and x.shape[1] > 5 and x.shape[1] <= 10,
                true_fn,
                false_fn,
                [x],
            )

        example_inputs = (torch.rand(5, 8),)
        for f in [
            f_pred_traced_as_symnode_var,
            f_pred_traced_as_tensor_var,
            f_pred_complex_expression_traced_as_symnode_var,
        ]:
            gm, _ = torch._dynamo.export(f, *example_inputs, aten_graph=True)
            self.assertEqual(gm(*example_inputs), f(*example_inputs))

    def test_mixed_real_and_fake_inputs(self):
        class _TestPattern(torch.nn.Module):
            def __init__(self):
                super().__init__()
                self.conv = torch.nn.Conv2d(1, 1, 1)
                self.bn = torch.nn.BatchNorm2d(1)

            def forward(self, input):
                running_std = torch.sqrt(self.bn.running_var + self.bn.eps)
                scale_factor = self.bn.weight / running_std
                weight_shape = [1] * len(self.conv.weight.shape)
                weight_shape[0] = -1
                bias_shape = [1] * len(self.conv.weight.shape)
                bias_shape[1] = -1
                scaled_weight = self.conv.weight * scale_factor.reshape(weight_shape)
                zero_bias = torch.zeros_like(self.conv.bias, dtype=input.dtype)
                conv = self.conv._conv_forward(input, scaled_weight, zero_bias)
                conv_orig = conv / scale_factor.reshape(bias_shape)
                conv_orig = conv_orig + self.conv.bias.reshape(bias_shape)
                conv = self.bn(conv_orig)
                return conv

        example_inputs = (torch.randn(1, 1, 3, 3),)
        torch._dynamo.export(
            _TestPattern(),
            *example_inputs,
            aten_graph=True,
        )

    @config.patch(
        capture_dynamic_output_shape_ops=True,
        capture_scalar_outputs=True,
        assume_static_by_default=False,
    )
    def test_sym_contains(self):
        def f(x, y):
            return x.size(0) in y

        gm, _ = torch._dynamo.export(f, torch.ones(2), torch.ones(3), aten_graph=True)

        true_inp = (torch.Tensor([6, 4, 5]), torch.ones(6, 4).add_(5))
        false_inp = (torch.Tensor([6, 4, 5]), torch.ones(6, 4).add_(2))
        self.assertEqual(gm(*true_inp), f(*true_inp))
        self.assertEqual(gm(*false_inp), f(*false_inp))

    def test_cond_raise_user_error_on_missing_args(self):
        def true_fn(x):
            return x.cos()

        def false_fn(x):
            return x.sin()

        def f(x):
            return cond(x.shape[0] > 10, true_fn, false_fn)

        example_inputs = (torch.rand(5),)
        with self.assertRaisesRegex(
            torch._dynamo.exc.UserError,
            "Expected 4 arguments",
        ):
            torch._dynamo.export(f, *example_inputs, aten_graph=True)

    def test_cond_raise_user_error_on_unsupported_pred(self):
        def f_unsupported_pred(x):
            pred = torch.nn.Module()
            return cond(pred, lambda x: x.sin(), lambda x: x.cos(), [x])

        example_inputs = (torch.rand(5),)
        with self.assertRaisesRegex(
            torch._dynamo.exc.UserError,
            "Expected pred to be bool/int or a tensor",
        ):
            torch._dynamo.export(
                f_unsupported_pred,
                *example_inputs,
                aten_graph=True,
            )

    def test_cond_raise_user_error_on_non_list_operands(self):
        def f_non_list_operands(x):
            return cond(torch.tensor(True), lambda x: x.sin(), lambda x: x.cos(), x)

        example_inputs = (torch.rand(5),)
        with self.assertRaisesRegex(
            torch._dynamo.exc.UserError,
            "Expected a list but got",
        ):
            torch._dynamo.export(
                f_non_list_operands,
                *example_inputs,
                aten_graph=True,
            )

    def test_cond_raise_user_error_on_non_tensor_operands(self):
        def f_non_tensor_operands(x):
            a: float = 3.14
            return cond(
                torch.tensor(1234), lambda x, a: x.sin(), lambda x, a: x.cos(), [x, a]
            )

        example_inputs = (torch.rand(5),)
        with self.assertRaisesRegex(
            torch._dynamo.exc.UserError,
            "Expected a list of tensors",
        ):
            torch._dynamo.export(
                f_non_tensor_operands,
                *example_inputs,
                aten_graph=True,
            )

    def test_cond_raise_user_error_on_branch_args_mismatch(self):
        def true_fn(x, y):
            return x.sin()

        def false_fn(x):
            return x.cos()

        def f_branch_args_mismatch(x, y):
            return cond(torch.tensor([[[[100]]]]), true_fn, false_fn, [x, y])

        example_inputs = (torch.rand(5), torch.rand(2))
        with self.assertRaisesRegex(
            torch._dynamo.exc.UserError,
            "too many positional arguments",
        ):
            torch._dynamo.export(
                f_branch_args_mismatch,
                *example_inputs,
                aten_graph=True,
            )

    def test_cond_raise_user_error_on_branch_return_non_tensor(self):
        def f_branch_return_non_tensor(x):
            return cond(x.shape[0] <= 5, lambda x: 3.14, lambda x: 3.14, [x])

        example_inputs = (torch.rand(5),)
        with self.assertRaisesRegex(
            torch._dynamo.exc.UserError,
            "Expected branch out type to be a single tensor",
        ):
            torch._dynamo.export(
                f_branch_return_non_tensor,
                *example_inputs,
                aten_graph=True,
            )

    def test_cond_raise_user_error_on_branch_return_multiple_tenors(self):
        def f_branch_return_multiple_tensors(x, y):
            return cond(y, lambda x: (x, x), lambda x: (x, x), [x])

        example_inputs = (torch.randn(4), torch.randn(2))
        with self.assertRaisesRegex(
            torch._dynamo.exc.UserError,
            "Expected branch out type to be a single tensor",
        ):
            torch._dynamo.export(
                f_branch_return_multiple_tensors,
                *example_inputs,
                aten_graph=True,
            )

    def test_multiple_outputs_op_with_evaluator(self):
        class TopKModel(torch.nn.Module):
            def forward(self, x):
                values, _ = torch.topk(x, 3)
                return torch.sum(values)

        x = torch.arange(1.0, 6.0, requires_grad=True)
        torch._dynamo.export(TopKModel(), x)

    def test_cond_raise_user_error_on_mismatch_return_length(self):
        def true_fn(x):
            return x

        def false_fn(x):
            return (x, x)

        def f_mismatch_return_length(x):
            return cond(torch.tensor(100), true_fn, false_fn, [x])

        example_inputs = (torch.rand(5),)
        with self.assertRaisesRegex(
            torch._dynamo.exc.UserError,
            "Expected branch out type to be a single tensor",
        ):
            torch._dynamo.export(
                f_mismatch_return_length,
                *example_inputs,
                aten_graph=True,
            )

    def test_cond_raise_user_error_on_mismatch_return_tensor_meta(self):
        def true_fn(x):
            return torch.tensor([[3], [2]])

        def false_fn(x):
            return torch.tensor([3.14])

        def f_return_tensor_mismatch(x):
            return cond(x.shape[0] < 3, true_fn, false_fn, [x])

        example_inputs = (torch.rand(5),)
        with self.assertRaisesRegex(
            torch._dynamo.exc.UserError,
            "Expected each tensor to have same metadata but got",
        ):
            torch._dynamo.export(
                f_return_tensor_mismatch,
                *example_inputs,
                aten_graph=True,
            )

    def test_export_defaults_ok(self):
        class DynamicSliceExportMod(torch.nn.Module):
            def forward(self, x):
                results = []
                for i in range(4):
                    results.append(x[: x.size(0) - i, i : x.size(2), i:3])
                return tuple(results)

        gm, _ = torch._dynamo.export(
            DynamicSliceExportMod(),
            torch.randn(5, 5, 5),
            aten_graph=True,
        )

        self.assertExpectedInline(
            gm.code.strip(),
            """\
def forward(self, x):
    arg0, = fx_pytree.tree_flatten_spec(([x], {}), self._in_spec)
    slice_tensor = torch.ops.aten.slice.Tensor(arg0, 2, 0, 3)
    sym_size = torch.ops.aten.sym_size(arg0, 0)
    sub = sym_size - 1
    slice_tensor_1 = torch.ops.aten.slice.Tensor(arg0, 0, 0, sub);  sub = None
    sym_size_1 = torch.ops.aten.sym_size(arg0, 2)
    slice_tensor_2 = torch.ops.aten.slice.Tensor(slice_tensor_1, 1, 1, sym_size_1);  slice_tensor_1 = None
    slice_tensor_3 = torch.ops.aten.slice.Tensor(slice_tensor_2, 2, 1, 3);  slice_tensor_2 = None
    sub_1 = sym_size - 2
    slice_tensor_4 = torch.ops.aten.slice.Tensor(arg0, 0, 0, sub_1);  sub_1 = None
    slice_tensor_5 = torch.ops.aten.slice.Tensor(slice_tensor_4, 1, 2, sym_size_1);  slice_tensor_4 = None
    slice_tensor_6 = torch.ops.aten.slice.Tensor(slice_tensor_5, 2, 2, 3);  slice_tensor_5 = None
    sub_2 = sym_size - 3;  sym_size = None
    slice_tensor_7 = torch.ops.aten.slice.Tensor(arg0, 0, 0, sub_2);  arg0 = sub_2 = None
    slice_tensor_8 = torch.ops.aten.slice.Tensor(slice_tensor_7, 1, 3, sym_size_1);  slice_tensor_7 = sym_size_1 = None
    slice_tensor_9 = torch.ops.aten.slice.Tensor(slice_tensor_8, 2, 3, 3);  slice_tensor_8 = None
    return pytree.tree_unflatten([slice_tensor, slice_tensor_3, slice_tensor_6, slice_tensor_9], self._out_spec)""",
        )


common_utils.instantiate_parametrized_tests(ExportTests)

if __name__ == "__main__":
    from torch._dynamo.test_case import run_tests

    run_tests()<|MERGE_RESOLUTION|>--- conflicted
+++ resolved
@@ -1672,8 +1672,6 @@
             dynamo_result = out_graph(pred, x)
             self.assertTrue(torch._dynamo.utils.same(real_result, dynamo_result))
 
-<<<<<<< HEAD
-=======
     def test_export_with_cond_with_closed_function(self):
         def hello(x):
             return x + 1
@@ -1697,7 +1695,6 @@
         dynamo_result = out_graph(pred, x)
         self.assertTrue(torch._dynamo.utils.same(real_result, dynamo_result))
 
->>>>>>> 5b4a5235
     def test_export_with_cond_dynamic_shape_pred(self):
         from functorch.experimental.control_flow import cond
 
@@ -1862,8 +1859,6 @@
             return x[slice(None, None, None)]
 
         gm, _ = torch._dynamo.export(f, torch.randn(4, 5), aten_graph=True)
-<<<<<<< HEAD
-=======
 
         inp = torch.randn(6, 7)
         self.assertEqual(gm(inp), f(inp))
@@ -1880,7 +1875,6 @@
             pre_autograd=True,
             tracing_mode="fake",
         )
->>>>>>> 5b4a5235
 
         inp = torch.randn(6, 6)
         self.assertEqual(gm(inp), f(inp))
