--- conflicted
+++ resolved
@@ -62,32 +62,6 @@
             tests.tearDownClass()
 
     fn.__name__ = test_name
-<<<<<<< HEAD
-    setattr(TestCppWrapper, test_name, fn)
-
-
-for name in [
-    "test_as_strided",  # buffer reuse
-    "test_bitwise",  # int32
-    "test_bmm1",
-    "test_bmm2",
-    "test_cat",  # alias
-    "test_linear1",
-    "test_linear2",
-    "test_linear_packed",
-    "test_linear_unary",
-    "test_lowmem_dropout1",  # None as output
-    "test_mm_views",
-    "test_profiler_mark_wrapper_call",
-    "test_reduction1",  # Reduction
-    "test_relu",  # multiple inputs
-    "test_silu",  # single input, single output
-    "test_sum_dtype",  # float64
-    "test_sum_int",  # bool, int64, int8, uint8
-    "test_transpose",  # multiple outputs, buffer clear
-]:
-    make_test_case(name)
-=======
     setattr(
         CppWrapperTemplate if device == "cpu" else CudaWrapperTemplate, test_name, fn
     )
@@ -160,7 +134,6 @@
 
     test_torchinductor.copy_tests(CudaWrapperTemplate, TestCudaWrapper, "cuda_wrapper")
 
->>>>>>> 31f311a8
 
 if __name__ == "__main__":
     from torch._dynamo.test_case import run_tests
