--- conflicted
+++ resolved
@@ -6392,12 +6392,9 @@
                 self.assertTrue("to(tl.int64)" in code)
                 self.assertEqual(fn_opt(), fn())
 
-<<<<<<< HEAD
-        @patch.object(torch._dynamo.config, "dynamic_shapes", False)
-=======
         # Disable constant propagation, so we isolate value range analysis
         @patch.object(config, "constant_and_index_propagation", False)
->>>>>>> bc4a0f85
+        @patch.object(torch._dynamo.config, "dynamic_shapes", False)
         def test_optimize_compute(self):
             def ones():
                 return torch.ones([4], device="cuda")
