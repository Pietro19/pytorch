--- conflicted
+++ resolved
@@ -666,14 +666,9 @@
     torch.functional.atleast_3d : {bf16, i8, c32, i64, u8, c128, b8, f64, i16, i32, f32, f16, c64},
     torch.functional.cartesian_prod : {bf16, i8, i64, u8, c128, b8, f64, i16, i32, f32, f16, c64},
     torch.functional.einsum : {bf16, c128, f64, f32, f16, c64},
-<<<<<<< HEAD
     torch.functional.tensordot : {bf16, i8, i64, u8, c128, f64, i16, f32, i32, c64, f16},
     torch.inner : {bf16, i8, i64, u8, c128, f64, i16, f32, i32, c64, f16},
     torch.linalg.lu_solve : {c128, c64},
-=======
-    torch.functional.tensordot : {bf16, i8, i64, u8, c128, f64, i16, f32, i32, c64},
-    torch.inner : {bf16, i8, i64, u8, c128, f64, i16, f32, i32, c64},
->>>>>>> b025f4d3
     torch.linalg.matrix_norm : {c128, f32, c64, f64},
     torch.linalg.matrix_rank : {c128, c64},
     torch.linalg.svd : {c128, c64},
