# Owner(s): ["module: onnx"]
from __future__ import annotations

import itertools
import os
import tempfile
import unittest

from typing import Any, Callable, Dict, List, Mapping, Optional, Tuple, Type

import onnx_test_common
import onnxruntime  # type: ignore[import]
import parameterized
import pytorch_test_common
import torch
import torch.onnx
import transformers  # type: ignore[import]
from torch import nn

from torch._subclasses import fake_tensor
from torch.onnx._internal import _beartype, diagnostics
from torch.onnx._internal.fx import (
    context as fx_context,
    fx_symbolic_graph_extractor,
    serialization as fx_serialization,
)
from torch.testing._internal import common_utils
<<<<<<< HEAD
from torch.types import Number

_NumericType = Union[Number, torch.Tensor, np.ndarray]
_ModelType = Union[torch.nn.Module, Callable]
_InputArgsType = Optional[
    Union[torch.Tensor, int, float, bool, Sequence[Any], Mapping[str, Any]]
]
_OutputsType = Sequence[_NumericType]

=======
>>>>>>> e69163c0

try:
    import torchvision

    HAS_TORCHVISION = True
except ImportError:
    HAS_TORCHVISION = False
except RuntimeError:
    HAS_TORCHVISION = False
skip_if_no_torchvision = unittest.skipIf(not HAS_TORCHVISION, "no torchvision")


<<<<<<< HEAD
@_beartype.beartype
def _run_ort(
    onnx_model: Union[str, torch.onnx.ExportOutput],
    pytorch_inputs: Sequence[_InputArgsType],
) -> _OutputsType:
    if isinstance(onnx_model, torch.onnx.ExportOutput):
        buffer = io.BytesIO()
        onnx_model.save(buffer)
        ort_model = buffer.getvalue()
    else:
        ort_model = onnx_model
    session = onnxruntime.InferenceSession(
        ort_model, providers=["CPUExecutionProvider"]
    )
    input_names = [ort_input.name for ort_input in session.get_inputs()]
    if len(input_names) != len(pytorch_inputs):
        raise AssertionError(
            f"Expected {len(input_names)} inputs, got {len(pytorch_inputs)}"
        )
    return session.run(
        None, {k: v.cpu().numpy() for k, v in zip(input_names, pytorch_inputs)}
    )


@_beartype.beartype
def _try_clone_model(model: _ModelType) -> _ModelType:
    """Used for preserving original model in case forward mutates model states."""
    try:
        return copy.deepcopy(model)
    except Exception:
        warnings.warn(
            "Failed to clone model. Model state might be mutated during verification."
        )
        return model


@_beartype.beartype
def _try_clone_inputs(input_args, input_kwargs):
    ref_input_args = copy.deepcopy(input_args)
    ref_input_kwargs = copy.deepcopy(input_kwargs)
    return ref_input_args, ref_input_kwargs


@_beartype.beartype
def _compare_pytorch_onnx_with_ort(
    export_output: torch.onnx.ExportOutput,
    model: _ModelType,
    input_args: Sequence[_InputArgsType],
    input_kwargs: Mapping[str, _InputArgsType],
    atol: Optional[float],
    rtol: Optional[float],
    has_mutation: bool = False,
):
    if has_mutation:
        ref_model = _try_clone_model(model)
        ref_input_args, ref_input_kwargs = _try_clone_inputs(input_args, input_kwargs)
    else:
        ref_model = model
        ref_input_args = input_args
        ref_input_kwargs = input_kwargs

    # Format original model inputs into the format expected by exported ONNX model.
    onnx_format_args = export_output.adapt_torch_inputs_to_onnx(
        *input_args, **input_kwargs
    )

    ref_outputs = export_output.adapt_torch_outputs_to_onnx(
        ref_model(*ref_input_args, **ref_input_kwargs)
    )
    ort_outputs = _run_ort(export_output, onnx_format_args)
    if len(ref_outputs) != len(ort_outputs):
        raise AssertionError(
            f"Expected {len(ref_outputs)} outputs, got {len(ort_outputs)}"
        )
    for ref_output, ort_output in zip(ref_outputs, ort_outputs):
        torch.testing.assert_close(
            ref_output, torch.tensor(ort_output), rtol=rtol, atol=atol
        )


@_beartype.beartype
def _run_test_with_fx_to_onnx_exporter_and_onnx_runtime(
    test_suite: TestFxToOnnxWithOnnxRuntime,
    model: _ModelType,
    input_args: Sequence[_InputArgsType],
    rtol: Optional[float] = 1e-3,
    atol: Optional[float] = 1e-7,
    opset_version: int = 18,
    has_mutation: bool = False,
    additional_test_inputs: Optional[Sequence[Sequence[_InputArgsType]]] = None,
    **input_kwargs,
):
    """Compare the results of PyTorch model with exported ONNX model

    Args:
        model (_ModelType): PyTorch model
        input_args (_InputArgsType): torch input arguments
        rtol (float, optional): relative tolerance. Defaults to 1e-3.
        atol (float, optional): absolute tolerance. Defaults to 1e-7.
        opset_version (int, optional): ONNX opset version. Defaults to 18.
        has_mutation (bool, optional): Whether the model mutates its input or state.
            `mutation` as `True` incurs extra overhead of cloning the inputs and model.
            Defaults to False.
        additional_test_inputs (Optional[Sequence[_InputArgsType]], optional):
            Test the models with another dataset, which is designed for dynamic axes
            testing. Defaults to None.

    """

    if has_mutation:
        ref_model = _try_clone_model(model)
        ref_input_args, ref_input_kwargs = _try_clone_inputs(input_args, input_kwargs)
    else:
        ref_model = model
        ref_input_args = input_args
        ref_input_kwargs = input_kwargs

    # Feed args and kwargs into exporter.
    # Note that exporter should flatten kwargs into positional args the exported model;
    # since ONNX doesn't represent kwargs.
    export_output = torch.onnx.dynamo_export(
        ref_model,
        *ref_input_args,
        **ref_input_kwargs,
        export_options=torch.onnx.ExportOptions(
            opset_version=opset_version,
            op_level_debug=test_suite.op_level_debug,
            dynamic_shapes=test_suite.dynamic_shapes,
        ),
    )

    _compare_pytorch_onnx_with_ort(
        export_output,
        model,
        input_args,
        input_kwargs,
        atol,
        rtol,
        has_mutation=has_mutation,
    )
    # This confirms the exported mode accepts different input shapes
    # when dynamic shape is enabled.
    # TODO(titaiwangms): additional input kwargs.
    if additional_test_inputs and test_suite.dynamic_shapes:
        for additional_input_args in additional_test_inputs:
            _compare_pytorch_onnx_with_ort(
                export_output,
                model,
                additional_input_args,
                {},
                atol,
                rtol,
                has_mutation=has_mutation,
            )


=======
>>>>>>> e69163c0
def _parameterized_class_attrs_and_values():
    input_values = []
    input_values.extend(
        itertools.product(
            (True, False),
            (True, False),
        )
    )
    return {
        "attrs": ["op_level_debug", "dynamic_shapes"],
        "input_values": input_values,
    }


def _parameterize_class_name(cls: Type, idx: int, input_dicts: Mapping[Any, Any]):
    """Combine class name with the parameterized arguments.

    This function is passed to `parameterized.parameterized_class` as the
    `class_name_func` argument.
    """
    suffixes = []
    for k, v in input_dicts.items():
        suffixes.append(f"{k}_{v}")
    return f"{cls.__name__}_{'_'.join(suffixes)}"


@parameterized.parameterized_class(
    **_parameterized_class_attrs_and_values(),
    class_name_func=_parameterize_class_name,
)
class TestFxToOnnxWithOnnxRuntime(onnx_test_common._TestONNXRuntime):
    op_level_debug: bool
    dynamic_shapes: bool

    def setUp(self):
        super().setUp()
        self.diag_ctx = diagnostics.engine.create_diagnostic_context(
            "test_fx_export", version=torch.__version__
        )
        self.opset_version = 18
        self.ort_version = onnxruntime.__version__

    def tearDown(self):
        # TODO(bowbao): Don't dump logs by default. Set as configurable with
        # `DiagnosticOptions`.
        diagnostics.engine.dump(
            f"test_report_{self._testMethodName}"
            f"_op_level_debug_{self.op_level_debug}"
            f"_dynamic_axes_{self.dynamic_shapes}"
            ".sarif",
            compress=False,
        )
        super().tearDown()

    @pytorch_test_common.skip_min_ort_version(
        reason="ORT doesn't support dynamic fx exporter yet making SegFault flaky test",
        version="1.15",
        dynamic_only=True,
    )
    def test_simple_function(self):
        def func(x):
            # TODO(justinchuby): Replicate torch's type casting policy
            # in the exporter for type promotion support
            y = x + 1.0
            z = y.relu()
            return (y, z)

        tensor_x = torch.randn(1, 1, 2, dtype=torch.float32)

        self.run_test_with_fx_to_onnx_exporter_and_onnx_runtime(func, (tensor_x,))

    @pytorch_test_common.xfail(
        "AssertionError: Dynamo input/output is not consistent with traced input/output. "
        "Ref: https://github.com/pytorch/pytorch/issues/96379"
    )
    @pytorch_test_common.skip_min_ort_version(
        reason="ORT doesn't support dynamic fx exporter yet making SegFault flaky test",
        version="1.15",
        dynamic_only=True,
    )
    def test_func_with_args_and_tensor_kwargs(self):
        # Non-tensor optional kwargs are always folded into constant and
        # removed from input list in Dynamo-traced graph, if its value is not provided
        # to tracer. So for a function like
        #   def func(x, b=1.0)
        # here. E.g., if you first Dynamo-trace the model with arguments (x,),
        # and then call the traced graph with arguments (x, b=2.0), it will complain
        # somewhere that model is called with extra args because the modified
        # function is traced into
        #   def forward(self, x : torch.Tensor):
        #     add = x + 1.0;  x = None
        #     relu = add.relu()
        #     return (add, relu)
        # To summarize, in order to be traced as graph input, the value of optional kwarg
        # must be provided. Otherwise, they are treated as in-graph constants in Dynamo.
        # Tensor optional kwargs are an exception. It is always traced as input.
        # It is unclear if this behavior is intended or not. But in general it is bad
        # practice to set mutable default values.
        # `DynamoOptimizeExporter` applies a workaround by binding args and kwargs to
        # model signature and fill in the default values of unprovided optional arguments.
        def func(x, b=torch.tensor(1.0)):
            y = x + b
            z = y.relu()
            return (y, z)

        tensor_x = torch.randn(1, 2, 3, dtype=torch.float32)

        # Test without providing optional kwarg.
        self.run_test_with_fx_to_onnx_exporter_and_onnx_runtime(func, (tensor_x,))
        # Test with only positional args.
        self.run_test_with_fx_to_onnx_exporter_and_onnx_runtime(
            func, (tensor_x, torch.tensor(8.0))
        )
        # Test while specifying optional kwarg.
        self.run_test_with_fx_to_onnx_exporter_and_onnx_runtime(
            func, (tensor_x,), {"b": torch.tensor(5.0)}
        )

<<<<<<< HEAD
    # beartype.roar.BeartypeCallHintParamViolation:
    # @beartyped onnxscript.function_libs.torch_aten.graph_building.TorchScriptGraph.add_input()
    # parameter input_value=8.0 violates type hint typing.Union[torch.Tensor, NoneType],
    # as float 8.0 not <class "builtins.NoneType"> or <protocol "torch.Tensor">.
    # @unittest.expectedFailure
    @pytorch_test_common.xfail("https://github.com/pytorch/pytorch/issues/99534")
=======
    @pytorch_test_common.xfail(
        "https://github.com/pytorch/pytorch/issues/99534"
        "To make it work, convert the float argument into a 0d tensor"
    )
>>>>>>> e69163c0
    @pytorch_test_common.skip_min_ort_version(
        reason="ORT doesn't support dynamic fx exporter yet making SegFault flaky test",
        version="1.15",
        dynamic_only=True,
    )
    def test_func_with_args_and_kwargs(self):
        def func(x, b=1.0):
            y = x + b
            z = y.relu()
            return (y, z)

        tensor_x = torch.randn(1, 1, 2, dtype=torch.float32)
        another_x = torch.randn(2, 2, 4, dtype=torch.float32)

        self.run_test_with_fx_to_onnx_exporter_and_onnx_runtime(func, (tensor_x,))
        # Test with only positional args.
        self.run_test_with_fx_to_onnx_exporter_and_onnx_runtime(
            func, (tensor_x, 8.0), additional_test_inputs=[((another_x, 9.0),)]
        )
        # Test while specifying optional kwarg.
        self.run_test_with_fx_to_onnx_exporter_and_onnx_runtime(
            func,
            (tensor_x,),
            {"b": 5.0},
            additional_test_inputs=[((another_x,), {"b": 6.0})],
        )

    @pytorch_test_common.skip_min_ort_version(
        reason="ORT doesn't support dynamic fx exporter yet making SegFault flaky test",
        version="1.15",
        dynamic_only=True,
    )
    def test_func_with_nested_input_structure(self):
        def func(
            x_dict: Dict[str, torch.Tensor],
            y_tuple: Tuple[torch.Tensor, Tuple[torch.Tensor, torch.Tensor]],
            z_list: List[List[torch.Tensor]],
        ):
            if "a" in x_dict:
                x = x_dict["a"]
            elif "b" in x_dict:
                x = x_dict["b"]
            else:
                x = torch.randn(3)

            y1, (y2, y3) = y_tuple

            z = x + y1 + y2 + y3
            for z_sub_list in z_list:
                z = z + torch.stack(z_sub_list).sum()

            return z

        x_dict = {"a": torch.randn(3), "c": torch.randn(3)}
        y_tuple = (torch.randn(3), (torch.randn(3), torch.randn(3)))
        z_list = [
            [torch.randn(3), torch.randn(3)],
            [torch.randn(3), torch.randn(3), torch.randn(3)],
        ]
        self.run_test_with_fx_to_onnx_exporter_and_onnx_runtime(
            func, (x_dict, y_tuple, z_list)
        )

    @pytorch_test_common.skip_min_ort_version(
        reason="ORT doesn't support dynamic fx exporter yet making SegFault flaky test",
        version="1.15",
        dynamic_only=True,
    )
    def test_func_with_nested_output_structure(self):
        def func(x, y, z):
            x = x + y
            y = y + z
            z = x + y
            out1 = (x, (y, z))
            out2 = [[x, y], [y, z]]
            out3 = {"z": z, "x": x}
            return out1, out2, out3

        x = torch.randn(3)
        y = torch.randn(3)
        z = torch.randn(3)
        self.run_test_with_fx_to_onnx_exporter_and_onnx_runtime(func, (x, y, z))

    @pytorch_test_common.skip_min_ort_version(
        reason="ORT doesn't support dynamic fx exporter yet making SegFault flaky test",
        version="1.15",
        dynamic_only=True,
    )
    def test_mnist(self):
        class MNISTModel(nn.Module):
            def __init__(self):
                super().__init__()
                self.conv1 = nn.Conv2d(1, 32, 3, 1, bias=True)
                self.conv2 = nn.Conv2d(32, 64, 3, 1, bias=True)
                self.fc1 = nn.Linear(9216, 128, bias=True)
                self.fc2 = nn.Linear(128, 10, bias=True)

            def forward(self, tensor_x: torch.Tensor):
                tensor_x = self.conv1(tensor_x)
                tensor_x = torch.sigmoid(tensor_x)
                tensor_x = self.conv2(tensor_x)
                tensor_x = torch.sigmoid(tensor_x)
                tensor_x = torch.max_pool2d(tensor_x, 2)
                tensor_x = torch.flatten(tensor_x, 1)
                tensor_x = self.fc1(tensor_x)
                tensor_x = torch.sigmoid(tensor_x)
                tensor_x = self.fc2(tensor_x)
                output = torch.log_softmax(tensor_x, dim=1)
                return output

        tensor_x = torch.rand((64, 1, 28, 28), dtype=torch.float32)
        self.run_test_with_fx_to_onnx_exporter_and_onnx_runtime(
            MNISTModel(), (tensor_x,)
        )

    @pytorch_test_common.xfail(
        "assert len(flattened_torch_outputs) == len(flattened_function_outputs)"
    )
    @pytorch_test_common.xfail(
        "onnxruntime.capi.onnxruntime_pybind11_state.InvalidGraph: [ONNXRuntimeError] : "
        "10 : INVALID_GRAPH : This is an invalid model. Type Error: Type 'tensor(float)' "
        "of input parameter (1) of operator (aten_getitem) in node (aten_getitem_4) is "
        "invalid."
    )
    @pytorch_test_common.skip_min_ort_version(
        reason="ORT doesn't support dynamic fx exporter yet making SegFault flaky test",
        version="1.15",
        dynamic_only=True,
    )
    def test_log_sigmoid(self):
        # This produces op as `torch.ops.aten.log_sigmoid_forward`, instead of the more
        # conventional `torch.ops.aten.log_sigmoid`.
        class Model(torch.nn.Module):
            def __init__(self):
                super().__init__()
                self.m = torch.nn.LogSigmoid()

            def forward(self, x):
                return self.m(x)

        input = torch.randn(2)
        _run_test_with_fx_to_onnx_exporter_and_onnx_runtime(self, Model(), (input,))

    @pytorch_test_common.xfail(
        "RuntimeError: false INTERNAL ASSERT FAILED at "
        "'/home/titaiwang/pytorch/build/aten/src/ATen/RegisterFunctionalization_0.cpp':3725,"
        " please report a bug to PyTorch. mutating a non-functional tensor with a "
        "functional tensor is not allowed. Please ensure that all of your inputs are "
        "wrapped inside of a functionalize() call."
    )
    @skip_if_no_torchvision
    def test_shufflenet_v2(self):
        model = torchvision.models.shufflenet_v2_x0_5(pretrained=False)
        dummy_input = torch.randn(1, 3, 224, 224, requires_grad=True)
        test_inputs = torch.randn(3, 3, 224, 224, requires_grad=True)

        self.run_test_with_fx_to_onnx_exporter_and_onnx_runtime(
            model,
            (dummy_input,),
            additional_test_inputs=[((test_inputs,),)],
            rtol=1e-3,
            atol=1e-5,
        )

    @pytorch_test_common.skip_min_ort_version(
        reason="ORT doesn't support dynamic fx exporter yet making SegFault flaky test",
        version="1.15",
        dynamic_only=True,
    )
    def test_add(self):
        class DynamicAdd(torch.nn.Module):
            def forward(self, x, y):
                return torch.ops.aten.add(x, y)

        x = torch.randn(2, 3)
        y = torch.randn(2, 3)
        another_x = torch.randn(3, 4)
        another_y = torch.randn(3, 4)

        self.run_test_with_fx_to_onnx_exporter_and_onnx_runtime(
            DynamicAdd(),
            (x, y),
            additional_test_inputs=[((another_x, another_y),)],
        )

    @pytorch_test_common.skip_min_ort_version(
        reason="ORT doesn't support dynamic fx exporter yet making SegFault flaky test",
        version="1.15",
        dynamic_only=True,
    )
    def test_sigmoid_add(self):
        class DynamicAdd(torch.nn.Module):
            def __init__(self, *args, **kwargs) -> None:
                super().__init__(*args, **kwargs)
                self.sigmoid = torch.nn.Sigmoid()

            def forward(self, x, y):
                z = torch.ops.aten.add(x, y)
                return self.sigmoid(z)

        x = torch.randn(2, 3)
        y = torch.randn(2, 3)
        x = x[1:, :]
        y = y[1:, :]
        input_x = torch.randn(1, 4)
        input_y = torch.randn(1, 4)

        self.run_test_with_fx_to_onnx_exporter_and_onnx_runtime(
            DynamicAdd(), (x, y), additional_test_inputs=[((input_x, input_y),)]
        )

    @pytorch_test_common.skip_dynamic_fx_test(
        "[ONNXRuntimeError] : 2 : INVALID_ARGUMENT : Non-zero status code returned "
        "while running Expand node. Name:'_0x55b501ebaf10_n2' "
        "Status Message: invalid expand shape"
        "https://github.com/pytorch/pytorch/issues/99360"
    )
    @pytorch_test_common.skip_min_ort_version(
        reason="ORT doesn't support dynamic fx exporter yet making SegFault flaky test",
        version="1.15",
        dynamic_only=True,
    )
    def test_matmul(self):
        class DynamicMatMul(torch.nn.Module):
            def forward(self, x, y):
                return torch.ops.aten.matmul(x, y)

        x = torch.randn(2, 3, 6)
        y = torch.randn(2, 6, 4)
        input_x = torch.randn(2, 3, 4)
        input_y = torch.randn(2, 4, 4)

        self.run_test_with_fx_to_onnx_exporter_and_onnx_runtime(
            DynamicMatMul(), (x, y), additional_test_inputs=[((input_x, input_y),)]
        )

    @pytorch_test_common.skip_dynamic_fx_test(
        "fx graph does not capture symbolic value for aten::scalar_tensor."
    )
    def test_scalar_tensor(self):
        class test(torch.nn.Module):
            def forward(self, x):
                return torch.scalar_tensor(x.size(0)), torch.scalar_tensor(
                    x.size(1), dtype=torch.int64
                )

        x = torch.randn(2, 3, 4)
        y = torch.randn(7, 8, 9)
        self.run_test_with_fx_to_onnx_exporter_and_onnx_runtime(
            test(),
            (x,),
            additional_test_inputs=[((y,),)],
        )

    def test_transpose_infer_shape(self):
        class TransposeModule(torch.nn.Module):
            def __init__(self):
                super().__init__()
                self.conv = torch.nn.Conv2d(3, 1, 3, stride=2)

            def forward(self, x):
                x = self.conv(x)
                return x.transpose(0, 1)

        x = torch.randn(32, 3, 64, 64)
        y = torch.randn(16, 3, 8, 64)
        self.run_test_with_fx_to_onnx_exporter_and_onnx_runtime(
            TransposeModule(),
            (x,),
            additional_test_inputs=[((y,),)],
        )

    @pytorch_test_common.xfail("torch._dynamo.exc.TorchRuntimeError")
    def test_squeeze_runtime_dim(self):
        class Squeeze(torch.nn.Module):
            def forward(self, d1, d2):
                t = torch.zeros(d1[0], d2[0])
                return t.squeeze(0)

        d1 = torch.tensor([1])
        d3 = torch.tensor([3])
        d4 = torch.tensor([4])
        self.run_test_with_fx_to_onnx_exporter_and_onnx_runtime(
            Squeeze(), (d1, d4), additional_test_inputs=[((d3, d4),)]
        )
        self.run_test_with_fx_to_onnx_exporter_and_onnx_runtime(
            Squeeze(), (d3, d4), additional_test_inputs=[((d1, d3),)]
        )

    @pytorch_test_common.skip_dynamic_fx_test(
        "https://github.com/pytorch/pytorch/issues/99360"
    )
    def test_slice(self):
        class DynamicSliceExportMod(torch.nn.Module):
            def forward(self, x):
                results = []
                for i in range(4):
                    results.append(x[: x.size(0) - i, i : x.size(2), i:3])
                return tuple(results)

        x = torch.rand(5, 5, 5)
        y = torch.randn(6, 7, 8)
        self.run_test_with_fx_to_onnx_exporter_and_onnx_runtime(
            DynamicSliceExportMod(),
            (x,),
            additional_test_inputs=[((y,),)],
        )

    # TODO(titaiwang): This is also detected flaky in static shape:
    # https://github.com/pytorch/pytorch/issues/98622
    @pytorch_test_common.skip_min_ort_version(
        reason="ORT doesn't support dynamic fx exporter yet making SegFault flaky test",
        version="1.15",
        dynamic_only=False,
    )
    def test_mutation(self):
        class MutationModel(torch.nn.Module):
            def forward(self, x):
                x.view(3, 2, -1).add_(2.0)
                return x

        self.run_test_with_fx_to_onnx_exporter_and_onnx_runtime(
            MutationModel(), (torch.randn(12),), has_mutation=True
        )

    # TODO(justinchuby): A known limitation in aten::arange support.
    @pytorch_test_common.xfail(
        "arange overload does not support positional 'end' argument"
    )
    def test_arange(self):
        class ArangeModel(torch.nn.Module):
            def forward(self, input):
                return (
                    torch.arange(input.shape[0]),
                    torch.arange(12),
                    torch.arange(start=input.shape[0], end=input.shape[0] + 5),
                )

        x = torch.randn(5, 3, 2)
        y = torch.randn(8, 3, 2)
        self.run_test_with_fx_to_onnx_exporter_and_onnx_runtime(
            ArangeModel(),
            (x,),
            additional_test_inputs=[((y,),)],
        )

    @pytorch_test_common.xfail(
        "fx.graph: torch._subclasses.fake_tensor.DataDependentOutputException: "
        "aten._local_scalar_dense.default"
    )
    def test_expand_as_fill_zero(self):
        class Model(torch.nn.Module):
            def forward(self, x):
                x[:, x.size(0) :] = 0
                return x

        x = torch.ones(2, 5)
        x2 = torch.randn(3, 4)
        self.run_test_with_fx_to_onnx_exporter_and_onnx_runtime(
            Model(),
            (x,),
            additional_test_inputs=[((x2,),)],
        )

    @pytorch_test_common.xfail(
        "RuntimeError: Unknown call_function target: aten.lift_fresh_copy.default"
    )
    def test_expand_as_fill_tensor(self):
        class Model(torch.nn.Module):
            def forward(self, x):
                x[:, x.size(0) :] = torch.tensor([1, 2, 3])
                return x

        x = torch.ones(2, 5, 3)
        x2 = torch.randn(3, 4, 3)
        self.run_test_with_fx_to_onnx_exporter_and_onnx_runtime(
            Model(),
            (x,),
            additional_test_inputs=[((x2,),)],
        )

    @pytorch_test_common.xfail(
        "Unknown call_function target: aten.lift_fresh_copy.default"
    )
    def test_expand_as_fill_seperate_tensor(self):
        class Model(torch.nn.Module):
            def forward(self, x):
                aa = torch.tensor([[0], [1], [2]])
                return aa.expand_as(x)

        x = torch.ones(3, 2)
        x2 = torch.randn(3, 5)
        self.run_test_with_fx_to_onnx_exporter_and_onnx_runtime(
            Model(),
            (x,),
            additional_test_inputs=[((x2,),)],
        )

    @pytorch_test_common.skip_min_ort_version(
        reason="ORT doesn't support dynamic fx exporter yet making SegFault flaky test",
        version="1.15",
        dynamic_only=True,
    )
    def test_view_dynamic_zero_dim(self):
        class ViewModel(torch.nn.Module):
            def forward(self, input):
                input = input.view(-1, 2)
                return input.view(1, -1)

        x = torch.ones(2)
        another_x = torch.empty((0,))
        self.run_test_with_fx_to_onnx_exporter_and_onnx_runtime(
            ViewModel(),
            (x,),
            additional_test_inputs=[((another_x,),)],
        )

    @pytorch_test_common.skip_min_ort_version(
        reason="ORT doesn't support dynamic fx exporter yet making SegFault flaky test",
        version="1.15",
        dynamic_only=True,
    )
    @pytorch_test_common.skip_dynamic_fx_test(
        "Shapes are assumed static by default by 'dynamo.export'."
    )
    def test_flatten_dynamic_axes(self):
        class MyModule(torch.nn.Module):
            def forward(self, x):
                return torch.flatten(x, start_dim=2, end_dim=3)

        batch_size = 3
        x = torch.randn(batch_size, 5, 4, 5)
        y = torch.randn(5, 5, 4, 5)
        model = MyModule()
        self.run_test_with_fx_to_onnx_exporter_and_onnx_runtime(
            model, (x,), additional_test_inputs=[((y,),)]
        )

    @pytorch_test_common.skip_min_ort_version(
        reason="ORT doesn't support dynamic fx exporter yet making SegFault flaky test",
        version="1.15",
        dynamic_only=True,
    )
    def test_none_input(self):
        class NoneInputModel(torch.nn.Module):
            def forward(
                self, x: torch.Tensor, y: Optional[torch.Tensor], z: torch.Tensor
            ):
                if y is None:
                    return x + z
                return x + y + z

        self.run_test_with_fx_to_onnx_exporter_and_onnx_runtime(
            NoneInputModel(), (torch.randn(1, 2), None, torch.randn(1, 2))
        )

    @pytorch_test_common.skip_min_ort_version(
        reason="ORT doesn't support dynamic fx exporter yet making SegFault flaky test",
        version="1.15",
        dynamic_only=True,
    )
    @pytorch_test_common.skip_dynamic_fx_test(
        "onnxruntime::ReshapeHelper::ReshapeHelper(const onnxruntime::TensorShape&, "
        "onnxruntime::TensorShapeVector&, bool) size != 0 && "
        "(input_shape.Size() % size) == 0 was false. The input tensor cannot be "
        "reshaped to the requested shape. Input shape:{1,4}, requested shape:{-1,3}\n"
        "fx graph captures static graph."
    )
    def test_gpt2_tiny(self):
        model_name = "sshleifer/tiny-gpt2"
        # Download pytorch model
        model = transformers.AutoModel.from_pretrained(model_name)
        tokenizer = transformers.AutoTokenizer.from_pretrained(model_name)

        # Transform input tokens
        inputs = tokenizer("Hello world!", return_tensors="pt")
        another_inputs = tokenizer("Another Hello world!", return_tensors="pt")

        self.run_test_with_fx_to_onnx_exporter_and_onnx_runtime(
            model, [], inputs, additional_test_inputs=[((), another_inputs)]
        )

    @_beartype.beartype
    def _test_large_scale_exporter(
        self,
        model_name: str,
        create_model: Callable,
        create_args: Callable,
        create_pytorch_only_kwargs: Callable,
    ):
        """Test helper for large-scale exporter.

        Arguments:
            model_name: Name of the model. It used to name temporary files.
            create_model: A function that creates a model. It should always create the same model.
            create_args: A function that creates random input arguments for the model.
            create_pytorch_only_kwargs: A function that creates kwargs for calling PyTorch model with real tensors.

        This test contains several steps.

        1. Create a toy model.
        2. Save the toy's state (parameters) to a file. This is for simulating a checkpoint file.
        3. Load it back and export it to ONNX with large-scale exporter.
            All operations (including model loading) are done under
            FakeTensorMode so no real tensor is created and no real
            computation happens.
        4. The ONNX model generated in step 3 doesn't contain parameters,
            and this step adds them as external data and save a new ONNX model.
        5. Run PyTorch and ONNX models and compare their results.
        """

        # Create the toy model.
        model = create_model()

        with tempfile.NamedTemporaryFile(
            prefix=model_name, suffix=".pt"
        ) as tmp_file, tempfile.TemporaryDirectory(
            suffix="large_scale_export"
        ) as tmp_folder:
            # Dump state_dict to a file to simulate how HuggingFace model is initialized.
            # The file will be loaded via .load_state_dict(...)
            torch.save(model.state_dict(), tmp_file.name)

            ftm = fake_tensor.FakeTensorMode(
                allow_non_fake_inputs=True, allow_fallback_kernels=False
            )
            ctx = fx_context.FxToOnnxContext()
            # NOTE: FakeTensorMode disallows symbolic shape of fx graph
            # The following coed block does several things.
            #  1. Create a model whose parameters and buffers are all FakeTensor's.
            #  2. Convert nn.Module into ONNX model without initializers.
            #  3. Record the file paths to find real initializers.
            with ctx, ftm:
                # Toy model with parameters and buffers as FakeTensor's.
                fake_model = create_model()
                fake_model.load_state_dict(torch.load(tmp_file.name))
                # Toy inputs as FakeTensor's.
                fake_args = create_args()
                # Export ONNX model without initializers while ctx.paths records
                # all files that contains real initializers.

                options = torch.onnx.ExportOptions(
                    opset_version=self.opset_version,
                    dynamic_shapes=self.dynamic_shapes,
                    op_level_debug=self.op_level_debug,
                )
                export_options = torch.onnx._internal.exporter.ResolvedExportOptions(
                    options
                )
                export_options.fx_tracer = (
                    fx_symbolic_graph_extractor.FXSymbolicTracer()
                )
                export_output = torch.onnx.dynamo_export(
                    fake_model,
                    *fake_args,
                    export_options=export_options,
                )

                onnx_model = export_output.model_proto

            # Tasks done by the following block.
            #  1. Iterate through all tensors stored in ctx.paths (the file content is loaded torch.load)
            #  2. If a tensor's name matches a "onnx_model"'s input name, an initializer is created and saved to
            #     a seperated folder.
            #  3. A new ONNX model is saved into file with the initializers saved in the previous step.
            #  4. ORT executes the new ONNX model and compares the results with the original GPT model.

            # Model saved to tmp_folder/onnx_model_location
            # Initializers are saved to tmp_folder/onnx_initializer_location/*.onnx
            onnx_model_location = model_name + "_external_data.onnx"
            onnx_initializer_location = model_name + "_initializers"
            fx_serialization.save_model_with_external_data(
                tmp_folder,
                onnx_model_location,
                onnx_initializer_location,
                tuple(ctx.paths),
                onnx_model,
            )

            # Generate random inputs.
            args = create_args()
            kwargs = create_pytorch_only_kwargs()
            # Original outputs.
            ref_outputs = export_output.adapt_torch_outputs_to_onnx(
                model(*args, **kwargs)
            )
            # ORT outputs.
            args_not_none = export_output.adapt_torch_inputs_to_onnx(*args)
            ort_outputs = onnx_test_common.run_ort(
                os.path.join(tmp_folder, onnx_model_location),
                args_not_none,
            )

            assert len(ref_outputs) == len(ort_outputs)

            for ref_output, ort_output in zip(ref_outputs, ort_outputs):
                torch.testing.assert_close(ref_output, torch.tensor(ort_output))

    @pytorch_test_common.skip_dynamic_fx_test(
        "FakeTensor exporting is not supported by dynamic axes."
    )
    def test_large_scale_exporter_with_toy_mlp(self):
        class MLPModel(nn.Module):
            def __init__(self):
                super().__init__()
                self.fc0 = nn.Linear(8, 8, bias=True)
                self.fc1 = nn.Linear(8, 4, bias=True)
                self.fc2 = nn.Linear(4, 2, bias=True)
                self.fc3 = nn.Linear(2, 2, bias=True)

            def forward(self, tensor_x: torch.Tensor):
                tensor_x = self.fc0(tensor_x)
                tensor_x = torch.sigmoid(tensor_x)
                tensor_x = self.fc1(tensor_x)
                tensor_x = torch.sigmoid(tensor_x)
                tensor_x = self.fc2(tensor_x)
                tensor_x = torch.sigmoid(tensor_x)
                output = self.fc3(tensor_x)
                return output

        def create_model() -> nn.Module:
            return MLPModel()

        def create_args():
            return (torch.rand((97, 8), dtype=torch.float32),)

        def create_pytorch_only_extra_kwargs():
            return {}

        self._test_large_scale_exporter(
            "toy_mlp1",
            create_model,
            create_args,
            create_pytorch_only_extra_kwargs,
        )

    @pytorch_test_common.skip_dynamic_fx_test(
        "FakeTensor exporting is not supported by dynamic axes."
    )
    def test_large_scale_exporter_with_tiny_gpt2(self):
        model_name = "sshleifer/tiny-gpt2"

        def create_model() -> nn.Module:
            return transformers.AutoModel.from_pretrained(model_name)

        def create_args():
            tokenizer = transformers.AutoTokenizer.from_pretrained(model_name)
            kwargs = tokenizer("Hello world!", return_tensors="pt")
            input_ids = kwargs["input_ids"]
            attention_mask = kwargs["attention_mask"]
            return input_ids, None, attention_mask

        def create_pytorch_only_extra_kwargs():
            return {"return_dict": False}

        self._test_large_scale_exporter(
            "tiny_gpt2",
            create_model,
            create_args,
            create_pytorch_only_extra_kwargs,
        )


if __name__ == "__main__":
    common_utils.run_tests()<|MERGE_RESOLUTION|>--- conflicted
+++ resolved
@@ -25,18 +25,6 @@
     serialization as fx_serialization,
 )
 from torch.testing._internal import common_utils
-<<<<<<< HEAD
-from torch.types import Number
-
-_NumericType = Union[Number, torch.Tensor, np.ndarray]
-_ModelType = Union[torch.nn.Module, Callable]
-_InputArgsType = Optional[
-    Union[torch.Tensor, int, float, bool, Sequence[Any], Mapping[str, Any]]
-]
-_OutputsType = Sequence[_NumericType]
-
-=======
->>>>>>> e69163c0
 
 try:
     import torchvision
@@ -49,165 +37,6 @@
 skip_if_no_torchvision = unittest.skipIf(not HAS_TORCHVISION, "no torchvision")
 
 
-<<<<<<< HEAD
-@_beartype.beartype
-def _run_ort(
-    onnx_model: Union[str, torch.onnx.ExportOutput],
-    pytorch_inputs: Sequence[_InputArgsType],
-) -> _OutputsType:
-    if isinstance(onnx_model, torch.onnx.ExportOutput):
-        buffer = io.BytesIO()
-        onnx_model.save(buffer)
-        ort_model = buffer.getvalue()
-    else:
-        ort_model = onnx_model
-    session = onnxruntime.InferenceSession(
-        ort_model, providers=["CPUExecutionProvider"]
-    )
-    input_names = [ort_input.name for ort_input in session.get_inputs()]
-    if len(input_names) != len(pytorch_inputs):
-        raise AssertionError(
-            f"Expected {len(input_names)} inputs, got {len(pytorch_inputs)}"
-        )
-    return session.run(
-        None, {k: v.cpu().numpy() for k, v in zip(input_names, pytorch_inputs)}
-    )
-
-
-@_beartype.beartype
-def _try_clone_model(model: _ModelType) -> _ModelType:
-    """Used for preserving original model in case forward mutates model states."""
-    try:
-        return copy.deepcopy(model)
-    except Exception:
-        warnings.warn(
-            "Failed to clone model. Model state might be mutated during verification."
-        )
-        return model
-
-
-@_beartype.beartype
-def _try_clone_inputs(input_args, input_kwargs):
-    ref_input_args = copy.deepcopy(input_args)
-    ref_input_kwargs = copy.deepcopy(input_kwargs)
-    return ref_input_args, ref_input_kwargs
-
-
-@_beartype.beartype
-def _compare_pytorch_onnx_with_ort(
-    export_output: torch.onnx.ExportOutput,
-    model: _ModelType,
-    input_args: Sequence[_InputArgsType],
-    input_kwargs: Mapping[str, _InputArgsType],
-    atol: Optional[float],
-    rtol: Optional[float],
-    has_mutation: bool = False,
-):
-    if has_mutation:
-        ref_model = _try_clone_model(model)
-        ref_input_args, ref_input_kwargs = _try_clone_inputs(input_args, input_kwargs)
-    else:
-        ref_model = model
-        ref_input_args = input_args
-        ref_input_kwargs = input_kwargs
-
-    # Format original model inputs into the format expected by exported ONNX model.
-    onnx_format_args = export_output.adapt_torch_inputs_to_onnx(
-        *input_args, **input_kwargs
-    )
-
-    ref_outputs = export_output.adapt_torch_outputs_to_onnx(
-        ref_model(*ref_input_args, **ref_input_kwargs)
-    )
-    ort_outputs = _run_ort(export_output, onnx_format_args)
-    if len(ref_outputs) != len(ort_outputs):
-        raise AssertionError(
-            f"Expected {len(ref_outputs)} outputs, got {len(ort_outputs)}"
-        )
-    for ref_output, ort_output in zip(ref_outputs, ort_outputs):
-        torch.testing.assert_close(
-            ref_output, torch.tensor(ort_output), rtol=rtol, atol=atol
-        )
-
-
-@_beartype.beartype
-def _run_test_with_fx_to_onnx_exporter_and_onnx_runtime(
-    test_suite: TestFxToOnnxWithOnnxRuntime,
-    model: _ModelType,
-    input_args: Sequence[_InputArgsType],
-    rtol: Optional[float] = 1e-3,
-    atol: Optional[float] = 1e-7,
-    opset_version: int = 18,
-    has_mutation: bool = False,
-    additional_test_inputs: Optional[Sequence[Sequence[_InputArgsType]]] = None,
-    **input_kwargs,
-):
-    """Compare the results of PyTorch model with exported ONNX model
-
-    Args:
-        model (_ModelType): PyTorch model
-        input_args (_InputArgsType): torch input arguments
-        rtol (float, optional): relative tolerance. Defaults to 1e-3.
-        atol (float, optional): absolute tolerance. Defaults to 1e-7.
-        opset_version (int, optional): ONNX opset version. Defaults to 18.
-        has_mutation (bool, optional): Whether the model mutates its input or state.
-            `mutation` as `True` incurs extra overhead of cloning the inputs and model.
-            Defaults to False.
-        additional_test_inputs (Optional[Sequence[_InputArgsType]], optional):
-            Test the models with another dataset, which is designed for dynamic axes
-            testing. Defaults to None.
-
-    """
-
-    if has_mutation:
-        ref_model = _try_clone_model(model)
-        ref_input_args, ref_input_kwargs = _try_clone_inputs(input_args, input_kwargs)
-    else:
-        ref_model = model
-        ref_input_args = input_args
-        ref_input_kwargs = input_kwargs
-
-    # Feed args and kwargs into exporter.
-    # Note that exporter should flatten kwargs into positional args the exported model;
-    # since ONNX doesn't represent kwargs.
-    export_output = torch.onnx.dynamo_export(
-        ref_model,
-        *ref_input_args,
-        **ref_input_kwargs,
-        export_options=torch.onnx.ExportOptions(
-            opset_version=opset_version,
-            op_level_debug=test_suite.op_level_debug,
-            dynamic_shapes=test_suite.dynamic_shapes,
-        ),
-    )
-
-    _compare_pytorch_onnx_with_ort(
-        export_output,
-        model,
-        input_args,
-        input_kwargs,
-        atol,
-        rtol,
-        has_mutation=has_mutation,
-    )
-    # This confirms the exported mode accepts different input shapes
-    # when dynamic shape is enabled.
-    # TODO(titaiwangms): additional input kwargs.
-    if additional_test_inputs and test_suite.dynamic_shapes:
-        for additional_input_args in additional_test_inputs:
-            _compare_pytorch_onnx_with_ort(
-                export_output,
-                model,
-                additional_input_args,
-                {},
-                atol,
-                rtol,
-                has_mutation=has_mutation,
-            )
-
-
-=======
->>>>>>> e69163c0
 def _parameterized_class_attrs_and_values():
     input_values = []
     input_values.extend(
@@ -326,19 +155,10 @@
             func, (tensor_x,), {"b": torch.tensor(5.0)}
         )
 
-<<<<<<< HEAD
-    # beartype.roar.BeartypeCallHintParamViolation:
-    # @beartyped onnxscript.function_libs.torch_aten.graph_building.TorchScriptGraph.add_input()
-    # parameter input_value=8.0 violates type hint typing.Union[torch.Tensor, NoneType],
-    # as float 8.0 not <class "builtins.NoneType"> or <protocol "torch.Tensor">.
-    # @unittest.expectedFailure
-    @pytorch_test_common.xfail("https://github.com/pytorch/pytorch/issues/99534")
-=======
     @pytorch_test_common.xfail(
         "https://github.com/pytorch/pytorch/issues/99534"
         "To make it work, convert the float argument into a 0d tensor"
     )
->>>>>>> e69163c0
     @pytorch_test_common.skip_min_ort_version(
         reason="ORT doesn't support dynamic fx exporter yet making SegFault flaky test",
         version="1.15",
