--- conflicted
+++ resolved
@@ -759,6 +759,12 @@
         self.assertExpectedInline('\n'.join(logs), """\
 $2 = torch._ops.aten.add.Tensor($0, $1)""")
 
+    def test_nested_push_regular(self):
+        with LoggingTensorMode.push() as mode:
+            # This previously errored
+            with LoggingTensorMode():
+                pass
+
     def test_nested_push_logging_tensor_mode(self):
         x = torch.randn([])
         y = torch.randn([])
@@ -1097,8 +1103,6 @@
 
         assert self.assertRaisesRegex(RuntimeError, "subclass Mode but.* associated to a python object of type Mode")
 
-<<<<<<< HEAD
-=======
     def test_notimplemented_mode(self):
         sub_count = 0
 
@@ -1158,7 +1162,6 @@
             with enable_torch_dispatch_mode(None, replace=m):
                 torch.ones([2, 3])
 
->>>>>>> 0b5b1000
     def test_make_wrapper_subclass_with_modes(self):
         class ModeTensor(torch.Tensor):
             def __new__(cls, elem, mode):
@@ -1797,7 +1800,7 @@
                 def __torch_dispatch__(cls, func, types, args, kwargs):
                     if func.overloadpacket == torch.ops.aten.dim:
                         return data.dim()
-                    if func.overloadpacket == torch.ops.aten.size:
+                    if func.overloadpacket == torch.ops.aten.sym_size:
                         return (5, 3)
                     return NotImplemented
 
@@ -1810,13 +1813,13 @@
                 def __torch_dispatch__(cls, func, types, args, kwargs):
                     if func.overloadpacket == torch.ops.aten.dim:
                         return data.dim()
-                    if func.overloadpacket == torch.ops.aten.size:
+                    if func.overloadpacket == torch.ops.aten.sym_size:
                         return None
                     return NotImplemented
 
-            err_msg = "no implementation found for 'torch.ops.aten.size'"
+            err_msg = "no implementation found for 'torch.ops.aten.sym_size'"
             e = SizesNotImplemented(torch.randn(3, 3), use_wrapper_subclass)
-            with self.assertRaisesRegex(TypeError, err_msg):
+            with self.assertRaisesRegex(RuntimeError, err_msg):
                 e.size()
 
             e = SizesCustomReturn(torch.randn(3, 3), use_wrapper_subclass)
