--- conflicted
+++ resolved
@@ -63,6 +63,8 @@
     ("aten::slice_backward", datetime.date(9999, 1, 1)),
     ("aten::diagonal_backward", datetime.date(9999, 1, 1)),
     ("aten::rowwise_prune", datetime.date(9999, 1, 1)),
+    ("aten::eig", datetime.date(9999, 1, 1)),
+    ("aten::eig.e", datetime.date(9999, 1, 1)),
     ("aten::adaptive_avg_pool3d_backward", datetime.date(9999, 1, 1)),
     ("aten::_embedding_bag_dense_backward", datetime.date(9999, 1, 1)),
     ("aten::matrix_rank", datetime.date(9999, 1, 1)),
@@ -280,11 +282,8 @@
     # Distributed c10d ops are all going to be updated
     ("c10d::.*", datetime.date(2022, 10, 31)),
     ("c10d::allgather_", datetime.date(2022, 10, 1)),
-<<<<<<< HEAD
-=======
     ("aten::to_padded_tensor", datetime.date(2022, 10, 1)),
     ("aten::nested_to_padded_tensor", datetime.date(2022, 10, 1)),
->>>>>>> 4a2d2e5e
 ]
 
 ALLOW_LIST_COMPILED = [
